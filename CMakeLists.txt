--- conflicted
+++ resolved
@@ -1,10 +1,6 @@
 cmake_minimum_required(VERSION 3.18)
 
-<<<<<<< HEAD
-project(SIRIUS VERSION 7.4.1)
-=======
 project(SIRIUS VERSION 7.4.2)
->>>>>>> f3332268
 
 # user variables
 set(CREATE_PYTHON_MODULE    OFF CACHE BOOL "create sirius Python module")
