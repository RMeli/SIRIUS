// Copyright (c) 2013-2018 Mathieu Taillefumier, Anton Kozhevnikov, Thomas Schulthess
// All rights reserved.
//
// Redistribution and use in source and binary forms, with or without modification, are permitted provided that
// the following conditions are met:
//
// 1. Redistributions of source code must retain the above copyright notice, this list of conditions and the
//    following disclaimer.
// 2. Redistributions in binary form must reproduce the above copyright notice, this list of conditions
//    and the following disclaimer in the documentation and/or other materials provided with the distribution.
//
// THIS SOFTWARE IS PROVIDED BY THE COPYRIGHT HOLDERS AND CONTRIBUTORS "AS IS" AND ANY EXPRESS OR IMPLIED
// WARRANTIES, INCLUDING, BUT NOT LIMITED TO, THE IMPLIED WARRANTIES OF MERCHANTABILITY AND FITNESS FOR A
// PARTICULAR PURPOSE ARE DISCLAIMED. IN NO EVENT SHALL THE COPYRIGHT HOLDER OR CONTRIBUTORS BE LIABLE FOR
// ANY DIRECT, INDIRECT, INCIDENTAL, SPECIAL, EXEMPLARY, OR CONSEQUENTIAL DAMAGES (INCLUDING, BUT NOT LIMITED TO,
// PROCUREMENT OF SUBSTITUTE GOODS OR SERVICES; LOSS OF USE, DATA, OR PROFITS; OR BUSINESS INTERRUPTION) HOWEVER
// CAUSED AND ON ANY THEORY OF LIABILITY, WHETHER IN CONTRACT, STRICT LIABILITY, OR TORT (INCLUDING NEGLIGENCE OR
// OTHERWISE) ARISING IN ANY WAY OUT OF THE USE OF THIS SOFTWARE, EVEN IF ADVISED OF THE POSSIBILITY OF SUCH DAMAGE.

/** \file hubbard_occupancies_derivatives.hpp
 *
 *  \brief Generate derivatives of occupancy matrix.
 */

// compute the forces for the simple LDA+U method not the fully
// rotationally invariant one. It can not be used for LDA+U+SO either

// this code is based on two papers :
//
// - PRB 84, 161102(R) (2011) : https://journals.aps.org/prb/abstract/10.1103/PhysRevB.84.161102
// - PRB 102, 235159 (2020) : https://journals.aps.org/prb/abstract/10.1103/PhysRevB.102.235159
//
// note that this code only apply for the colinear case
#include "hubbard.hpp"

namespace sirius {

/* compute this |dphi> = dS | phi> + |dphi>, where the derivative is taken
 * compared to atom_id displacement. we can also use lambda */
void
Hubbard::apply_dS(K_point& kp, Q_operator& q_op, Beta_projectors_gradient& bp_grad, const int atom_id, const int dir,
                  Wave_functions& phi, Wave_functions& dphi)
{
    // compute d S/ dr^I_a |phi> and add to dphi
    if (!ctx_.full_potential() && ctx_.unit_cell().augment()) {
        // it is equal to
        // \sum Q^I_ij <d \beta^I_i|phi> |\beta^I_j> + < \beta^I_i|phi> |d\beta^I_j>
        for (int chunk__ = 0; chunk__ < kp.beta_projectors().num_chunks(); chunk__++) {
            for (int i = 0; i < kp.beta_projectors().chunk(chunk__).num_atoms_; i++) {
                // need to find the right atom in the chunks.
                if (kp.beta_projectors().chunk(chunk__).desc_(static_cast<int>(beta_desc_idx::ia), i) == atom_id) {
                    kp.beta_projectors().generate(chunk__);
                    bp_grad.generate(chunk__, dir);

                    // compute Q_ij <\beta_i|\phi> |d \beta_j> and add it to d\phi
                    {
                        /* <beta | phi> for this chunk */
                        auto beta_phi = kp.beta_projectors().inner<double_complex>(chunk__, phi, 0, 0,
                                                                                   this->number_of_hubbard_orbitals());
                        q_op.apply(chunk__, i, 0, dphi, 0, this->number_of_hubbard_orbitals(), bp_grad, beta_phi);
                    }

                    // compute Q_ij <d \beta_i|\phi> |\beta_j> and add it to d\phi
                    {
                        /* <dbeta | phi> for this chunk */
                        auto dbeta_phi =
                            bp_grad.inner<double_complex>(chunk__, phi, 0, 0, this->number_of_hubbard_orbitals());

                        /* apply Q operator (diagonal in spin) */
                        /* Effectively compute Q_ij <d beta_i| phi> |beta_j> and add it dphi */
                        q_op.apply(chunk__, i, 0, dphi, 0, this->number_of_hubbard_orbitals(), kp.beta_projectors(),
                                   dbeta_phi);
                    }
                }
            }
        }
    }
}

void
Hubbard::compute_occupancies_derivatives(K_point& kp, Q_operator& q_op, sddk::mdarray<double_complex, 6>& dn__)
{
    PROFILE("sirius::Hubbard::compute_occupancies_derivatives");


    auto la = linalg_t::none;
    auto mt = memory_t::none;
    switch (ctx_.processing_unit()) {
        case device_t::CPU: {
            la = linalg_t::blas;
            mt = memory_t::host;
            break;
        }
        case device_t::GPU: {
            la = linalg_t::gpublas;
            mt = memory_t::device;
            break;
        }
        default:
            break;
    }

    dn__.zero(memory_t::host);
    // check if we have a norm conserving pseudo potential only. Only
    // derivatives of the atomic wave functions are needed.
    auto& phi = kp.atomic_wave_functions_hub();

    Beta_projectors_gradient bp_grad(ctx_, kp.gkvec(), kp.igk_loc(), kp.beta_projectors());
    bp_grad.prepare();

    /*
      Compute the derivatives of the occupancies in two cases.

      - the atom is pp norm conserving or

      - the atom is ppus (in that case the derivative of the S operator gives a
        non zero contribution)
    */

    /* temporary wave functions */
    Wave_functions<double> dphi(kp.gkvec_partition(), this->number_of_hubbard_orbitals(), ctx_.preferred_memory_t(), 1);
    /* temporary wave functions */
    Wave_functions<double> phitmp(kp.gkvec_partition(), this->number_of_hubbard_orbitals(), ctx_.preferred_memory_t(), 1);

    int HowManyBands = kp.num_occupied_bands(0);
    if (ctx_.num_spins() == 2) {
        HowManyBands = std::max(kp.num_occupied_bands(1), kp.num_occupied_bands(0));
    }

    dmatrix<double_complex> phi_s_psi(HowManyBands, this->number_of_hubbard_orbitals() * ctx_.num_spins());

    /* <atomic_orbitals | S | atomic_orbitals> */
    dmatrix<double_complex> overlap__(this->number_of_hubbard_orbitals(), this->number_of_hubbard_orbitals());

    std::vector<double> eigenvalues(this->number_of_hubbard_orbitals());

    /* transformation matrix going from overlap to diagonal form */
    dmatrix<double_complex> U__(this->number_of_hubbard_orbitals(), this->number_of_hubbard_orbitals());

    /* Matrix orthogonalizing the wave functions set */
    dmatrix<double_complex> O__(this->number_of_hubbard_orbitals(), this->number_of_hubbard_orbitals());

    /* derivative of the Matrix orthogonalizing the wave functions set */
    dmatrix<double_complex> d_O_(this->number_of_hubbard_orbitals(), this->number_of_hubbard_orbitals());

    mdarray<double_complex, 5> dn_tmp(max_number_of_orbitals_per_atom(), max_number_of_orbitals_per_atom(),
                                      ctx_.num_spins(), ctx_.unit_cell().num_atoms(), 3);

    if (ctx_.processing_unit() == device_t::GPU) {
        dn_tmp.allocate(memory_t::device);
        if (ctx_.cfg().hubbard().orthogonalize()) {
          overlap__.allocate(memory_t::device);
          d_O_.allocate(memory_t::device);
          O__.allocate(memory_t::device);
          U__.allocate(memory_t::device);
        }
        /* allocation of the overlap matrices on GPU */
        phi_s_psi.allocate(memory_t::device);
        // dphi_s_psi.allocate(memory_t::device);

        /* wave functions */
        phitmp.allocate(spin_range(0), memory_t::device);
        phi.allocate(spin_range(ctx_.num_spins()), memory_t::device);
        dphi.allocate(spin_range(0), memory_t::device);

        kp.hubbard_wave_functions().allocate(spin_range(ctx_.num_spins()), memory_t::device);
        kp.hubbard_wave_functions().copy_to(spin_range(ctx_.num_spins()), memory_t::device, 0, this->number_of_hubbard_orbitals());

        for (int ispn = 0; ispn < ctx_.num_spins(); ispn++) {
          phi.copy_to(spin_range(ispn), memory_t::device, 0, this->number_of_hubbard_orbitals());
        }

        kp.spinor_wave_functions().allocate(spin_range(ctx_.num_spins()), memory_t::device);
        for (int ispn = 0; ispn < ctx_.num_spins(); ispn++) {
            kp.spinor_wave_functions().copy_to(spin_range(ispn), memory_t::device, 0, kp.num_occupied_bands(ispn));
        }
    }

    /* compute the overlap matrix and diagonalize it */
    if (ctx_.cfg().hubbard().orthogonalize()) {
        overlap__.zero(memory_t::host);
        overlap__.zero(memory_t::device);
        dphi.pw_coeffs(0).prime().zero(memory_t::host);
        dphi.pw_coeffs(0).prime().zero(memory_t::device);
        /* compute S | phi> where |phi> are the atomic orbitals */
        sirius::apply_S_operator<double_complex>(ctx_.processing_unit(), spin_range(0), 0,
                                                 this->number_of_hubbard_orbitals(), kp.beta_projectors(), phi, &q_op,
                                                 dphi);
        inner(ctx_.spla_context(), sddk::spin_range(0), phi, 0, this->number_of_hubbard_orbitals(), dphi, 0,
              this->number_of_hubbard_orbitals(), overlap__, 0, 0);

        if (ctx_.processing_unit() == device_t::GPU) {
            overlap__.copy_to(memory_t::host);
        }
        auto ev_solver = Eigensolver_factory("lapack", nullptr);

        ev_solver->solve(this->number_of_hubbard_orbitals(), overlap__, eigenvalues.data(), U__);

        if (ctx_.processing_unit() == device_t::GPU) {
          U__.copy_to(memory_t::device);
        }

    }

    phi_s_psi.zero(memory_t::host);
    phi_s_psi.zero(memory_t::device);

    /* compute <phi (O)^(-1/2)| S | psi_{nk}> where |phi (O)^(-1/2)> are the hubbard wavefunctions */
    for (int ispn = 0; ispn < ctx_.num_spins(); ispn++) {
        inner(ctx_.spla_context(), spin_range(ispn), kp.spinor_wave_functions(), 0, kp.num_occupied_bands(ispn),
              kp.hubbard_wave_functions(), 0, this->number_of_hubbard_orbitals(), phi_s_psi, 0,
              ispn * this->number_of_hubbard_orbitals());
    }

    for (int atom_id = 0; atom_id < ctx_.unit_cell().num_atoms(); atom_id++) { // loop over the atom displacement.
        dn_tmp.zero(memory_t::host);
        dn_tmp.zero(memory_t::device);
        for (int dir = 0; dir < 3; dir++) {
            // reset dphi
            dphi.pw_coeffs(0).prime().zero(memory_t::host);
            dphi.pw_coeffs(0).prime().zero(memory_t::device);

            phitmp.pw_coeffs(0).prime().zero(memory_t::host);
            phitmp.pw_coeffs(0).prime().zero(memory_t::device);

            // compute S|d\phi>. Will be zero if the atom has no hubbard
            // correction
            if (ctx_.unit_cell().atom(atom_id).type().hubbard_correction()) {

                // atom atom_id has hubbard correction so we need to compute the
                // derivatives of the hubbard orbitals associated to the atom
                // atom_id, the derivatives of the others hubbard orbitals been
                // zero compared to the displacement of atom atom_id

                // compute the derivative of |phi> corresponding to the
                // atom atom_id
                const int lmax_at = 2 * ctx_.unit_cell().atom(atom_id).type().lo_descriptor_hub(0).l + 1;

                // compute the derivatives of the atomic wave functions
                // |phi_m^J> (J = atom_id) compared to a displacement of atom J.

                kp.compute_gradient_wave_functions(phi, this->offset_[atom_id], lmax_at, phitmp, this->offset_[atom_id],
                                                   dir);

                if (ctx_.processing_unit() == device_t::GPU) {
                     phitmp.copy_to(spin_range(0), memory_t::device, 0, this->number_of_hubbard_orbitals());
                }

                /* now apply S to |d\phi>  */
                sirius::apply_S_operator<double_complex>(ctx_.processing_unit(), spin_range(0), 0,
                                                         this->number_of_hubbard_orbitals(), kp.beta_projectors(),
                                                         phitmp, &q_op, dphi);
            }


            if (ctx_.cfg().hubbard().orthogonalize()) {
                // when we orthogonalize the wave functions the derivatives vs atomic displement will contain three
                // terms

                // d(S O^(-1/2) |\phi>) = dS O^(-1/2) | phi> + S (d O^(-1/2)) |
                // \phi> + S O^(-1/2) |d \phi>.
                //
                // The results of the previous step are used to compute d O /dr
                // which is used afterwards to compute the operator (d O^(-1/2)).
                //
                // |phitmp> contains the |d\phi>, dphi at the end contains the
                // result of the expression above.

                /* needed to compute DO/dr see Eq.33 of Ref.2 */
                overlap__.zero(memory_t::host);
                overlap__.zero(memory_t::device);
                // compute <dphi^atom | S | phi^all>. Eq.33 of Ref[2]
                inner(ctx_.spla_context(), sddk::spin_range(0), dphi, 0, this->number_of_hubbard_orbitals(), phi, 0,
                      this->number_of_hubbard_orbitals(), overlap__, 0, 0);
            }

            // compute (d S/ d R_K) |phi> and add to dphi. It is Eq.18 of Ref PRB 102, 235159 (2020)
            apply_dS(kp, q_op, bp_grad, atom_id, dir, phi, dphi);

            // dphi comtains S |dphi^atom> + dS^atom |phi>
            if (ctx_.cfg().hubbard().orthogonalize()) {

                // we first compute the dO/dr

                // compute <phi | S | dphi> + <phi | dS / dr| phi>. See Eq.33 of Ref[2]
                inner(ctx_.spla_context(), sddk::spin_range(0), phi, 0, this->number_of_hubbard_orbitals(), dphi, 0,
                      this->number_of_hubbard_orbitals(), overlap__, 0, 0);

                // we have the derivative of the transformation matrix diagonalizing the overlap matrix. It is Eq.33

                // Now compute the derivative of the operator O^(-1/2)
                // first compute the (U^dagger dO/dr U) from Eq.32

                linalg(la).gemm('N', 'N', this->number_of_hubbard_orbitals(), this->number_of_hubbard_orbitals(),
                                this->number_of_hubbard_orbitals(), &linalg_const<double_complex>::one(),
                                overlap__.at(mt), overlap__.ld(), U__.at(mt), U__.ld(),
                                &linalg_const<double_complex>::zero(), d_O_.at(mt), d_O_.ld());

                linalg(la).gemm('C', 'N', this->number_of_hubbard_orbitals(), this->number_of_hubbard_orbitals(),
                                this->number_of_hubbard_orbitals(), &linalg_const<double_complex>::one(), U__.at(mt),
                                U__.ld(), d_O_.at(mt), d_O_.ld(), &linalg_const<double_complex>::zero(),
                                overlap__.at(mt), overlap__.ld());

                if (ctx_.processing_unit() == device_t::GPU) {
                    overlap__.copy_to(memory_t::host);
                    U__.copy_to(memory_t::host);
                }

                /* Eq.32 is a double dgemm product although not written explicitly that way */
                for (int m1 = 0; m1 < this->number_of_hubbard_orbitals(); m1++) {
                    for (int m2 = 0; m2 < this->number_of_hubbard_orbitals(); m2++) {
                        overlap__(m1, m2) *=
                            1.0 / (eigenvalues[m1] / sqrt(eigenvalues[m2]) + eigenvalues[m2] / sqrt(eigenvalues[m1]));
                    }
                }

                if (ctx_.processing_unit() == device_t::GPU) {
                    overlap__.copy_to(memory_t::device);
                }

                // (d O / dr) * U^dagger
                linalg(la).gemm('N', 'C', this->number_of_hubbard_orbitals(), this->number_of_hubbard_orbitals(),
                                this->number_of_hubbard_orbitals(), &linalg_const<double_complex>::one(),
                                overlap__.at(mt), overlap__.ld(), U__.at(mt), U__.ld(),
                                &linalg_const<double_complex>::zero(), d_O_.at(mt), d_O_.ld());

                // U (d O / dr * U^dagger)
                linalg(la).gemm('N', 'N', this->number_of_hubbard_orbitals(), this->number_of_hubbard_orbitals(),
                                this->number_of_hubbard_orbitals(), &linalg_const<double_complex>::one(), U__.at(mt),
                                U__.ld(), d_O_.at(mt), d_O_.ld(), &linalg_const<double_complex>::zero(),
                                overlap__.at(mt), overlap__.ld());

                // apply d O^(-1/2) on the original phi
                dphi.pw_coeffs(0).prime().zero(memory_t::host);
                dphi.pw_coeffs(0).prime().zero(memory_t::device);

                transform<double_complex>(ctx_.spla_context(), 0, phi, 0, this->number_of_hubbard_orbitals(), overlap__,
                                          0, 0, dphi, 0, this->number_of_hubbard_orbitals());

                // dphi = d O^(-1/2) | phi>

                O__.zero(memory_t::host);

                /* compute the orthogonalization matrix. It is (Eq.21)

                   U (1/\sqrt(eigenvalues)) U^\dagger

                */
                for (int l = 0; l < this->number_of_hubbard_orbitals(); l++) {
                    for (int m = 0; m < this->number_of_hubbard_orbitals(); m++) {
                        for (int n = 0; n < this->number_of_hubbard_orbitals(); n++) {
                            O__(n, m) += 1.0 / sqrt(eigenvalues[l]) * U__(n, l) * std::conj(U__(m, l));
                        }
                    }
                }

                if (ctx_.processing_unit() == device_t::GPU) {
                    O__.copy_to(memory_t::device);
                }

                transform<double_complex>(ctx_.spla_context(), 0, phitmp, // <- contains the derivatives of |phi>
                                          0, this->number_of_hubbard_orbitals(), O__, 0, 0, dphi, 0,
                                          this->number_of_hubbard_orbitals());

                // dphi now contains O^(-1/2) |d\phi> + d O^(-1/2) | \phi>

                phitmp.pw_coeffs(0).prime().zero(memory_t::host);
                phitmp.pw_coeffs(0).prime().zero(memory_t::device);

                // apply S on (d O^(-1/2)) |phi> + O^(-1/2) | d phi> and store it to phitmp
                sirius::apply_S_operator<double_complex>(ctx_.processing_unit(), spin_range(0), 0,
                                                         this->number_of_hubbard_orbitals(), kp.beta_projectors(), dphi,
                                                         &q_op, phitmp);

                // final step : compute the  (dS) | (O^{-1/2} | phi>) = (dS) |hubbard>.

                /* transform on the wave functions. compute the second right term of Eq.16 */
                dphi.pw_coeffs(0).prime().zero(memory_t::host);
                dphi.pw_coeffs(0).prime().zero(memory_t::device);

                transform<double_complex>(ctx_.spla_context(), 0, phi, 0, this->number_of_hubbard_orbitals(), O__, 0, 0,
                                          dphi, 0, this->number_of_hubbard_orbitals());

                apply_dS(kp, q_op, bp_grad, atom_id, dir, dphi, phitmp);

                // copy phitmp to dphi
                dphi.copy_from(ctx_.processing_unit(), this->number_of_hubbard_orbitals(), phitmp, 0, 0, 0, 0);
            }

            // d\phi now contains (\partial_{R^K} S) |\phi^hubbard> + S d|\phi^hubbard>.
            compute_occupancies(kp, phi_s_psi, dphi, dn_tmp, dir);
        } // direction x, y, z

        /* use a memcpy here */
        std::memcpy(dn__.at(memory_t::host, 0, 0, 0, 0, 0, atom_id), dn_tmp.at(memory_t::host),
                    sizeof(double_complex) * dn_tmp.size());
    } // atom_id

    if (ctx_.processing_unit() == device_t::GPU) {
        phi.deallocate(spin_range(0), memory_t::device);
        phitmp.deallocate(spin_range(0), memory_t::device);
        dphi.deallocate(spin_range(0), memory_t::device);
        dn_tmp.deallocate(memory_t::device);
        if (ctx_.cfg().hubbard().orthogonalize()) {
          overlap__.deallocate(memory_t::device);
          d_O_.deallocate(memory_t::device);
          O__.deallocate(memory_t::device);
          U__.deallocate(memory_t::device);
        }
        kp.spinor_wave_functions().deallocate(spin_range(ctx_.num_spins()), memory_t::device);
    }
}

void
Hubbard::compute_occupancies_stress_derivatives(K_point& kp__, Q_operator& q_op__, mdarray<double_complex, 5>& dn__)
{
    PROFILE("sirius::Hubbard::compute_occupancies_stress_derivatives");

    /* this is the original atomic wave functions without the operator S applied */
    auto& phi = kp__.atomic_wave_functions_hub();

    /*
      dphi contains this

      \f[
      \left| d \phi\right> = \partial_{\mu\nu} (S \left| \phi \right>)
      ]

    */
    Wave_functions<double> dphi(kp__.gkvec_partition(), phi.num_wf(), ctx_.preferred_memory_t(), 1);

    Wave_functions<double> phitmp(kp__.gkvec_partition(), phi.num_wf(), ctx_.preferred_memory_t(), 1);

    Beta_projectors_strain_deriv bp_strain_deriv(ctx_, kp__.gkvec(), kp__.igk_loc());

    /* maximum number of occupied bands */
    int nbnd = (ctx_.num_mag_dims() == 1) ? std::max(kp__.num_occupied_bands(0), kp__.num_occupied_bands(1))
                                          : kp__.num_occupied_bands(0);

    bool augment = ctx_.unit_cell().augment();

    const int lmax  = ctx_.unit_cell().lmax();
    const int lmmax = utils::lmmax(lmax);

    sddk::mdarray<double, 2> rlm_g(lmmax, kp__.num_gkvec_loc());
    sddk::mdarray<double, 3> rlm_dg(lmmax, 3, kp__.num_gkvec_loc());

    /* overlap between psi_nk and phi_ik <psi|S|phi> */
    dmatrix<double_complex> psi_s_phi(nbnd, phi.num_wf() * ctx_.num_spinors());

    /* initialize the beta projectors and derivatives */
    bp_strain_deriv.prepare();

    auto sr = spin_range(ctx_.num_spins() == 2 ? 2 : 0);
    kp__.spinor_wave_functions().prepare(sr, true);
    kp__.atomic_wave_functions_S_hub().prepare(sr, true);
    kp__.atomic_wave_functions_hub().prepare(sr, true);

    if (ctx_.processing_unit() == device_t::GPU) {
        psi_s_phi.allocate(memory_t::device);

        dphi.allocate(spin_range(0), memory_t::device);

        phitmp.allocate(spin_range(0), memory_t::device);
    }

    psi_s_phi.zero(memory_t::device);
    psi_s_phi.zero(memory_t::host);
    /* compute <psi_nk | S | phi_mk>
     * treat non-magnetic, collinear and non-collinear cases;
     * in collinear case psi_s_phi contains two blocks for up- and dn- spin channels */
    for (int is = 0; is < ctx_.num_spinors(); is++) {
        auto sr = ctx_.num_mag_dims() == 3 ? spin_range(2) : spin_range(is);

        inner(ctx_.spla_context(), sr, kp__.spinor_wave_functions(), 0, kp__.num_occupied_bands(is),
              kp__.atomic_wave_functions_S_hub(), 0, kp__.atomic_wave_functions_S_hub().num_wf(), psi_s_phi, 0,
              is * kp__.atomic_wave_functions_S_hub().num_wf());
    }

    /* array of real spherical harmonics and derivatives for each G-vector */
    #pragma omp parallel for schedule(static)
    for (int igkloc = 0; igkloc < kp__.num_gkvec_loc(); igkloc++) {
        /* gvs = {r, theta, phi} */
        auto gvc = kp__.gkvec().gkvec_cart<index_domain_t::local>(igkloc);
        auto rtp = SHT::spherical_coordinates(gvc);

        sf::spherical_harmonics(lmax, rtp[1], rtp[2], &rlm_g(0, igkloc));
        sddk::mdarray<double, 2> rlm_dg_tmp(&rlm_dg(0, 0, igkloc), lmmax, 3);
        sf::dRlm_dr(lmax, gvc, rlm_dg_tmp);
    }

    /* the expressions below assume that the hubbard wave-functions are actually non-orthogonalised,
       spin-independent atomic orbiatals */

    for (int nu = 0; nu < 3; nu++) {
        for (int mu = 0; mu < 3; mu++) {

            // compute the derivatives of all hubbard wave functions
            // |phi_m^J> compared to the strain

            /* Compute derivatives of Hubbard atomic functions w.r.t. lattice strain:
             * - the functions indexing is compatible with K_point::generate_atomic_wave_functions();
             * - only non-orthogonal atomic orbitals are handled
             * - S operator is not applied
             */
            wavefunctions_strain_deriv(kp__, phitmp, rlm_g, rlm_dg, nu, mu);

            ///* ths phitmp functions are non-magnetic at the moment, so copy spin-up channel to spin dn;
            // * this is done in order to have a general case of spin-dependent Hubbard orbitals */
            // if (ctx_.num_spins() == 2) {
            //    phitmp.copy_from(device_t::CPU, phitmp.num_wf(), phitmp, 0, 0, 1, (ctx_.num_mag_dims() == 3) ?
            //    phitmp.num_wf() : 0);
            //}

            /* Just to keep in mind:
             *
             * - kp.hubbard_wave_functions() are the hubbard functions with S applied
             * - kp.atomic_wave_functions_S_hub() are the non-orthogonal (initial) atomic functions with S applied
             * - kp.atomic_wave_functions_hub() are the non-orthogonal (initial) atomic functions
             * - both sets are spin-dependent, even if the orbitals have no spin label
             * - atom_type.indexr_hub() is the new index of Hubbard radial functions
             * - atom_type.indexb_hub() is the new index of Hubbard orbitals (radial function times a spherical
             * harmonic)
             * - wavefunctions_strain_deriv() and K_point::generate_atomic_wave_functions() work with the new indices
             */

            if (ctx_.processing_unit() == device_t::GPU) {
                phitmp.copy_to(spin_range(0), memory_t::device, 0, this->number_of_hubbard_orbitals());
            }

            /* dphi is the strain derivative of the hubbard orbitals (with S applied). Derivation imply this

               d(S phi) = (dS) phi + S (d\phi) = (d\phi) - \sum_{ij} Q_{ij} |beta_i><beta_j| d(phi) -
               \sum_{ij} Q_{ij} |d beta_i><beta_j|phi> - \sum_{ij} Q_{ij} |beta_i><d beta_j|phi>

               dphi contains the full expression phitmp contains (d phi).
            */

            dphi.copy_from(ctx_.processing_unit(), this->number_of_hubbard_orbitals(), phitmp, 0, 0, 0, 0);

            // dphi = |phitmp> - \sum_{ij} Q_{ij} | beta_i><beta_j|phitmp> + |d beta_i><beta_j|phi> + |beta_i><d
            // beta_j|phi> dphi = (1 - \sum_{ij} Q_{ij} | beta_i><beta_j|) |phitmp> - (sum_{ij} Q_{ij} |d
            // beta_i><beta_j|  + |beta_i><d beta_j|) | phi>

            if (!ctx_.full_potential() && augment) {
                for (int i = 0; i < kp__.beta_projectors().num_chunks(); i++) {
                    /* generate beta-projectors for a block of atoms */
                    kp__.beta_projectors().generate(i);
                    /* generate derived beta-projectors for a block of atoms */
                    bp_strain_deriv.generate(i, 3 * nu + mu);

                    /* basically apply the second term of the S projector to
                     * phitmp = (strain derivatives of the original atomic
                     * orbitals )*/
                    {
                        /* < beta | dphi > */
                        auto beta_dphi = kp__.beta_projectors().inner<double_complex>(
                            i,
                            phitmp, // contains the strain derivative of the hubbard orbitals.
                            0, 0, this->number_of_hubbard_orbitals());
                        /* apply Q operator (diagonal in spin) */

                        // compute Q_{ij}<beta_i | dphi> |beta_j> and add it to dphi
                        q_op__.apply(i, 0, dphi, 0, this->number_of_hubbard_orbitals(), kp__.beta_projectors(),
                                     beta_dphi);
                    }

                    {
                        /* <d(beta) | phi> */
                        auto dbeta_phi =
                            bp_strain_deriv.inner<double_complex>(i, phi, 0, 0, this->number_of_hubbard_orbitals());
                        /* apply Q operator (diagonal in spin) */

                        // compute <d (beta) | phi> |beta> and add it to dphi
                        q_op__.apply(i, 0, dphi, 0, this->number_of_hubbard_orbitals(), kp__.beta_projectors(),
                                     dbeta_phi);
                    }

                    {
                        // <beta|phi> |d beta>
                        auto beta_phi = kp__.beta_projectors().inner<double_complex>(
                            i, phi, 0, 0, this->number_of_hubbard_orbitals());
                        /* apply Q operator (diagonal in spin) */
                        q_op__.apply(i, 0, dphi, 0, this->number_of_hubbard_orbitals(), bp_strain_deriv, beta_phi);
                    }
                }
            }
            compute_occupancies(kp__, psi_s_phi, dphi, dn__, 3 * nu + mu);
        }
    }

    kp__.spinor_wave_functions().dismiss(sr, false);
    kp__.atomic_wave_functions_S_hub().dismiss(sr, false);
    kp__.atomic_wave_functions_hub().dismiss(sr, false);
}

void
Hubbard::wavefunctions_strain_deriv(K_point& kp__, Wave_functions<double>& dphi__, sddk::mdarray<double, 2> const& rlm_g__,
                                    sddk::mdarray<double, 3> const& rlm_dg__, int nu__, int mu__)
{
    PROFILE("sirius::Hubbard::wavefunctions_strain_deriv");
    #pragma omp parallel for schedule(static)
    for (int igkloc = 0; igkloc < kp__.num_gkvec_loc(); igkloc++) {
        /* global index of G+k vector */
        const int igk = kp__.idxgk(igkloc);
        /* Cartesian coordinats of G-vector */
        auto gvc = kp__.gkvec().gkvec_cart<index_domain_t::local>(igkloc);
        /* vs = {r, theta, phi} */
        auto gvs = SHT::spherical_coordinates(gvc);

        std::vector<sddk::mdarray<double, 1>> ri_values(unit_cell_.num_atom_types());
        for (int iat = 0; iat < unit_cell_.num_atom_types(); iat++) {
            ri_values[iat] = ctx_.hubbard_wf_ri().values(iat, gvs[0]);
        }

        std::vector<sddk::mdarray<double, 1>> ridjl_values(unit_cell_.num_atom_types());
        for (int iat = 0; iat < unit_cell_.num_atom_types(); iat++) {
            ridjl_values[iat] = ctx_.hubbard_wf_djl().values(iat, gvs[0]);
        }

        const double p = (mu__ == nu__) ? 0.5 : 0.0;

        for (int ia = 0; ia < unit_cell_.num_atoms(); ia++) {
            auto& atom_type = ctx_.unit_cell().atom(ia).type();
            if (atom_type.hubbard_correction()) {
                // TODO: this can be optimized, check k_point::generate_atomic_wavefunctions()
                auto phase        = twopi * dot(kp__.gkvec().gkvec(igk), unit_cell_.atom(ia).position());
                auto phase_factor = std::exp(double_complex(0.0, phase));
                int offset        = this->offset_[ia];
                for (int xi = 0; xi < atom_type.indexb_hub().size(); xi++) {
                    /*  orbital quantum  number of this atomic orbital */
                    int l = atom_type.indexb_hub().l(xi);
                    /*  composite l,m index */
                    int lm = atom_type.indexb_hub().lm(xi);
                    /* index of the radial function */
                    int idxrf = atom_type.indexb_hub().idxrf(xi);

                    auto z = std::pow(double_complex(0, -1), l) * fourpi / std::sqrt(unit_cell_.omega());

                    /* case |g+k| = 0 */
                    if (gvs[0] < 1e-10) {
                        if (l == 0) {
                            auto d1 = ri_values[atom_type.id()][idxrf] * p * y00;

                            dphi__.pw_coeffs(0).prime(igkloc, offset + xi) = -z * d1 * phase_factor;
                        } else {
                            dphi__.pw_coeffs(0).prime(igkloc, offset + xi) = 0.0;
                        }
                    } else {
                        auto d1 = ri_values[atom_type.id()][idxrf] *
                                  (gvc[mu__] * rlm_dg__(lm, nu__, igkloc) + p * rlm_g__(lm, igkloc));
                        auto d2 =
                            ridjl_values[atom_type.id()][idxrf] * rlm_g__(lm, igkloc) * gvc[mu__] * gvc[nu__] / gvs[0];

                        dphi__.pw_coeffs(0).prime(igkloc, offset + xi) = -z * (d1 + d2) * std::conj(phase_factor);
                    }
                } // xi
            }
        }
    }
}

void
<<<<<<< HEAD
Hubbard::compute_occupancies(K_point& kp__, dmatrix<double_complex>& psi_s_phi__, Wave_functions<double>& dphi__,
    sddk::mdarray<double_complex, 5>& dn__, const int index__)
=======
Hubbard::compute_occupancies(K_point& kp__, dmatrix<double_complex>& psi_s_phi__, Wave_functions& dphi__,
                             sddk::mdarray<double_complex, 5>& dn__, const int index__)
>>>>>>> a5f1e74f
{
    PROFILE("sirius::Hubbard::compute_occupancies");

    /* maximum number of occupied bands */
    int nbnd = (ctx_.num_mag_dims() == 1) ? std::max(kp__.num_occupied_bands(0), kp__.num_occupied_bands(1))
                                          : kp__.num_occupied_bands(0);

    /* overlap between psi_{nk} and dphi */
    dmatrix<double_complex> psi_s_dphi(nbnd, this->number_of_hubbard_orbitals(), ctx_.mem_pool(memory_t::host));

    dmatrix<double_complex> dm(this->number_of_hubbard_orbitals(), this->number_of_hubbard_orbitals(),
                               ctx_.mem_pool(memory_t::host));

    auto la = linalg_t::none;
    auto mt = memory_t::none;
    switch (ctx_.processing_unit()) {
        case device_t::CPU: {
            la = linalg_t::blas;
            mt = memory_t::host;
            break;
        }
        case device_t::GPU: {
            la = linalg_t::gpublas;
            mt = memory_t::device;
            dm.allocate(ctx_.mem_pool(memory_t::device));
            psi_s_dphi.allocate(ctx_.mem_pool(memory_t::device));
            break;
        }
    }

    psi_s_dphi.zero(memory_t::host);
    psi_s_dphi.zero(memory_t::device);

    auto alpha = double_complex(kp__.weight(), 0.0);
    for (int ispn = 0; ispn < ctx_.num_spins(); ispn++) {
        /* compute <psi_{ik}^{sigma}|S|dphi> */
        /* dphi don't have a spin index; they are derived from scalar atomic orbitals */
        inner(ctx_.spla_context(), spin_range(ispn), kp__.spinor_wave_functions(), 0, kp__.num_occupied_bands(ispn),
              dphi__, 0, this->number_of_hubbard_orbitals(), psi_s_dphi, 0, 0);

        if (ctx_.processing_unit() == device_t::GPU) {
          psi_s_dphi.copy_to(memory_t::host);
        }

        for (int i = 0; i < this->number_of_hubbard_orbitals(); i++) {
            for (int ibnd = 0; ibnd < kp__.num_occupied_bands(ispn); ibnd++) {
                psi_s_dphi(ibnd, i) *= kp__.band_occupancy(ibnd, ispn);
            }
        }

        if (ctx_.processing_unit() == device_t::GPU) {
          psi_s_dphi.copy_to(memory_t::device);
        }

        linalg(la).gemm('C', 'N', this->number_of_hubbard_orbitals(), this->number_of_hubbard_orbitals(),
                        kp__.num_occupied_bands(ispn), &alpha, psi_s_dphi.at(mt), psi_s_dphi.ld(),
                        psi_s_phi__.at(mt, 0, ispn * this->number_of_hubbard_orbitals()), psi_s_phi__.ld(),
                        &linalg_const<double_complex>::zero(), dm.at(mt), dm.ld());

        linalg(la).gemm('C', 'N', this->number_of_hubbard_orbitals(), this->number_of_hubbard_orbitals(),
                        kp__.num_occupied_bands(ispn), &alpha,
                        psi_s_phi__.at(mt, 0, ispn * this->number_of_hubbard_orbitals()), psi_s_phi__.ld(),
                        psi_s_dphi.at(mt), psi_s_dphi.ld(), &linalg_const<double_complex>::one(), dm.at(mt), dm.ld());

        if (ctx_.processing_unit() == device_t::GPU) {
            dm.copy_to(memory_t::host);
        }

        #pragma omp parallel for schedule(static)
        for (int ia1 = 0; ia1 < ctx_.unit_cell().num_atoms(); ++ia1) {
            const auto& atom = ctx_.unit_cell().atom(ia1);
            if (atom.type().hubbard_correction()) {
                const int lmax_at = 2 * atom.type().lo_descriptor_hub(0).l + 1;
                for (int m2 = 0; m2 < lmax_at; m2++) {
                    for (int m1 = 0; m1 < lmax_at; m1++) {
                        dn__(m1, m2, ispn, ia1, index__) = dm(this->offset_[ia1] + m1, this->offset_[ia1] + m2);
                    }
                }
            }
        }
    }
}

} // namespace sirius<|MERGE_RESOLUTION|>--- conflicted
+++ resolved
@@ -661,13 +661,8 @@
 }
 
 void
-<<<<<<< HEAD
 Hubbard::compute_occupancies(K_point& kp__, dmatrix<double_complex>& psi_s_phi__, Wave_functions<double>& dphi__,
-    sddk::mdarray<double_complex, 5>& dn__, const int index__)
-=======
-Hubbard::compute_occupancies(K_point& kp__, dmatrix<double_complex>& psi_s_phi__, Wave_functions& dphi__,
                              sddk::mdarray<double_complex, 5>& dn__, const int index__)
->>>>>>> a5f1e74f
 {
     PROFILE("sirius::Hubbard::compute_occupancies");
 
