// Copyright (c) 2013-2018 Mathieu Taillefumier, Anton Kozhevnikov, Thomas Schulthess
// All rights reserved.
//
// Redistribution and use in source and binary forms, with or without modification, are permitted provided that
// the following conditions are met:
//
// 1. Redistributions of source code must retain the above copyright notice, this list of conditions and the
//    following disclaimer.
// 2. Redistributions in binary form must reproduce the above copyright notice, this list of conditions
//    and the following disclaimer in the documentation and/or other materials provided with the distribution.
//
// THIS SOFTWARE IS PROVIDED BY THE COPYRIGHT HOLDERS AND CONTRIBUTORS "AS IS" AND ANY EXPRESS OR IMPLIED
// WARRANTIES, INCLUDING, BUT NOT LIMITED TO, THE IMPLIED WARRANTIES OF MERCHANTABILITY AND FITNESS FOR A
// PARTICULAR PURPOSE ARE DISCLAIMED. IN NO EVENT SHALL THE COPYRIGHT HOLDER OR CONTRIBUTORS BE LIABLE FOR
// ANY DIRECT, INDIRECT, INCIDENTAL, SPECIAL, EXEMPLARY, OR CONSEQUENTIAL DAMAGES (INCLUDING, BUT NOT LIMITED TO,
// PROCUREMENT OF SUBSTITUTE GOODS OR SERVICES; LOSS OF USE, DATA, OR PROFITS; OR BUSINESS INTERRUPTION) HOWEVER
// CAUSED AND ON ANY THEORY OF LIABILITY, WHETHER IN CONTRACT, STRICT LIABILITY, OR TORT (INCLUDING NEGLIGENCE OR
// OTHERWISE) ARISING IN ANY WAY OUT OF THE USE OF THIS SOFTWARE, EVEN IF ADVISED OF THE POSSIBILITY OF SUCH DAMAGE.

/** \file hubbard.hpp
 *
 *  \brief Contains declaration and partial implementation of sirius::Hubbard class.
 */

#ifndef __HUBBARD_HPP__
#define __HUBBARD_HPP__

#include <cstdio>
#include <cstdlib>
#include "context/simulation_context.hpp"
#include "k_point/k_point.hpp"
#include "k_point/k_point_set.hpp"
#include "SDDK/wave_functions.hpp"
#include "hamiltonian/non_local_operator.hpp"
#include "beta_projectors/beta_projectors.hpp"
#include "beta_projectors/beta_projectors_gradient.hpp"
#include "beta_projectors/beta_projectors_strain_deriv.hpp"
#include "radial/radial_integrals.hpp"
#include "hubbard_matrix.hpp"

namespace sirius {

void generate_potential(Hubbard_matrix const& om__, Hubbard_matrix& um__);

double energy(Hubbard_matrix const& om__);
double one_electron_energy_hubbard(Hubbard_matrix const& om__, Hubbard_matrix const& pm__);

/// Apply Hubbard correction in the collinear case
class Hubbard
{
  private:
    Simulation_context& ctx_;

    Unit_cell& unit_cell_;

    /// Hubbard correction with next nearest neighbors
    bool hubbard_U_plus_V_{false};

    /// Hubbard with multi channels apply to both LDA+U+V case
    bool multi_channels_{false};

    void calculate_wavefunction_with_U_offset();

  public:
    /// Constructor.
    Hubbard(Simulation_context& ctx__);

<<<<<<< HEAD
    //void compute_occupancies_derivatives_ortho(K_point<double>& kp, Q_operator<double>& q_op,
    //                                           mdarray<std::complex<double>, 5>& dn);
    void compute_occupancies_derivatives_non_ortho(K_point<double>& kp, Q_operator<double>& q_op,
                                                   mdarray<std::complex<double>, 5>& dn);

=======
>>>>>>> 00216084
    /// Compute the occupancy derivatives with respect to atomic displacements.
    /**
     *  To compute the occupancy derivatives, we first need to compute the derivatives of the matrix elements
     *  \f[
     *    \frac{\partial}{\partial {\bf r}_{\alpha}} \langle \phi_{i}^{Hub} | S | \psi_{j{\bf k}} \rangle
     *  \f]
     *  Let's first derive the case of non-orthogonalized Hubbard atomic orbitals. In this case
     *  \f[
     *    \frac{\partial}{\partial {\bf r}_{\alpha}} \langle \phi_{i}^{Hub} | S | \psi_{j{\bf k}} \rangle = 
     *      \langle \frac{\partial}{\partial {\bf r}_{\alpha}} \phi_{i}^{Hub} | S | \psi_{j{\bf k}} \rangle +
     *      \langle \phi_{i}^{Hub} | \frac{\partial}{\partial {\bf r}_{\alpha}} S | \psi_{j{\bf k}} \rangle
     *  \f]
     *
     *  Derivative \f$ \frac{\partial \phi_{i}}{\partial {\bf r}_{\alpha}} \f$ of the atomic functions
     *  is simple. For the wave-function of atom \f$ \alpha \f$ this is a multiplication of the plane-wave coefficients
     *  by \f$ {\bf G+k} \f$. For the rest of the atoms it is zero.
     *
     *  Derivative of the S-operator has the following expression:
     *  \f[
     *    \frac{\partial}{\partial {\bf r}_{\alpha}} S =
     *      \sum_{\xi \xi'} |\frac{\partial}{\partial {\bf r}_{\alpha}} \beta_{\xi}^{\alpha} \rangle
     *        Q_{\xi \xi'}^{\alpha} \langle \beta_{\xi'}^{\alpha} | + |\beta_{\xi}^{\alpha}\rangle Q_{\xi \xi'}^{\alpha}
     *        \langle \frac{\partial}{\partial {\bf r}_{\alpha}} \beta_{\xi'}^{\alpha} |
     *  \f]
     *
     *  Derivative of the inverse square root of the overlap matrix.
     *
     *  Let's label \f$ \frac{\partial}{\partial {\bf r}_{\alpha}} {\bf O}^{-1/2} = {\bf X} \f$.
     *  From taking derivative of the identity
     *  \f[
     *     {\bf O}^{-1/2} {\bf O} {\bf O}^{-1/2}= {\bf I}
     *  \f]
     *  we get
     *  \f[
     *    {\bf X} {\bf O} {\bf O}^{-1/2} + {\bf O}^{-1/2}{\bf O}'{\bf O}^{-1/2} + {\bf O}^{-1/2}{\bf O}{\bf X} = 0
     *  \f]
     *  or simplifying
     *  \f[
     *    {\bf X} {\bf O}^{1/2} + {\bf O}^{1/2}{\bf X} = -{\bf O}^{-1/2}{\bf O}'{\bf O}^{-1/2}
     *  \f]
     *  We have equation of the type
     *  \f[
     *    {\bf X} {\bf A} + {\bf A} {\bf X} = {\bf B}
     *  \f]
     *  which is a symmetric Sylvester equation. To solve it we SVD the \f$ {\bf A} \f$ matrix
     *  (which is \f$ {\bf O}^{1/2} \f$):
     *  \f[
     *    {\bf A} = {\bf U}{\bf \Lambda}^{1/2} {\bf U}^{H}
     *  \f]
     *  Here \f$ \Lambda_i \f$ and \f$ {\bf U} \f$ are the eigen-values and eigen-vectors of the overap matrix
     *  \f$ {\bf O} \f$. Now we put it back to the original equation:
     *  \f[
     *    {\bf X} {\bf U}{\bf \Lambda}^{1/2} {\bf U}^{H} + {\bf U}{\bf \Lambda}^{1/2} {\bf U}^{H}{\bf X} = {\bf B}
     *  \f]
     *  Now we multiply with \f$ {\bf U}^{H} \f$ from the left and with \f$ {\bf U}\f$ from the right and
     *  simplify the right-hand side:
     *  \f[
     *    {\bf U}^{H} {\bf X} {\bf U}{\bf \Lambda}^{1/2} + {\bf \Lambda}^{1/2} {\bf U}^{H} {\bf X} {\bf U} =
     *      {\bf U}^{H} {\bf B} {\bf U} = -{\bf U}^{H} \Big( {\bf U}{\bf \Lambda}^{-1/2} {\bf U}^{H} \Big)
     *    {\bf O}' \Big( {\bf U}{\bf \Lambda}^{-1/2} {\bf U}^{H}\Big) {\bf U} =
     *     -{\bf \Lambda}^{-1/2} {\bf U}^{H} {\bf O}' {\bf U}{\bf \Lambda}^{-1/2}
     *  \f]
     *  or in the new basis
     *  \f[
     *    \tilde{\bf X} {\bf \Lambda}^{1/2} + {\bf \Lambda}^{1/2} \tilde{\bf X} = \tilde {\bf B}
     *  \f]
     *  Because \f$ {\bf \Lambda}^{1/2} \f$ is a diagonal matrix, we can write the last equation for each
     *  element of the matrix \f$ \tilde{\bf X} \f$:
     *  \f[
     *    \tilde X_{ij} \Lambda_{j}^{1/2} + \Lambda_{i}^{1/2} \tilde X_{ij} = \tilde B_{ij}
     *  \f]
     *  And thus
     *  \f[
     *    \tilde X_{ij} =  \frac{\tilde B_{ij}}{\Lambda_{i}^{1/2} + \Lambda_{j}^{1/2}}
     *  \f]
     *
     *  The elements of matrix \f$ \tilde {\bf B} \f$ have the following expression:
     *  \f[
     *    \tilde B_{ij} = -\Lambda_{i}^{-1/2} \tilde O_{ij}' \Lambda_{j}^{-1/2}
     *  \f]
     *  where
     *  \f[
     *    \tilde {\bf O'} = {\bf U}^{H} {\bf O}' {\bf U}
     *  \f]
     *
     *  Putting all together, we can write the final expression for \f$ {\bf X} \f$:
     * \f[
     *  {\bf X} = -{\bf U} \frac{\Lambda_{i}^{-1/2} ({\bf U}^{H}{\bf O}'{\bf U})_{ij} \Lambda_{j}^{-1/2} }
     *    {\Lambda_{i}^{1/2} + \Lambda_{j}^{1/2}} {\bf U}^{H}
     *
     *  \f]
     *
     *  Now we can draft the calculation of \f$ \frac{\partial}{\partial {\bf r}_{\alpha}} {\bf O}^{-1/2} \f$:
     *    - SVD the overlap matrix \f$ {\bf O} \f$
     *    - compute the derivative of \f$ {\bf O} \f$ for each atom displacement
     *    - compute \f$ \tilde {\bf O'} = {\bf U}^{H} {\bf O}' {\bf U} \f$
     *    - compute \f$ \tilde X_{ij} = \frac{\Lambda_{i}^{-1/2} \tilde O_{ij}' \Lambda_{j}^{-1/2}} {\Lambda_{i}^{1/2} + \Lambda_{j}^{1/2}} \f$
     *    - compute \f$ \frac{\partial}{\partial {\bf r}_{\alpha}} {\bf O}^{-1/2} = -{\bf U}\tilde {\bf X}{\bf U}^{H} \f$
     */
    void compute_occupancies_derivatives(K_point<double>& kp__, Q_operator<double>& q_op__,
                                         sddk::mdarray<std::complex<double>, 5>& dn__);

    /// Compute derivatives of the occupancy matrix w.r.t.atomic displacement.
    /** \param [in]  kp   K-point.
     *  \param [in]  q_op Overlap operator.
     *  \param [out] dn   Derivative of the occupation number compared to displacement of each atom.
     */
    void compute_occupancies_stress_derivatives(K_point<double>& kp__, Q_operator<double>& q_op__,
                                                sddk::mdarray<std::complex<double>, 4>& dn__);

    void set_hubbard_U_plus_V()
    {
        hubbard_U_plus_V_ = true;
    }

    inline int num_hubbard_wf() const
    {
        return ctx_.unit_cell().num_hubbard_wf().first;
    }
};

} // namespace sirius

#endif // __HUBBARD_HPP__<|MERGE_RESOLUTION|>--- conflicted
+++ resolved
@@ -65,14 +65,6 @@
     /// Constructor.
     Hubbard(Simulation_context& ctx__);
 
-<<<<<<< HEAD
-    //void compute_occupancies_derivatives_ortho(K_point<double>& kp, Q_operator<double>& q_op,
-    //                                           mdarray<std::complex<double>, 5>& dn);
-    void compute_occupancies_derivatives_non_ortho(K_point<double>& kp, Q_operator<double>& q_op,
-                                                   mdarray<std::complex<double>, 5>& dn);
-
-=======
->>>>>>> 00216084
     /// Compute the occupancy derivatives with respect to atomic displacements.
     /**
      *  To compute the occupancy derivatives, we first need to compute the derivatives of the matrix elements
