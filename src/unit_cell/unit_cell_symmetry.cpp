--- conflicted
+++ resolved
@@ -28,10 +28,6 @@
 
 namespace sirius {
 
-<<<<<<< HEAD
-Unit_cell_symmetry::Unit_cell_symmetry(matrix3d<double> const& lattice_vectors__, int num_atoms__,
-    int num_atom_types__, std::vector<int> const& types__, sddk::mdarray<double, 2> const& positions__,
-=======
 static std::vector<int>
 find_sym_atom(int num_atoms__, sddk::mdarray<double, 2> const& positions__, matrix3d<int> const& R__,
               vector3d<double> const& t__, double tolerance__)
@@ -118,8 +114,18 @@
     sym_op.proper = p;
     /* proper rotation in cartesian Coordinates */
     sym_op.rotation = dot(dot(lattice_vectors__, matrix3d<double>(sym_op.R * p)), inverse_lattice_vectors);
-    /* get Euler angles of the rotation */
-    sym_op.euler_angles = euler_angles(sym_op.rotation);
+    try {
+        /* get Euler angles of the rotation */
+        sym_op.euler_angles = euler_angles(sym_op.rotation);
+    } catch(std::exception const& e) {
+        std::stringstream s;
+        s << "number of symmetry operations: " << spg_dataset__->n_operations << std::endl
+          << "symmetry operation: " << isym_spg__ << std::endl
+          << "rotation matrix in lattice coordinates: " << sym_op.R << std::endl
+          << "rotation matrix in Cartesian coordinates: " << sym_op.rotation << std::endl
+          << "lattice vectors: " << lattice_vectors__;
+        RTE_THROW(s, e.what());
+    }
     /* get symmetry related atoms */
     sym_op.sym_atom = find_sym_atom(num_atoms__, positions__, sym_op.R, sym_op.t, tolerance__);
 
@@ -151,8 +157,7 @@
 }
 
 Unit_cell_symmetry::Unit_cell_symmetry(matrix3d<double> const& lattice_vectors__, int num_atoms__,
-    std::vector<int> const& types__, sddk::mdarray<double, 2> const& positions__,
->>>>>>> 8e340264
+    int num_atom_types__, std::vector<int> const& types__, sddk::mdarray<double, 2> const& positions__,
     sddk::mdarray<double, 2> const& spins__, bool spin_orbit__, double tolerance__, bool use_sym__)
     : lattice_vectors_(lattice_vectors__)
     , num_atoms_(num_atoms__)
@@ -208,43 +213,7 @@
     if (spg_dataset_) {
         /* make a list of crystal symmetries */
         for (int isym = 0; isym < spg_dataset_->n_operations; isym++) {
-<<<<<<< HEAD
-            space_group_symmetry_descriptor sym_op;
-
-            /* rotation matrix in lattice coordinates */
-            sym_op.R = matrix3d<int>(spg_dataset_->rotations[isym]);
-            /* sanity check */
-            int p = sym_op.R.det();
-            if (!(p == 1 || p == -1)) {
-                RTE_THROW("wrong rotation matrix");
-            }
-            /* inverse of the rotation matrix */
-            sym_op.invR = inverse(sym_op.R);
-            /* inverse transpose */
-            sym_op.invRT = transpose(sym_op.invR);
-            /* fractional translation */
-            sym_op.t = vector3d<double>(spg_dataset_->translations[isym][0],
-                                        spg_dataset_->translations[isym][1],
-                                        spg_dataset_->translations[isym][2]);
-            /* is this proper or improper rotation */
-            sym_op.proper = p;
-            /* proper rotation in cartesian Coordinates */
-            sym_op.rotation = dot(dot(lattice_vectors_, matrix3d<double>(sym_op.R * p)), inverse_lattice_vectors_);
-            /* get Euler angles of the rotation */
-            try {
-                sym_op.euler_angles = euler_angles(sym_op.rotation);
-            } catch(std::exception const& e) {
-                std::stringstream s;
-                s << "number of symmetry operations: " << spg_dataset_->n_operations << std::endl
-                  << "symmetry operation: " << isym << std::endl
-                  << "rotation matrix in lattice coordinates: " << sym_op.R << std::endl
-                  << "rotation matrix in Cartesian coordinates: " << sym_op.rotation << std::endl
-                  << "lattice vectors: " << lattice_vectors_;
-                RTE_THROW(s, e.what());
-            }
-=======
             auto sym_op = get_spg_sym_op(isym, spg_dataset_, lattice_vectors__, num_atoms__, positions__, tolerance__);
->>>>>>> 8e340264
             /* add symmetry operation to a list */
             space_group_symmetry_.push_back(sym_op);
         }
@@ -304,7 +273,7 @@
     std::printf("space group number   : %i\n", this->spacegroup_number());
     std::printf("international symbol : %s\n", this->international_symbol().c_str());
     std::printf("Hall symbol          : %s\n", this->hall_symbol().c_str());
-    std::printf("number of operations : %i\n", this->num_mag_sym());
+    std::printf("number of operations : %i\n", this->size());
     std::printf("transformation matrix : \n");
     auto tm = this->transformation_matrix();
     for (int i = 0; i < 3; i++) {
@@ -321,10 +290,10 @@
 
     if (verbosity__ >= 2) {
         std::printf("symmetry operations  : \n");
-        for (int isym = 0; isym < this->num_mag_sym(); isym++) {
-            auto R = this->magnetic_group_symmetry(isym).spg_op.R;
-            auto t = this->magnetic_group_symmetry(isym).spg_op.t;
-            auto S = this->magnetic_group_symmetry(isym).spin_rotation;
+        for (int isym = 0; isym < this->size(); isym++) {
+            auto R = this->operator[](isym).spg_op.R;
+            auto t = this->operator[](isym).spg_op.t;
+            auto S = this->operator[](isym).spin_rotation;
 
             std::printf("isym : %i\n", isym);
             std::printf("R : ");
@@ -352,7 +321,7 @@
                 }
                 std::printf("\n");
             }
-            printf("proper: %i\n", this->magnetic_group_symmetry(isym).spg_op.proper);
+            printf("proper: %i\n", this->operator[](isym).spg_op.proper);
             std::printf("\n");
         }
     }
