--- conflicted
+++ resolved
@@ -26,22 +26,14 @@
 #include "../SDDK/GPU/acc_runtime.hpp"
 
 __global__ void mul_veff_with_phase_factors_gpu_kernel(int num_gvec_loc__,
-<<<<<<< HEAD
                                                        acc_complex_double_t const* veff__, 
-                                                       int const* gvec__, 
-                                                       int num_atoms__,
-                                                       double const* atom_pos__, 
-                                                       acc_complex_double_t* veff_a__)
-=======
-                                                       cuDoubleComplex const* veff__, 
                                                        int const* gvx__, 
                                                        int const* gvy__, 
                                                        int const* gvz__, 
                                                        int num_atoms__,
                                                        double const* atom_pos__, 
-                                                       cuDoubleComplex* veff_a__,
+                                                       acc_complex_double_t* veff_a__,
                                                        int ld__)
->>>>>>> 2cd5e90e
 {
     int ia = blockIdx.y;
     double ax = atom_pos__[array2D_offset(ia, 0, num_atoms__)];
@@ -56,27 +48,16 @@
 
         double p = twopi * (ax * gvx + ay * gvy + az * gvz);
 
-<<<<<<< HEAD
-        //veff_a__[array2D_offset(igloc, ia, num_gvec_loc__)] = accConj(accCmul(veff__[igloc], make_accDoubleComplex(cos(p), sin(p))));
-        veff_a__[array2D_offset(igloc, ia, num_gvec_loc__)] =
-            accCmul(veff__[igloc], make_accDoubleComplex(cos(p), sin(p)));
-=======
-        veff_a__[array2D_offset(igloc, ia, ld__)] = cuCmul(veff__[igloc], make_cuDoubleComplex(cos(p), sin(p)));
->>>>>>> 2cd5e90e
+        veff_a__[array2D_offset(igloc, ia, ld__)] = accCmul(veff__[igloc], make_accDoubleComplex(cos(p), sin(p)));
     }
 }
  
 extern "C" void mul_veff_with_phase_factors_gpu(int num_atoms__,
                                                 int num_gvec_loc__, 
-<<<<<<< HEAD
                                                 acc_complex_double_t const* veff__, 
-                                                int const* gvec__, 
-=======
-                                                cuDoubleComplex const* veff__, 
                                                 int const* gvx__, 
                                                 int const* gvy__, 
                                                 int const* gvz__, 
->>>>>>> 2cd5e90e
                                                 double const* atom_pos__,
                                                 double* veff_a__,
                                                 int ld__,
@@ -95,11 +76,7 @@
         gvz__,
         num_atoms__,
         atom_pos__,
-<<<<<<< HEAD
-        (acc_complex_double_t*)veff_a__
-=======
-        (cuDoubleComplex*)veff_a__,
+        (acc_complex_double_t*)veff_a__,
         ld__
->>>>>>> 2cd5e90e
     );
 }