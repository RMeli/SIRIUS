# workaround for set_target_properties(... POSITION_INDEPENDENT_CODE ON) not
# working correctly
# list(APPEND CUDA_NVCC_FLAGS "-Xcompiler -fPIC")

include(GNUInstallDirs)  # required to get a proper LIBDIR variable

if(CREATE_FORTRAN_BINDINGS)
  set(_FSOURCES "sirius_api.cpp;sirius.f90")
endif()

if(USE_CUDA)
  file(GLOB_RECURSE CUFILES_SDDK "SDDK/*.cu")
  file(GLOB_RECURSE CUFILES_KERNELS "Kernels/*.cu")
  set(_CUSOURCES "${CUFILES_KERNELS};${CUFILES_SDDK}")
endif()

set(_SOURSES "Band/band.cpp;Band/solve.cpp;Density/density.cpp;dft_ground_state.cpp"
  "Band/diag_pseudo_potential.cpp;Band/diag_full_potential.cpp;Band/residuals.cpp"
  "Beta_projectors/beta_projectors_base.cpp"
  "Hubbard/apply_hubbard_potential.cpp"
  "Hubbard/Hubbard.cpp"
  "Hubbard/hubbard_generate_atomic_orbitals.cpp"
  "Hubbard/hubbard_occupancies_derivatives.cpp"
  "Hubbard/hubbard_occupancy.cpp"
  "Hubbard/hubbard_potential_energy.cpp"
  "Potential/generate_d_operator_matrix.cpp"
  "Potential/generate_pw_coeffs.cpp"
  "Potential/paw_potential.cpp"
  "Potential/poisson.cpp"
  "Potential/xc.cpp"
  "Unit_cell/unit_cell.cpp"
  "simulation_context.cpp"
  "simulation_parameters.cpp"
  "Geometry/force.cpp"
  "Geometry/stress.cpp"
  "Geometry/non_local_functor.cpp"
  "Hamiltonian/apply.cpp"
  "Hamiltonian/set_lapw_h_o.cpp"
  "Hamiltonian/local_operator.cpp"
  "Hamiltonian/non_local_operator.cpp"
  "Hamiltonian/get_h_o_diag.cpp"
  "K_point/generate_atomic_wave_functions.cpp"
  "K_point/generate_fv_states.cpp"
  "K_point/generate_spinor_wave_functions.cpp"
  "K_point/k_point.cpp"
  "K_point/k_point_set.cpp"
  "K_point/initialize.cpp"
  "K_point/generate_gklo_basis.cpp"
  "K_point/test_fv_states.cpp"
  "field4d.cpp"
  "radial_integrals.cpp"
  "sbessel.cpp"
  "utils/cmd_args.cpp"
  "utils/timer.cpp"
  "utils/utils.cpp"
  "SDDK/wf_inner.cpp"
  "SDDK/wf_ortho.cpp"
  "SDDK/wf_trans.cpp"
  "SDDK/wave_functions.cpp"
  "SDDK/communicator.cpp"
  "SDDK/dmatrix.cpp"
  "SDDK/gvec.cpp"
  "SDDK/matrix_storage.cpp"
  "SDDK/GPU/acc.cpp"
<<<<<<< HEAD
  "SHT/sht.cpp"
=======
  "sirius_version.cpp"
>>>>>>> 02079cf9
  )

# create library with .cpp, .cu and .f90 sources
add_library(sirius STATIC "${_SOURSES};${_CUSOURCES};${_FSOURCES}")

# add dependency on auto-generated headers
add_dependencies(sirius generate_version_hpp)
add_dependencies(sirius runtime_options_json_hpp)

set_target_properties(sirius PROPERTIES POSITION_INDEPENDENT_CODE ON)

include_directories(".")

INSTALL (TARGETS sirius ARCHIVE DESTINATION
  ARCHIVE DESTINATION "${CMAKE_INSTALL_LIBDIR}"
  LIBRARY DESTINATION "${CMAKE_INSTALL_LIBDIR}"
  )
target_link_libraries(sirius PUBLIC OpenMP::OpenMP_CXX spfft)


if(CREATE_FORTRAN_BINDINGS)
  set_target_properties(sirius PROPERTIES Fortran_MODULE_DIRECTORY mod_files)
  INSTALL ( CODE
    "EXECUTE_PROCESS (COMMAND \"${CMAKE_COMMAND}\" -E copy_directory \"${PROJECT_BINARY_DIR}/src/mod_files\" \"${CMAKE_INSTALL_PREFIX}/include/sirius/\")"
    )
endif()

if(USE_ROCM)
  add_library(sirius_rocm_interface STATIC ./SDDK/GPU/rocfft_interface.cpp)
  set_target_properties(sirius_rocm_interface PROPERTIES POSITION_INDEPENDENT_CODE ON)
  # don't install as it is STATIC and not meant to be used by external projects
  target_link_libraries(sirius_rocm_interface PUBLIC OpenMP::OpenMP_CXX)

  # use include directories and definitions of sirius_rocm_interface (using custom targets not possible with generators)
  set(DEFINITIONS_PROP "$<TARGET_PROPERTY:sirius_rocm_interface,COMPILE_DEFINITIONS>")
  set(DEFINITIONS_GENERATOR "$<$<BOOL:${DEFINITIONS_PROP}>:-D$<JOIN:${DEFINITIONS_PROP}, -D>>")
  set(INCLUDE_DIR_PROP "$<TARGET_PROPERTY:sirius_rocm_interface,INCLUDE_DIRECTORIES>")
  set(INCLUDE_DIR_GENERATOR "$<$<BOOL:${INCLUDE_DIR_PROP}>:-I$<JOIN:${INCLUDE_DIR_PROP}, -I>>")

  # create gpu library compiled with hip
  file(GLOB_RECURSE HIPFILES_KERNELS "Kernels/*.cu")
  file(GLOB_RECURSE HIPFILES_SDDK "SDDK/*.cu")
  rocm_hip_add_library(sirius_rocm SHARED ${HIPFILES_SDDK} ${HIPFILES_KERNELS}
    FLAGS ${DEFINITIONS_GENERATOR} ${INCLUDE_DIR_GENERATOR} "-Wno-macro-redefined" OUTPUT_DIR ${CMAKE_CURRENT_BINARY_DIR})
endif()

install(DIRECTORY ./ DESTINATION "${CMAKE_INSTALL_PREFIX}/include/sirius" FILES_MATCHING REGEX ".*(hpp|h)$")
install(FILES ${PROJECT_BINARY_DIR}/src/version.hpp DESTINATION "${CMAKE_INSTALL_PREFIX}/include/sirius")<|MERGE_RESOLUTION|>--- conflicted
+++ resolved
@@ -62,11 +62,8 @@
   "SDDK/gvec.cpp"
   "SDDK/matrix_storage.cpp"
   "SDDK/GPU/acc.cpp"
-<<<<<<< HEAD
   "SHT/sht.cpp"
-=======
   "sirius_version.cpp"
->>>>>>> 02079cf9
   )
 
 # create library with .cpp, .cu and .f90 sources
