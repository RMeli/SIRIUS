--- conflicted
+++ resolved
@@ -11,13 +11,7 @@
   set(_CUSOURCES "${CUFILES}")
 endif()
 
-<<<<<<< HEAD
-
-
 set(_SOURSES
-=======
-set(_SOURCES
->>>>>>> 38988070
   "hamiltonian/hamiltonian.cpp"
   "hamiltonian/hamiltonian_k.cpp"
   "hamiltonian/local_operator.cpp"
@@ -94,19 +88,12 @@
   set_source_files_properties(${_CUSOURCES} PROPERTIES LANGUAGE HIP)
 endif()
 
-<<<<<<< HEAD
-set_property(TARGET sirius PROPERTY CUDA_ARCHITECTURES ${CUDA_ARCH})
-
 if(USE_WANNIER90)
     target_link_libraries(sirius PUBLIC ifcore)
     find_library(LIB_TO_INCLUDE wannier /home/gcistaro/codes/q-e-qe-7.1/wannier90-3.1.0/)
     target_link_libraries(sirius PUBLIC ${LIB_TO_INCLUDE})
 endif(USE_WANNIER90)
 
-
-
-=======
->>>>>>> 38988070
 target_link_libraries(sirius PUBLIC SpFFT::spfft
                                     SPLA::spla
                                     ${GSL_LIBRARY}
