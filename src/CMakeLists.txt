# workaround for set_target_properties(... POSITION_INDEPENDENT_CODE ON) not
# working correctly
# list(APPEND CUDA_NVCC_FLAGS "-Xcompiler -fPIC")

if(CREATE_FORTRAN_BINDINGS)
  set(_FSOURCES "api/sirius_api.cpp;api/sirius.f90")
endif()

if(USE_CUDA OR USE_ROCM)
  file(GLOB_RECURSE CUFILES "gpu/*.cu")
  set(_CUSOURCES "${CUFILES}")
endif()

set(_SOURCES
  "hamiltonian/hamiltonian.cpp"
  "hamiltonian/hamiltonian_k.cpp"
  "hamiltonian/local_operator.cpp"
  "hamiltonian/non_local_operator.cpp"
  "band/band.cpp"
  "band/solve.cpp"
  "band/diag_pseudo_potential.cpp"
  "band/diag_full_potential.cpp"
  "density/density.cpp"
  "density/augmentation_operator.cpp"
  "density/occupation_matrix.cpp"
  "dft/dft_ground_state.cpp"
  "dft/energy.cpp"
  "dft/smearing.cpp"
  "beta_projectors/beta_projectors_base.cpp"
  "hubbard/hubbard.cpp"
  "hubbard/hubbard_occupancies_derivatives.cpp"
  "hubbard/hubbard_potential_energy.cpp"
  "hubbard/hubbard_matrix.cpp"
  "potential/generate_d_operator_matrix.cpp"
  "potential/generate_pw_coeffs.cpp"
  "potential/paw_potential.cpp"
  "potential/poisson.cpp"
  "potential/xc.cpp"
  "potential/xc_mt.cpp"
  "potential/potential.cpp"
  "potential/check_xc_potential.cpp"
  "unit_cell/unit_cell.cpp"
  "unit_cell/atom_type.cpp"
  "unit_cell/atom_symmetry_class.cpp"
  "symmetry/crystal_symmetry.cpp"
  "geometry/force.cpp"
  "geometry/stress.cpp"
  "k_point/generate_fv_states.cpp"
  "k_point/generate_spinor_wave_functions.cpp"
  "k_point/k_point.cpp"
  "k_point/k_point_set.cpp"
  "k_point/generate_w90_coeffs.cpp"
  "function3d/field4d.cpp"
  "radial/radial_integrals.cpp"
  "specfunc/sbessel.cpp"
  "utils/cmd_args.cpp"
  "utils/utils.cpp"
  "utils/rt_graph.cpp"
  "utils/profiler.cpp"
  "mpi/communicator.cpp"
  "SDDK/memory.cpp"
  "gpu/acc.cpp"
  "gpu/acc_blas.cpp"
  "gpu/cusolver.cpp"
  "sht/sht.cpp"
  "sirius_version.cpp"
  "mixer/mixer_functions.cpp"
  "linalg/eigensolver.cpp"
  "linalg/eigenproblem.cpp"
  "linalg/linalg_spla.cpp"
  "linalg/dmatrix.cpp"
  "nlcglib/adaptor.cpp"
  "context/simulation_context.cpp"
  "context/simulation_parameters.cpp"
  "fft/gvec.cpp"
  )


# create library with .cpp, .cu and .f90 sources
add_library(sirius "${_SOURCES};${_CUSOURCES};${_FSOURCES}")

target_compile_features(sirius PUBLIC cxx_std_14)
target_compile_features(sirius PUBLIC c_std_99)
target_compile_features(sirius PUBLIC cuda_std_14)
set_target_properties(sirius PROPERTIES POSITION_INDEPENDENT_CODE ON)

if(USE_ROCM)
  set_source_files_properties(${_CUSOURCES} PROPERTIES LANGUAGE HIP)
endif()

target_link_libraries(sirius PUBLIC SpFFT::spfft
                                    SPLA::spla
                                    ${GSL_LIBRARY}
                                    "${LINALG_LIB}"
                                    MPI::MPI_CXX
                                    sirius::libxc
                                    sirius::libspg
                                    sirius::hdf5
                                    costa::costa
                                    $<TARGET_NAME_IF_EXISTS:OpenMP::OpenMP_CXX>
                                    $<TARGET_NAME_IF_EXISTS:sirius::elpa>
                                    $<TARGET_NAME_IF_EXISTS:sirius::magma>
                                    $<TARGET_NAME_IF_EXISTS:sirius::libvdwxc>
                                    $<TARGET_NAME_IF_EXISTS:sirius::cudalibs>
                                    $<TARGET_NAME_IF_EXISTS:nlcglib::nlcglib>
                                    $<TARGET_NAME_IF_EXISTS:kokkos::kokkos>
                                    $<TARGET_NAME_IF_EXISTS:sirius::wannier90>
                                    $<$<BOOL:${USE_NVTX}>:nvToolsExt>
                                    $<$<BOOL:${USE_ROCM}>:roc::rocblas>
                                    $<$<BOOL:${USE_ROCM}>:hip::host>
<<<<<<< HEAD
                                    $<$<BOOL:${USE_MEMORY_POOL}>:umpire>
                    )

=======
                                    $<$<BOOL:${USE_MEMORY_POOL}>:umpire>)
>>>>>>> 2cb70020


target_include_directories(sirius PUBLIC $<BUILD_INTERFACE:${PROJECT_SOURCE_DIR}/src>
                                         $<BUILD_INTERFACE:${PROJECT_SOURCE_DIR}/src/SDDK>
                                         $<BUILD_INTERFACE:${PROJECT_BINARY_DIR}/src>
                                         $<BUILD_INTERFACE:${PROJECT_BINARY_DIR}/src/mod_files>)

target_compile_definitions(sirius PUBLIC
  $<$<BOOL:${USE_PROFILER}>:SIRIUS_PROFILE>
  $<$<BOOL:${USE_SCALAPACK}>:SIRIUS_SCALAPACK>
  $<$<BOOL:${USE_MEMORY_POOL}>:SIRIUS_USE_MEMORY_POOL>
  $<$<BOOL:${USE_POWER_COUNTER}>:SIRIUS_USE_POWER_COUNTER>
  $<$<BOOL:${USE_ELPA}>:SIRIUS_ELPA>
  $<$<BOOL:${USE_NLCGLIB}>:SIRIUS_NLCGLIB>
  $<$<BOOL:${USE_CUDA}>:SIRIUS_GPU SIRIUS_CUDA>
  $<$<BOOL:${USE_NVTX}>:SIRIUS_CUDA_NVTX>
  $<$<BOOL:${USE_MAGMA}>:SIRIUS_MAGMA>
  $<$<BOOL:${USE_ROCM}>:SIRIUS_GPU SIRIUS_ROCM>
  $<$<BOOL:${USE_VDWXC}>:SIRIUS_USE_VDWXC>
  $<$<BOOL:${USE_FP32_BOOL}>:USE_FP32>
  $<$<BOOL:${USE_VCSQNM}>:SIRIUS_VCSQNM>
  $<$<BOOL:${HAVE_LIBVDW_WITH_MPI}>:SIRIUS_HAVE_VDWXC_MPI>
  $<$<AND:$<BOOL:${USE_MAGMA}>,$<BOOL:${USE_ROCM}>>:HAVE_HIP> # Required for magma headers
  $<$<BOOL:${USE_WANNIER90}>:SIRIUS_WANNIER90>
)

if(CREATE_FORTRAN_BINDINGS)
  set_target_properties(sirius PROPERTIES Fortran_MODULE_DIRECTORY mod_files)
  install(FILES "${PROJECT_BINARY_DIR}/src/mod_files/sirius.mod"
          DESTINATION "${CMAKE_INSTALL_INCLUDEDIR}/sirius")
endif()

install(TARGETS sirius
        EXPORT sirius_targets
        ARCHIVE DESTINATION "${CMAKE_INSTALL_LIBDIR}"
        LIBRARY DESTINATION "${CMAKE_INSTALL_LIBDIR}"
        INCLUDES DESTINATION "${CMAKE_INSTALL_INCLUDEDIR}/sirius"
                             "${CMAKE_INSTALL_INCLUDEDIR}/sirius/src/SDDK")
install(EXPORT sirius_targets
        FILE siriusTargets.cmake
        NAMESPACE sirius::
        DESTINATION "${CMAKE_INSTALL_LIBDIR}/cmake/sirius")
install(DIRECTORY "${PROJECT_SOURCE_DIR}/src"
        DESTINATION "${CMAKE_INSTALL_INCLUDEDIR}/sirius"
        FILES_MATCHING REGEX ".*(hpp|h)$")
install(FILES "${PROJECT_BINARY_DIR}/src/version.hpp"
              "${PROJECT_BINARY_DIR}/src/context/input_schema.hpp"
        DESTINATION "${CMAKE_INSTALL_INCLUDEDIR}/sirius")<|MERGE_RESOLUTION|>--- conflicted
+++ resolved
@@ -108,14 +108,7 @@
                                     $<$<BOOL:${USE_NVTX}>:nvToolsExt>
                                     $<$<BOOL:${USE_ROCM}>:roc::rocblas>
                                     $<$<BOOL:${USE_ROCM}>:hip::host>
-<<<<<<< HEAD
-                                    $<$<BOOL:${USE_MEMORY_POOL}>:umpire>
-                    )
-
-=======
                                     $<$<BOOL:${USE_MEMORY_POOL}>:umpire>)
->>>>>>> 2cb70020
-
 
 target_include_directories(sirius PUBLIC $<BUILD_INTERFACE:${PROJECT_SOURCE_DIR}/src>
                                          $<BUILD_INTERFACE:${PROJECT_SOURCE_DIR}/src/SDDK>
