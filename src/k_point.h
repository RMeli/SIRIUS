--- conflicted
+++ resolved
@@ -54,12 +54,8 @@
 
         /// List of G-vectors with |G+k| < cutoff.
         std::unique_ptr<Gvec> gkvec_;
-<<<<<<< HEAD
-
-=======
-        
+
         /// G-vector distribution for the FFT transformation.
->>>>>>> 17790db1
         std::unique_ptr<Gvec_partition> gkvec_partition_;
 
         /// First-variational eigen values
@@ -70,7 +66,7 @@
 
         /// First-variational eigen vectors, distributed in slabs.
         std::unique_ptr<Wave_functions> fv_eigen_vectors_slab_;
-        
+
         /// Lowest eigen-vectors of the LAPW overlap matrix with small aigen-values.
         std::unique_ptr<Wave_functions> singular_components_;
 
@@ -97,7 +93,7 @@
 
         /// Band energies.
         std::vector<double> band_energies_;
- 
+
         /// LAPW matching coefficients for the row G+k vectors.
         /** Used to setup the distributed LAPW Hamiltonian and overlap matrices. */
         std::unique_ptr<Matching_coefficients> alm_coeffs_row_{nullptr};
@@ -175,7 +171,7 @@
 
         /// Preconditioner matrix for Chebyshev solver.
         mdarray<double_complex, 3> p_mtrx_;
-        
+
         /// Communicator for parallelization inside k-point.
         /** This communicator is used to split G+k vectors and wave-functions. */
         Communicator const& comm_;
@@ -185,7 +181,7 @@
 
         /// Communicator between(!!) columns.
         Communicator const& comm_col_;
-        
+
         /// Generate G+k and local orbital basis sets.
         inline void generate_gklo_basis();
 
