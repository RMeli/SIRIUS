--- conflicted
+++ resolved
@@ -113,11 +113,7 @@
     Hamiltonian0(Hamiltonian0<T>&& src) = default;
 
     /// Return a Hamiltonian for the given k-point.
-<<<<<<< HEAD
-    inline Hamiltonian_k operator()(K_point<double>& kp__);
-=======
-    inline Hamiltonian_k<T> operator()(K_point& kp__);
->>>>>>> f61fff21
+    inline Hamiltonian_k<T> operator()(K_point<T>& kp__);
 
     Simulation_context& ctx() const
     {
@@ -182,13 +178,8 @@
 class Hamiltonian_k
 {
   private:
-<<<<<<< HEAD
-    Hamiltonian0& H0_;
-    K_point<double>& kp_;
-=======
     Hamiltonian0<T>& H0_;
-    K_point& kp_;
->>>>>>> f61fff21
+    K_point<T>& kp_;
     /// Hubbard correction.
     /** In general case it is a k-dependent matrix */
     std::shared_ptr<U_operator<T>> u_op_;
@@ -200,11 +191,7 @@
     Hamiltonian_k<T>& operator=(Hamiltonian_k<T> const& src__) = delete;
 
   public:
-<<<<<<< HEAD
-    Hamiltonian_k(Hamiltonian0& H0__, K_point<double>& kp__);
-=======
-    Hamiltonian_k(Hamiltonian0<T>& H0__, K_point& kp__);
->>>>>>> f61fff21
+    Hamiltonian_k(Hamiltonian0<T>& H0__, K_point<T>& kp__);
 
     Hamiltonian_k(Hamiltonian_k<T>&& src__);
 
@@ -469,13 +456,9 @@
     void apply_b(sddk::Wave_functions<T>& psi__, std::vector<sddk::Wave_functions<T>>& bpsi__);
 };
 
-<<<<<<< HEAD
-Hamiltonian_k Hamiltonian0::operator()(K_point<double>& kp__)
-=======
 template <typename T>
 Hamiltonian_k<T>
-Hamiltonian0<T>::operator()(K_point& kp__)
->>>>>>> f61fff21
+Hamiltonian0<T>::operator()(K_point<T>& kp__)
 {
     return Hamiltonian_k<T>(*this, kp__);
 }
