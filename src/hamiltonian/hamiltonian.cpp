// Copyright (c) 2013-2019 Anton Kozhevnikov, Mathieu Taillefumier, Thomas Schulthess
// All rights reserved.
//
// Redistribution and use in source and binary forms, with or without modification, are permitted provided that
// the following conditions are met:
//
// 1. Redistributions of source code must retain the above copyright notice, this list of conditions and the
//    following disclaimer.
// 2. Redistributions in binary form must reproduce the above copyright notice, this list of conditions
//    and the following disclaimer in the documentation and/or other materials provided with the distribution.
//
// THIS SOFTWARE IS PROVIDED BY THE COPYRIGHT HOLDERS AND CONTRIBUTORS "AS IS" AND ANY EXPRESS OR IMPLIED
// WARRANTIES, INCLUDING, BUT NOT LIMITED TO, THE IMPLIED WARRANTIES OF MERCHANTABILITY AND FITNESS FOR A
// PARTICULAR PURPOSE ARE DISCLAIMED. IN NO EVENT SHALL THE COPYRIGHT HOLDER OR CONTRIBUTORS BE LIABLE FOR
// ANY DIRECT, INDIRECT, INCIDENTAL, SPECIAL, EXEMPLARY, OR CONSEQUENTIAL DAMAGES (INCLUDING, BUT NOT LIMITED TO,
// PROCUREMENT OF SUBSTITUTE GOODS OR SERVICES; LOSS OF USE, DATA, OR PROFITS; OR BUSINESS INTERRUPTION) HOWEVER
// CAUSED AND ON ANY THEORY OF LIABILITY, WHETHER IN CONTRACT, STRICT LIABILITY, OR TORT (INCLUDING NEGLIGENCE OR
// OTHERWISE) ARISING IN ANY WAY OUT OF THE USE OF THIS SOFTWARE, EVEN IF ADVISED OF THE POSSIBILITY OF SUCH DAMAGE.

/** \file hamiltonian.cpp
 *
 *  \brief Contains definition of sirius::Hamiltonian0 class.
 */

#include "potential/potential.hpp"
#include "local_operator.hpp"
#include "hamiltonian.hpp"

namespace sirius {

// TODO: radial integrals for the potential should be computed here; the problem is that they also can be set
//       externally by the host code

template <typename T>
Hamiltonian0<T>::Hamiltonian0(Potential& potential__)
    : ctx_(potential__.ctx())
    , potential_(&potential__)
    , unit_cell_(potential__.ctx().unit_cell())
{
    PROFILE("sirius::Hamiltonian0");

<<<<<<< HEAD
    if (ctx_.full_potential()) {
        using gc_z = Gaunt_coefficients<double_complex>;
        gaunt_coefs_ = std::unique_ptr<gc_z>(new gc_z(ctx_.lmax_apw(), ctx_.lmax_pot(), ctx_.lmax_apw(), SHT::gaunt_hybrid));
    }

    local_op_ = std::unique_ptr<Local_operator<T>>(
        new Local_operator<T>(ctx_, ctx_.spfft_coarse<T>(), ctx_.gvec_coarse_partition(), &potential__));
=======
    local_op_ = std::unique_ptr<Local_operator>(
        new Local_operator(ctx_, ctx_.spfft_coarse(), ctx_.gvec_coarse_partition(), &potential__));
>>>>>>> 3478df98

    if (!ctx_.full_potential()) {
        d_op_ = std::unique_ptr<D_operator<T>>(new D_operator<T>(ctx_));
        q_op_ = std::unique_ptr<Q_operator<T>>(new Q_operator<T>(ctx_));
    }
}

template <typename T>
Hamiltonian0<T>::~Hamiltonian0()
{
}

template <typename T> template <spin_block_t sblock>
void
Hamiltonian0<T>::apply_hmt_to_apw(Atom const& atom__, int ngv__, sddk::mdarray<std::complex<T>, 2>& alm__,
                               sddk::mdarray<std::complex<T>, 2>& halm__) const
{
    auto& type = atom__.type();

    // TODO: this is k-independent and can in principle be precomputed together with radial integrals if memory is
    // available
    // TODO: for spin-collinear case hmt is Hermitian; compute upper triangular part and use zhemm
    mdarray<std::complex<T>, 2> hmt(type.mt_aw_basis_size(), type.mt_aw_basis_size());
    /* compute the muffin-tin Hamiltonian */
    for (int j2 = 0; j2 < type.mt_aw_basis_size(); j2++) {
        int lm2    = type.indexb(j2).lm;
        int idxrf2 = type.indexb(j2).idxrf;
        for (int j1 = 0; j1 < type.mt_aw_basis_size(); j1++) {
<<<<<<< HEAD
            int lm1     = type.indexb(j1).lm;
            int idxrf1  = type.indexb(j1).idxrf;
            hmt(j1, j2) = atom__.radial_integrals_sum_L3<sblock>(idxrf1, idxrf2, gaunt_coefs_->gaunt_vector(lm1, lm2));
=======
            int lm1    = type.indexb(j1).lm;
            int idxrf1 = type.indexb(j1).idxrf;
            hmt(j1, j2) = atom__.radial_integrals_sum_L3<sblock>(idxrf1, idxrf2,
                                                                 potential().gaunt_coefs().gaunt_vector(lm1, lm2));
>>>>>>> 3478df98
        }
    }
    linalg(linalg_t::blas)
        .gemm('N', 'T', ngv__, type.mt_aw_basis_size(), type.mt_aw_basis_size(), &linalg_const<std::complex<T>>::one(),
              alm__.at(memory_t::host), alm__.ld(), hmt.at(memory_t::host), hmt.ld(),
              &linalg_const<std::complex<T>>::zero(), halm__.at(memory_t::host), halm__.ld());
}

template <typename T>
void
Hamiltonian0<T>::add_o1mt_to_apw(Atom const& atom__, int num_gkvec__, sddk::mdarray<std::complex<T>, 2>& alm__) const
{
    // TODO: optimize for the loop layout using blocks of G-vectors
    auto& type = atom__.type();
    std::vector<std::complex<T>> alm(type.mt_aw_basis_size());
    std::vector<std::complex<T>> oalm(type.mt_aw_basis_size());
    for (int ig = 0; ig < num_gkvec__; ig++) {
        for (int j = 0; j < type.mt_aw_basis_size(); j++) {
            alm[j] = oalm[j] = alm__(ig, j);
        }
        for (int j = 0; j < type.mt_aw_basis_size(); j++) {
            int l     = type.indexb(j).l;
            int lm    = type.indexb(j).lm;
            int idxrf = type.indexb(j).idxrf;
            for (int order = 0; order < type.aw_order(l); order++) {
                int j1     = type.indexb().index_by_lm_order(lm, order);
                int idxrf1 = type.indexr().index_by_l_order(l, order);
                oalm[j] += static_cast<const T>(atom__.symmetry_class().o1_radial_integral(idxrf, idxrf1)) * alm[j1];
            }
        }
        for (int j = 0; j < type.mt_aw_basis_size(); j++) {
            alm__(ig, j) = oalm[j];
        }
    }
}

template <typename T>
void
Hamiltonian0<T>::apply_bmt(sddk::Wave_functions<T>& psi__, std::vector<sddk::Wave_functions<T>>& bpsi__) const
{
    mdarray<std::complex<T>, 3> zm(unit_cell_.max_mt_basis_size(), unit_cell_.max_mt_basis_size(), ctx_.num_mag_dims());

    for (int ialoc = 0; ialoc < psi__.spl_num_atoms().local_size(); ialoc++) {
        int ia            = psi__.spl_num_atoms()[ialoc];
        auto& atom        = unit_cell_.atom(ia);
        int offset        = psi__.offset_mt_coeffs(ialoc);
        int mt_basis_size = atom.type().mt_basis_size();

        zm.zero();

/* only upper triangular part of zm is computed because it is a hermitian matrix */
#pragma omp parallel for default(shared)
        for (int xi2 = 0; xi2 < mt_basis_size; xi2++) {
            int lm2    = atom.type().indexb(xi2).lm;
            int idxrf2 = atom.type().indexb(xi2).idxrf;

            for (int i = 0; i < ctx_.num_mag_dims(); i++) {
                for (int xi1 = 0; xi1 <= xi2; xi1++) {
                    int lm1    = atom.type().indexb(xi1).lm;
                    int idxrf1 = atom.type().indexb(xi1).idxrf;

                    zm(xi1, xi2, i) = this->potential().gaunt_coefs().sum_L3_gaunt(lm1, lm2, atom.b_radial_integrals(idxrf1, idxrf2, i));
                }
            }
        }
        /* compute bwf = B_z*|wf_j> */
        linalg(linalg_t::blas).hemm(
            'L', 'U', mt_basis_size, ctx_.num_fv_states(), &linalg_const<std::complex<T>>::one(),
            zm.at(memory_t::host), zm.ld(), psi__.mt_coeffs(0).prime().at(memory_t::host, offset, 0),
            psi__.mt_coeffs(0).prime().ld(), &linalg_const<std::complex<T>>::zero(),
            bpsi__[0].mt_coeffs(0).prime().at(memory_t::host, offset, 0), bpsi__[0].mt_coeffs(0).prime().ld());

        /* compute bwf = (B_x - iB_y)|wf_j> */
        if (bpsi__.size() == 3) {
            /* reuse first (z) component of zm matrix to store (B_x - iB_y) */
            for (int xi2 = 0; xi2 < mt_basis_size; xi2++) {
                for (int xi1 = 0; xi1 <= xi2; xi1++) {
                    zm(xi1, xi2, 0) = zm(xi1, xi2, 1) - std::complex<T>(0, 1) * zm(xi1, xi2, 2);
                }

                /* remember: zm for x,y,z, components of magnetic field is hermitian and we computed
                 * only the upper triangular part */
                for (int xi1 = xi2 + 1; xi1 < mt_basis_size; xi1++) {
                    zm(xi1, xi2, 0) = std::conj(zm(xi2, xi1, 1)) - std::complex<T>(0, 1) * std::conj(zm(xi2, xi1, 2));
                }
            }

            linalg(linalg_t::blas).gemm(
               'N', 'N', mt_basis_size, ctx_.num_fv_states(), mt_basis_size, &linalg_const<std::complex<T>>::one(),
               zm.at(memory_t::host), zm.ld(), psi__.mt_coeffs(0).prime().at(memory_t::host, offset, 0),
               psi__.mt_coeffs(0).prime().ld(), &linalg_const<std::complex<T>>::zero(),
               bpsi__[2].mt_coeffs(0).prime().at(memory_t::host, offset, 0), bpsi__[2].mt_coeffs(0).prime().ld());
        }
    }
}

template <typename T>
void
Hamiltonian0<T>::apply_so_correction(sddk::Wave_functions<T>& psi__, std::vector<sddk::Wave_functions<T>>& hpsi__) const
{
    PROFILE("sirius::Hamiltonian0::apply_so_correction");

    for (int ialoc = 0; ialoc < psi__.spl_num_atoms().local_size(); ialoc++) {
        int ia     = psi__.spl_num_atoms()[ialoc];
        auto& atom = unit_cell_.atom(ia);
        int offset = psi__.offset_mt_coeffs(ialoc);

        for (int l = 0; l <= ctx_.lmax_apw(); l++) {
            /* number of radial functions for this l */
            int nrf = atom.type().indexr().num_rf(l);

            for (int order1 = 0; order1 < nrf; order1++) {
                for (int order2 = 0; order2 < nrf; order2++) {
                    T sori = atom.symmetry_class().so_radial_integral(l, order1, order2);

                    for (int m = -l; m <= l; m++) {
                        int idx1 = atom.type().indexb_by_l_m_order(l, m, order1);
                        int idx2 = atom.type().indexb_by_l_m_order(l, m, order2);
                        int idx3 = (m + l != 0) ? atom.type().indexb_by_l_m_order(l, m - 1, order2) : 0;
                        // int idx4 = (m - l != 0) ? atom.type().indexb_by_l_m_order(l, m + 1, order2) : 0;

                        for (int ist = 0; ist < ctx_.num_fv_states(); ist++) {
                            std::complex<T> z1 = psi__.mt_coeffs(0).prime(offset + idx2, ist) * T(m) * sori;
                            /* u-u part */
                            hpsi__[0].mt_coeffs(0).prime(offset + idx1, ist) += z1;
                            /* d-d part */
                            hpsi__[1].mt_coeffs(0).prime(offset + idx1, ist) -= z1;
                            /* apply L_{-} operator; u-d part */
                            if (m + l) {
                                hpsi__[2].mt_coeffs(0).prime(offset + idx1, ist) +=
                                    psi__.mt_coeffs(0).prime(offset + idx3, ist) * sori *
                                    std::sqrt(T(l * (l + 1) - m * (m - 1)));
                            }
                            /* for the d-u part */
                            ///* apply L_{+} operator */
                            // if (m - l) {
                            //    hpsi[3].mt_coeffs(0).prime().at(memory_t::host, offset + idx1, ist) +=
                            //        fv_states__.mt_coeffs(0).prime().at(memory_t::host, offset + idx4, ist) *
                            //            sori * std::sqrt(double(l * (l + 1) - m * (m + 1)));
                            //}
                        }
                    }
                }
            }
        }
    }
}

template class Hamiltonian0<double>;

template
void
Hamiltonian0<double>::apply_hmt_to_apw<spin_block_t::nm>(Atom const& atom__, int ngv__, sddk::mdarray<double_complex, 2>& alm__,
                                                         sddk::mdarray<double_complex, 2>& halm__) const;

#ifdef USE_FP32
template class Hamiltonian0<float>;

template
void
Hamiltonian0<float>::apply_hmt_to_apw<spin_block_t::nm>(Atom const& atom__, int ngv__, sddk::mdarray<std::complex<float>, 2>& alm__,
                                                        sddk::mdarray<std::complex<float>, 2>& halm__) const;
#endif

} // namespace<|MERGE_RESOLUTION|>--- conflicted
+++ resolved
@@ -39,18 +39,8 @@
 {
     PROFILE("sirius::Hamiltonian0");
 
-<<<<<<< HEAD
-    if (ctx_.full_potential()) {
-        using gc_z = Gaunt_coefficients<double_complex>;
-        gaunt_coefs_ = std::unique_ptr<gc_z>(new gc_z(ctx_.lmax_apw(), ctx_.lmax_pot(), ctx_.lmax_apw(), SHT::gaunt_hybrid));
-    }
-
     local_op_ = std::unique_ptr<Local_operator<T>>(
         new Local_operator<T>(ctx_, ctx_.spfft_coarse<T>(), ctx_.gvec_coarse_partition(), &potential__));
-=======
-    local_op_ = std::unique_ptr<Local_operator>(
-        new Local_operator(ctx_, ctx_.spfft_coarse(), ctx_.gvec_coarse_partition(), &potential__));
->>>>>>> 3478df98
 
     if (!ctx_.full_potential()) {
         d_op_ = std::unique_ptr<D_operator<T>>(new D_operator<T>(ctx_));
@@ -79,16 +69,10 @@
         int lm2    = type.indexb(j2).lm;
         int idxrf2 = type.indexb(j2).idxrf;
         for (int j1 = 0; j1 < type.mt_aw_basis_size(); j1++) {
-<<<<<<< HEAD
-            int lm1     = type.indexb(j1).lm;
-            int idxrf1  = type.indexb(j1).idxrf;
-            hmt(j1, j2) = atom__.radial_integrals_sum_L3<sblock>(idxrf1, idxrf2, gaunt_coefs_->gaunt_vector(lm1, lm2));
-=======
             int lm1    = type.indexb(j1).lm;
             int idxrf1 = type.indexb(j1).idxrf;
             hmt(j1, j2) = atom__.radial_integrals_sum_L3<sblock>(idxrf1, idxrf2,
                                                                  potential().gaunt_coefs().gaunt_vector(lm1, lm2));
->>>>>>> 3478df98
         }
     }
     linalg(linalg_t::blas)
