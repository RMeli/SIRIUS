--- conflicted
+++ resolved
@@ -453,24 +453,7 @@
         }
     }
 
-<<<<<<< HEAD
     inline void zero(memory_t mem__, int i0__, int n__)
-=======
-    /// Allocate prime storage.
-    void allocate(memory_pool& mp__)
-    {
-        prime_.allocate(mp__);
-    }
-
-    /// Allocate prime storage.
-    void allocate(memory_t mem__)
-    {
-        prime_.allocate(mem__);
-    }
-
-    /// Deallocate storage.
-    void deallocate(memory_t mem__)
->>>>>>> 2a487789
     {
         prime_.zero(mem__, i0__ * num_rows_loc(), n__ * num_rows_loc());
     }
