--- conflicted
+++ resolved
@@ -2,17 +2,12 @@
  *
  *  \brief Interface to W90 library.
  */
-<<<<<<< HEAD
 #ifdef SIRIUS_WANNIER90
 
 #ifndef __GENERATE_W90_COEFFS_HPP__
 #define __GENERATE_W90_COEFFS_HPP__
-=======
->>>>>>> 2cb70020
 
 #include "k_point_set.hpp"
-
-
 
 namespace sirius{
 extern "C" {
@@ -27,19 +22,12 @@
                   std::complex<double>*, std::complex<double>*, bool*, double*, double*, double*, size_t, size_t);
 }
 
-
-
 void write_Amn(sddk::mdarray<std::complex<double>, 3>& Amn);
 
 void write_Mmn(sddk::mdarray<std::complex<double>, 4>& M, sddk::mdarray<int, 2>& nnlist, sddk::mdarray<int32_t, 3>& nncell);
 
-
 void write_eig(sddk::mdarray<double, 2>& eigval);
 }
 
-<<<<<<< HEAD
 #endif
-
-#endif // SIRIUS_WANNIER90
-=======
->>>>>>> 2cb70020
+#endif // SIRIUS_WANNIER90