#include "sirius.h"

/** \file sirius.cpp
    \brief Fortran API
*/

sirius::Density* density = NULL;

sirius::Potential* potential = NULL;

sirius::Global global_parameters;

extern "C" 
{

/*
    primitive set functions
*/

/// set lattice vectors

/** Fortran example:
    \code{.F90}
        call sirius_set_lattice_vectors(avec(1,1), avec(1,2), avec(1,3))
    \endcode
*/
void FORTRAN(sirius_set_lattice_vectors)(real8* a1, real8* a2, real8* a3)
{
    global_parameters.set_lattice_vectors(a1, a2, a3);
}

void FORTRAN(sirius_set_lmax_apw)(int32_t* lmax_apw)
{
    global_parameters.set_lmax_apw(*lmax_apw);
}

void FORTRAN(sirius_set_lmax_rho)(int32_t* lmax_rho)
{
    global_parameters.set_lmax_rho(*lmax_rho);
}

void FORTRAN(sirius_set_lmax_pot)(int32_t* lmax_pot)
{
    global_parameters.set_lmax_pot(*lmax_pot);
}

void FORTRAN(sirius_set_pw_cutoff)(real8* pw_cutoff)
{
    global_parameters.set_pw_cutoff(*pw_cutoff);
}

void FORTRAN(sirius_set_aw_cutoff)(real8* aw_cutoff)
{
    global_parameters.set_aw_cutoff(*aw_cutoff);
}

void FORTRAN(sirius_set_charge_density_ptr)(real8* rhomt, real8* rhoit)
{
    density->set_charge_density_ptr(rhomt, rhoit);
}

void FORTRAN(sirius_set_magnetization_ptr)(real8* magmt, real8* magit)
{
    density->set_magnetization_ptr(magmt, magit);
}

void FORTRAN(sirius_set_effective_potential_ptr)(real8* veffmt, real8* veffir)
{
    potential->set_effective_potential_ptr(veffmt, veffir);
}

void FORTRAN(sirius_set_effective_magnetic_field_ptr)(real8* beffmt, real8* beffir)
{
    potential->set_effective_magnetic_field_ptr(beffmt, beffir);
}

void FORTRAN(sirius_set_equivalent_atoms)(int32_t* equivalent_atoms)
{
    global_parameters.set_equivalent_atoms(equivalent_atoms);
}

void FORTRAN(sirius_set_num_spins)(int32_t* num_spins)
{
    global_parameters.set_num_spins(*num_spins);
}

void FORTRAN(sirius_set_num_mag_dims)(int32_t* num_mag_dims)
{
    global_parameters.set_num_mag_dims(*num_mag_dims);
}

void FORTRAN(sirius_set_auto_rmt)(int32_t* auto_rmt)
{
    global_parameters.set_auto_rmt(*auto_rmt);
}

/*
    primitive get functions
*/
void FORTRAN(sirius_get_max_num_mt_points)(int32_t* max_num_mt_points)
{
    *max_num_mt_points = global_parameters.max_num_mt_points();
}

void FORTRAN(sirius_get_num_mt_points)(int32_t* atom_type_id, int32_t* num_mt_points)
{
    *num_mt_points = global_parameters.atom_type_by_id(*atom_type_id)->num_mt_points();
}

void FORTRAN(sirius_get_mt_points)(int32_t* atom_type_id, real8* mt_points)
{
    memcpy(mt_points, global_parameters.atom_type_by_id(*atom_type_id)->radial_grid().get_ptr(),
        global_parameters.atom_type_by_id(*atom_type_id)->num_mt_points() * sizeof(real8));
}

void FORTRAN(sirius_get_num_grid_points)(int32_t* num_grid_points)
{
    *num_grid_points = global_parameters.fft().size();
}

void FORTRAN(sirius_get_num_bands)(int32_t* num_bands)
{
    *num_bands = global_parameters.num_bands();
}

void FORTRAN(sirius_get_num_gvec)(int32_t* num_gvec)
{
    *num_gvec = global_parameters.num_gvec();
}

void FORTRAN(sirius_get_fft_grid_size)(int32_t* grid_size)
{
    grid_size[0] = global_parameters.fft().size(0);
    grid_size[1] = global_parameters.fft().size(1);
    grid_size[2] = global_parameters.fft().size(2);
}

void FORTRAN(sirius_get_fft_grid_limits)(int32_t* d, int32_t* ul, int32_t* val)
{
    *val = global_parameters.fft().grid_limits(*d, *ul);
}

void FORTRAN(sirius_get_fft_index)(int32_t* fft_index)
{
    memcpy(fft_index, global_parameters.fft_index(),  global_parameters.fft().size() * sizeof(int32_t));
    for (int i = 0; i < global_parameters.fft().size(); i++) fft_index[i]++;
}

void FORTRAN(sirius_get_gvec)(int32_t* gvec)
{
    memcpy(gvec, global_parameters.gvec(0), 3 * global_parameters.fft().size() * sizeof(int32_t));
}

void FORTRAN(sirius_get_index_by_gvec)(int32_t* index_by_gvec)
{
    memcpy(index_by_gvec, global_parameters.index_by_gvec(), global_parameters.fft().size() * sizeof(int32_t));
    for (int i = 0; i < global_parameters.fft().size(); i++) index_by_gvec[i]++;
}

void FORTRAN(sirius_get_num_electrons)(real8* num_electrons)
{
    *num_electrons = global_parameters.num_electrons();
}

void FORTRAN(sirius_get_num_valence_electrons)(real8* num_valence_electrons)
{
    *num_valence_electrons = global_parameters.num_valence_electrons();
}

void FORTRAN(sirius_get_num_core_electrons)(real8* num_core_electrons)
{
    *num_core_electrons = global_parameters.num_core_electrons();
}

void FORTRAN(sirius_add_atom_type)(int32_t* atom_type_id, char* label, int32_t label_len)
{
<<<<<<< HEAD
    global.add_atom_type(*atom_type_id, std::string(label, label_len));
=======
    std::string label(_label, label_len);
    global_parameters.add_atom_type(*atom_type_id, label);
>>>>>>> f96b9cb4
}

void FORTRAN(sirius_add_atom)(int32_t* atom_type_id, real8* position, real8* vector_field)
{
    global_parameters.add_atom(*atom_type_id, position, vector_field);
}

/*
    main functions
*/
void FORTRAN(sirius_platform_initialize)(int32_t* call_mpi_init_)
{
    bool call_mpi_init = (*call_mpi_init_ != 0) ? true : false; 
    Platform::initialize(call_mpi_init);
}

void FORTRAN(sirius_global_initialize)(int32_t* init_radial_grid, int32_t* init_aw_descriptors)
{
<<<<<<< HEAD
    global.initialize(*init_radial_grid, *init_aw_descriptors);
=======
    global_parameters.initialize();
>>>>>>> f96b9cb4
}

void FORTRAN(sirius_potential_initialize)(void)
{
    potential = new sirius::Potential(global_parameters);
}

void FORTRAN(sirius_density_initialize)(int32_t* num_kpoints, double* kpoints_, double* kpoint_weights)
{
    mdarray<double, 2> kpoints(kpoints_, 3, *num_kpoints); 
    density = new sirius::Density(global_parameters, potential, kpoints, kpoint_weights);
}

void FORTRAN(sirius_clear)(void)
{
    global_parameters.clear();
}

void FORTRAN(sirius_initial_density)(void)
{
    density->initial_density();
}

void FORTRAN(sirius_generate_effective_potential)(void)
{
    potential->generate_effective_potential(density->rho(), density->magnetization());
}

void FORTRAN(sirius_generate_density)(void)
{
    density->generate();
}

void FORTRAN(sirius_density_find_eigen_states)(void)
{
    density->find_eigen_states();
}

void FORTRAN(sirius_density_find_band_occupancies)(void)
{
    density->find_band_occupancies();
}

void FORTRAN(sirius_density_set_band_occupancies)(int32_t* ik_, real8* band_occupancies)
{
    int ik = *ik_ - 1;
    density->set_band_occupancies(ik, band_occupancies);
}

void FORTRAN(sirius_density_get_band_energies)(int32_t* ik_, real8* band_energies)
{
    int ik = *ik_ - 1;
    density->get_band_energies(ik, band_energies);
}

void FORTRAN(sirius_density_get_band_occupancies)(int32_t* ik_, real8* band_occupancies)
{
    int ik = *ik_ - 1;
    density->get_band_occupancies(ik, band_occupancies);
}

void FORTRAN(sirius_density_integrate)(void)
{
    density->integrate();
}

/*
    print info
*/
void FORTRAN(sirius_print_info)(void)
{
    global_parameters.print_info();
    if (density) density->print_info();
}

void FORTRAN(sirius_print_timers)(void)
{
   sirius::Timer::print();
}   

void FORTRAN(sirius_timer_start)(char* name_, int32_t name_len)
{
    std::string name(name_, name_len);
    sirius::ftimers[name] = new sirius::Timer(name);
}

void FORTRAN(sirius_timer_stop)(char* name_, int32_t name_len)
{
    std::string name(name_, name_len);
    if (sirius::ftimers.count(name)) delete sirius::ftimers[name];
}

void FORTRAN(sirius_read_state)()
{
    potential->hdf5_read();
    sirius:: hdf5_tree fout("sirius.h5", false);
    fout.read("energy_fermi", &global_parameters.rti().energy_fermi);
}

void FORTRAN(sirius_write_state)()
{
    potential->hdf5_write();
    if (Platform::mpi_rank() == 0)
    {
        sirius::hdf5_tree fout("sirius.h5", false);
        fout.write("energy_fermi", &global_parameters.rti().energy_fermi);
    }
}

/*  Relevant block in the input file:

    "bz_path" : {
        "num_steps" : 100,
        "points" : [["G", [0, 0, 0]], ["X", [0.5, 0.0, 0.5]], ["L", [0.5, 0.5, 0.5]]]
    }
*/
void FORTRAN(sirius_bands)(void)
{
    FORTRAN(sirius_read_state)();

    std::vector<std::pair<std::string, std::vector<double> > > bz_path;
    std::string fname("sirius.json");
            
    int num_steps = 0;
    if (Utils::file_exists(fname))
    {
        JsonTree parser(fname);
        if (!parser["bz_path"].empty())
        {
            num_steps = parser["bz_path"]["num_steps"].get<int>();

            for (int ipt = 0; ipt < parser["bz_path"]["points"].size(); ipt++)
            {
                std::pair<std::string, std::vector<double> > pt;
                pt.first = parser["bz_path"]["points"][ipt][0].get<std::string>();
                pt.second = parser["bz_path"]["points"][ipt][1].get<std::vector<double> >();
                bz_path.push_back(pt);
            }
        }
    }

    if (bz_path.size() < 2) error(__FILE__, __LINE__, "at least two BZ points are required");
   
    // compute length of segments
    std::vector<double> segment_length;
    double total_path_length = 0.0;
    for (int ip = 0; ip < (int)bz_path.size() - 1; ip++)
    {
        double vf[3];
        for (int x = 0; x < 3; x++) vf[x] = bz_path[ip + 1].second[x] - bz_path[ip].second[x];
        double vc[3];
        global_parameters.get_coordinates<cartesian, reciprocal>(vf, vc);
        double length = Utils::vector_length(vc);
        total_path_length += length;
        segment_length.push_back(length);
    }

    std::vector<double> xaxis;

    sirius::kpoint_set kpoint_set_(global_parameters.mpi_grid());
    
    double prev_seg_len = 0.0;

    // segments 
    for (int ip = 0; ip < (int)bz_path.size() - 1; ip++)
    {
        std::vector<double> p0 = bz_path[ip].second;
        std::vector<double> p1 = bz_path[ip + 1].second;

        int n = int((segment_length[ip] * num_steps) / total_path_length);
        int n0 = (ip == (int)bz_path.size() - 2) ? n - 1 : n;
        
        double dvf[3];
        for (int x = 0; x < 3; x++) dvf[x] = (p1[x] - p0[x]) / double(n0);
        
        for (int i = 0; i < n; i++)
        {
            double vf[3];
            for (int x = 0; x < 3; x++) vf[x] = p0[x] + dvf[x] * i;
            kpoint_set_.add_kpoint(vf, 0.0, global_parameters);

            xaxis.push_back(prev_seg_len + segment_length[ip] * i / double(n0));
        }
        prev_seg_len += segment_length[ip];
    }

    std::vector<double> xaxis_ticks;
    std::vector<std::string> xaxis_tick_labels;
    prev_seg_len = 0.0;
    for (int ip = 0; ip < (int)bz_path.size(); ip++)
    {
        xaxis_ticks.push_back(prev_seg_len);
        xaxis_tick_labels.push_back(bz_path[ip].first);
        if (ip < (int)bz_path.size() - 1) prev_seg_len += segment_length[ip];
    }

    // distribute k-points along the 1-st direction of the MPI grid
    splindex<block> spl_num_kpoints_(kpoint_set_.num_kpoints(), global_parameters.mpi_grid().dimension_size(0), 
                                     global_parameters.mpi_grid().coordinate(0));

    global_parameters.solve_free_atoms();

    potential->set_spherical_potential();
    potential->set_nonspherical_potential();
    global_parameters.generate_radial_functions();
    global_parameters.generate_radial_integrals();

    // generate plane-wave coefficients of the potential in the interstitial region
    for (int ir = 0; ir < global_parameters.fft().size(); ir++)
         potential->effective_potential()->f_it(ir) *= global_parameters.step_function(ir);

    global_parameters.fft().input(potential->effective_potential()->f_it());
    global_parameters.fft().transform(-1);
    global_parameters.fft().output(global_parameters.num_gvec(), global_parameters.fft_index(), potential->effective_potential()->f_pw());
    
    sirius::Band* band = new sirius::Band(global_parameters);
    for (int ikloc = 0; ikloc < spl_num_kpoints_.local_size(); ikloc++)
    {
        int ik = spl_num_kpoints_[ikloc];
        kpoint_set_[ik]->initialize(band);
        kpoint_set_[ik]->find_eigen_states(band, potential->effective_potential(),
                                           potential->effective_magnetic_field());
    } 
    // synchronize eigen-values
    kpoint_set_.sync_band_energies(global_parameters.num_bands(), spl_num_kpoints_);

    if (global_parameters.mpi_grid().root())
    {
        json_write jw("bands.json");
        jw.single("xaxis", xaxis);
        jw.single("Ef", global_parameters.rti().energy_fermi);
        
        jw.single("xaxis_ticks", xaxis_ticks);
        jw.single("xaxis_tick_labels", xaxis_tick_labels);
        
        jw.begin_array("plot");
        std::vector<double> yvalues(kpoint_set_.num_kpoints());
        for (int i = 0; i < global_parameters.num_bands(); i++)
        {
            jw.begin_set();
            for (int ik = 0; ik < kpoint_set_.num_kpoints(); ik++) yvalues[ik] = kpoint_set_[ik]->band_energy(i);
            jw.single("yvalues", yvalues);
            jw.end_set();
        }
        jw.end_array();



        //FILE* fout = fopen("bands.dat", "w");
        //for (int i = 0; i < global_parameters.num_bands(); i++)
        //{
        //    for (int ik = 0; ik < kpoint_set_.num_kpoints(); ik++)
        //    {
        //        fprintf(fout, "%f %f\n", xaxis[ik], kpoint_set_[ik]->band_energy(i));
        //    }
        //    fprintf(fout, "\n");
        //}
        //fclose(fout);
    }
}

void FORTRAN(sirius_print_rti)(void)
{
    global_parameters.print_rti();
}

void FORTRAN(sirius_write_json_output)(void)
{
    global_parameters.write_json_output();
}

void FORTRAN(sirius_get_occupation_matrix)(int32_t* atom_id, complex16* occupation_matrix)
{
    int ia = *atom_id - 1;
    global_parameters.atom(ia)->get_occupation_matrix(occupation_matrix);
}

void FORTRAN(sirius_set_uj_correction_matrix)(int32_t* atom_id, int32_t* l, complex16* uj_correction_matrix)
{
    int ia = *atom_id - 1;
    global_parameters.atom(ia)->set_uj_correction_matrix(*l, uj_correction_matrix);
}

void FORTRAN(sirius_set_so_correction)(int32_t* so_correction)
{
    if (*so_correction != 0) 
    {
        global_parameters.set_so_correction(true);
    }
    else
    {
        global_parameters.set_so_correction(false);
    }
}

void FORTRAN(sirius_set_uj_correction)(int32_t* uj_correction)
{
    if (*uj_correction != 0)
    {
        global_parameters.set_uj_correction(true);
    }
    else
    {
        global_parameters.set_uj_correction(false);
    }
}

void FORTRAN(sirius_platform_mpi_rank)(int32_t* rank)
{
    *rank = Platform::mpi_rank();
}

void FORTRAN(sirius_global_set_sync_flag)(int32_t* flag)
{
    global_parameters.set_sync_flag(*flag);
}

void FORTRAN(sirius_global_get_sync_flag)(int32_t* flag)
{
    *flag = global_parameters.sync_flag();
}

void FORTRAN(sirius_platform_barrier)(void)
{
    Platform::barrier();
}

void FORTRAN(sirius_get_total_energy)(real8* total_energy)
{
    *total_energy = global_parameters.total_energy();
}

void FORTRAN(sirius_set_atom_type_properties)(int32_t* atom_type_id, char* symbol, int32_t* zn, real8* mass, 
                                              real8* mt_radius, int32_t* num_mt_points, real8* radial_grid_origin, 
                                              real8* radial_grid_infinity, int32_t symbol_len)
{
    sirius::AtomType* type = global.atom_type_by_id(*atom_type_id);
    type->set_symbol(std::string(symbol, symbol_len));
    type->set_zn(*zn);
    type->set_mass(*mass);
    type->set_num_mt_points(*num_mt_points);
    type->set_radial_grid_origin(*radial_grid_origin);
    type->set_radial_grid_infinity(*radial_grid_infinity);
    type->set_mt_radius(*mt_radius);
}

void FORTRAN(sirius_set_atom_type_radial_grid)(int32_t* atom_type_id, int32_t* num_radial_points, 
                                               int32_t* num_mt_points, real8* radial_points)
{
    sirius::AtomType* type = global.atom_type_by_id(*atom_type_id);
    type->radial_grid().set_radial_points(*num_radial_points, *num_mt_points, radial_points);
}

void FORTRAN(sirius_set_atom_type_configuration)(int32_t* atom_type_id, int32_t* n, int32_t* l, int32_t* k, 
                                                 real8* occupancy, int32_t* core_)
{
    sirius::AtomType* type = global.atom_type_by_id(*atom_type_id);
    bool core = *core_;
    type->set_configuration(*n, *l, *k, *occupancy, core);
}

void FORTRAN(sirius_add_atom_type_aw_descriptor)(int32_t* atom_type_id, int32_t* n, int32_t* l, real8* enu, 
                                                 int32_t* dme, int32_t* auto_enu)
{
    sirius::AtomType* type = global.atom_type_by_id(*atom_type_id);
    type->add_aw_descriptor(*n, *l, *enu, *dme, *auto_enu);
}

void FORTRAN(sirius_add_atom_type_lo_descriptor)(int32_t* atom_type_id, int32_t* ilo, int32_t* n, int32_t* l, 
                                                 real8* enu, int32_t* dme, int32_t* auto_enu)
{
    sirius::AtomType* type = global.atom_type_by_id(*atom_type_id);
    type->add_lo_descriptor(*ilo - 1, *n, *l, *enu, *dme, *auto_enu);
}

} // extern "C"<|MERGE_RESOLUTION|>--- conflicted
+++ resolved
@@ -174,12 +174,7 @@
 
 void FORTRAN(sirius_add_atom_type)(int32_t* atom_type_id, char* label, int32_t label_len)
 {
-<<<<<<< HEAD
-    global.add_atom_type(*atom_type_id, std::string(label, label_len));
-=======
-    std::string label(_label, label_len);
-    global_parameters.add_atom_type(*atom_type_id, label);
->>>>>>> f96b9cb4
+    global_parameters.add_atom_type(*atom_type_id, std::string(label, label_len));
 }
 
 void FORTRAN(sirius_add_atom)(int32_t* atom_type_id, real8* position, real8* vector_field)
@@ -198,11 +193,7 @@
 
 void FORTRAN(sirius_global_initialize)(int32_t* init_radial_grid, int32_t* init_aw_descriptors)
 {
-<<<<<<< HEAD
-    global.initialize(*init_radial_grid, *init_aw_descriptors);
-=======
-    global_parameters.initialize();
->>>>>>> f96b9cb4
+    global_parameters.initialize(*init_radial_grid, *init_aw_descriptors);
 }
 
 void FORTRAN(sirius_potential_initialize)(void)
@@ -539,7 +530,7 @@
                                               real8* mt_radius, int32_t* num_mt_points, real8* radial_grid_origin, 
                                               real8* radial_grid_infinity, int32_t symbol_len)
 {
-    sirius::AtomType* type = global.atom_type_by_id(*atom_type_id);
+    sirius::AtomType* type = global_parameters.atom_type_by_id(*atom_type_id);
     type->set_symbol(std::string(symbol, symbol_len));
     type->set_zn(*zn);
     type->set_mass(*mass);
@@ -552,14 +543,14 @@
 void FORTRAN(sirius_set_atom_type_radial_grid)(int32_t* atom_type_id, int32_t* num_radial_points, 
                                                int32_t* num_mt_points, real8* radial_points)
 {
-    sirius::AtomType* type = global.atom_type_by_id(*atom_type_id);
+    sirius::AtomType* type = global_parameters.atom_type_by_id(*atom_type_id);
     type->radial_grid().set_radial_points(*num_radial_points, *num_mt_points, radial_points);
 }
 
 void FORTRAN(sirius_set_atom_type_configuration)(int32_t* atom_type_id, int32_t* n, int32_t* l, int32_t* k, 
                                                  real8* occupancy, int32_t* core_)
 {
-    sirius::AtomType* type = global.atom_type_by_id(*atom_type_id);
+    sirius::AtomType* type = global_parameters.atom_type_by_id(*atom_type_id);
     bool core = *core_;
     type->set_configuration(*n, *l, *k, *occupancy, core);
 }
@@ -567,14 +558,14 @@
 void FORTRAN(sirius_add_atom_type_aw_descriptor)(int32_t* atom_type_id, int32_t* n, int32_t* l, real8* enu, 
                                                  int32_t* dme, int32_t* auto_enu)
 {
-    sirius::AtomType* type = global.atom_type_by_id(*atom_type_id);
+    sirius::AtomType* type = global_parameters.atom_type_by_id(*atom_type_id);
     type->add_aw_descriptor(*n, *l, *enu, *dme, *auto_enu);
 }
 
 void FORTRAN(sirius_add_atom_type_lo_descriptor)(int32_t* atom_type_id, int32_t* ilo, int32_t* n, int32_t* l, 
                                                  real8* enu, int32_t* dme, int32_t* auto_enu)
 {
-    sirius::AtomType* type = global.atom_type_by_id(*atom_type_id);
+    sirius::AtomType* type = global_parameters.atom_type_by_id(*atom_type_id);
     type->add_lo_descriptor(*ilo - 1, *n, *l, *enu, *dme, *auto_enu);
 }
 
