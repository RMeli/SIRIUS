// Copyright (c) 2013-2017 Anton Kozhevnikov, Thomas Schulthess
// All rights reserved.
//
// Redistribution and use in source and binary forms, with or without modification, are permitted provided that
// the following conditions are met:
//
// 1. Redistributions of source code must retain the above copyright notice, this list of conditions and the
//    following disclaimer.
// 2. Redistributions in binary form must reproduce the above copyright notice, this list of conditions
//    and the following disclaimer in the documentation and/or other materials provided with the distribution.
//
// THIS SOFTWARE IS PROVIDED BY THE COPYRIGHT HOLDERS AND CONTRIBUTORS "AS IS" AND ANY EXPRESS OR IMPLIED
// WARRANTIES, INCLUDING, BUT NOT LIMITED TO, THE IMPLIED WARRANTIES OF MERCHANTABILITY AND FITNESS FOR A
// PARTICULAR PURPOSE ARE DISCLAIMED. IN NO EVENT SHALL THE COPYRIGHT HOLDER OR CONTRIBUTORS BE LIABLE FOR
// ANY DIRECT, INDIRECT, INCIDENTAL, SPECIAL, EXEMPLARY, OR CONSEQUENTIAL DAMAGES (INCLUDING, BUT NOT LIMITED TO,
// PROCUREMENT OF SUBSTITUTE GOODS OR SERVICES; LOSS OF USE, DATA, OR PROFITS; OR BUSINESS INTERRUPTION) HOWEVER
// CAUSED AND ON ANY THEORY OF LIABILITY, WHETHER IN CONTRACT, STRICT LIABILITY, OR TORT (INCLUDING NEGLIGENCE OR
// OTHERWISE) ARISING IN ANY WAY OUT OF THE USE OF THIS SOFTWARE, EVEN IF ADVISED OF THE POSSIBILITY OF SUCH DAMAGE.

/** \file simulation_context_base.h
 *
 *  \brief Contains definition and implementation of Simulation_context_base class.
 */

#ifndef __SIMULATION_CONTEXT_BASE_H__
#define __SIMULATION_CONTEXT_BASE_H__

#include <algorithm>

#include "version.h"
#include "simulation_parameters.h"
#include "mpi_grid.hpp"
#include "radial_integrals.h"

#ifdef __GPU
extern "C" void generate_phase_factors_gpu(int num_gvec_loc__,
                                           int num_atoms__,
                                           int const* gvec__,
                                           double const* atom_pos__,
                                           double_complex* phase_factors__);
#endif

namespace sirius {

/// Base class for Simulation_context.
class Simulation_context_base: public Simulation_parameters
{
    private:

        /// Communicator for this simulation.
        Communicator const& comm_;

        /// Unit cell of the simulation.
        Unit_cell unit_cell_;

        /// MPI grid for this simulation.
        std::unique_ptr<MPI_grid> mpi_grid_;

        /// 2D BLACS grid for distributed linear algebra operations.
        std::unique_ptr<BLACS_grid> blacs_grid_;

        /// Fine-grained FFT for density and potential.
        /** This is the FFT driver to transform periodic functions such as density and potential on the fine-grained
         *  FFT grid. The transformation is parallel. */
        std::unique_ptr<FFT3D> fft_;

        /// Coarse-grained FFT for application of local potential and density summation.
        std::unique_ptr<FFT3D> fft_coarse_;

        /// G-vectors within the Gmax cutoff.
        Gvec gvec_;

        /// G-vectors within the 2 * |Gmax^{WF}| cutoff.
        Gvec gvec_coarse_;

        std::unique_ptr<remap_gvec_to_shells> remap_gvec_;

        /// Creation time of the parameters.
        timeval start_time_;

        std::string start_time_tag_;

        ev_solver_t std_evp_solver_type_{ev_solver_t::lapack};

        ev_solver_t gen_evp_solver_type_{ev_solver_t::lapack};

        mdarray<double_complex, 3> phase_factors_;

        mdarray<double_complex, 3> sym_phase_factors_;

        mdarray<int, 2> gvec_coord_;

        std::vector<mdarray<double, 2>> atom_coord_;

        mdarray<char, 1> memory_buffer_;

        std::unique_ptr<Radial_integrals_beta<false>> beta_ri_;

        std::unique_ptr<Radial_integrals_beta<true>> beta_ri_djl_;

        std::unique_ptr<Radial_integrals_aug<false>> aug_ri_;

        std::unique_ptr<Radial_integrals_centered_atomic_wfc> centered_atm_wfc_;

        std::vector<std::vector<std::pair<int,double>>> atoms_to_grid_idx_;

        // TODO remove to somewhere
        const double av_atom_radius_{2.0};

        double time_active_;

        bool initialized_{false};

        inline void init_fft()
        {
            auto rlv = unit_cell_.reciprocal_lattice_vectors();

            if (!(control().fft_mode_ == "serial" || control().fft_mode_ == "parallel")) {
                TERMINATE("wrong FFT mode");
            }

            /* create FFT driver for dense mesh (density and potential) */
            fft_ = std::unique_ptr<FFT3D>(new FFT3D(find_translations(pw_cutoff(), rlv), comm_fft(), processing_unit())); 

            /* create a list of G-vectors for dense FFT grid; G-vectors are divided between all available MPI ranks.*/
            gvec_ = Gvec(rlv, pw_cutoff(), comm(), comm_fft(), control().reduce_gvec_);

            remap_gvec_ = std::unique_ptr<remap_gvec_to_shells>(new remap_gvec_to_shells(comm(), gvec()));

            /* prepare fine-grained FFT driver for the entire simulation */
            fft_->prepare(gvec_.partition());

            /* create FFT driver for coarse mesh */
            auto fft_coarse_grid = FFT3D_grid(find_translations(2 * gk_cutoff(), rlv));
            fft_coarse_ = std::unique_ptr<FFT3D>(new FFT3D(fft_coarse_grid, comm_fft_coarse(), processing_unit()));

            /* create a list of G-vectors for corase FFT grid */
            gvec_coarse_ = Gvec(rlv, gk_cutoff() * 2, comm(), comm_fft_coarse(), control().reduce_gvec_);
        }

        /* copy constructor is forbidden */
        Simulation_context_base(Simulation_context_base const&) = delete;

        void start()
        {
            gettimeofday(&start_time_, NULL);

            tm const* ptm = localtime(&start_time_.tv_sec);
            char buf[100];
            strftime(buf, sizeof(buf), "%Y%m%d_%H%M%S", ptm);
            start_time_tag_ = std::string(buf);
        }

        void init_atoms_to_grid_idx()
        {
            PROFILE("sirius::Simulation_context_base::init_atoms_to_grid_idx");

            atoms_to_grid_idx_.resize(unit_cell_.num_atoms());

            vector3d<double> delta(1.0 / (fft_->grid().size(0) ), 1.0 / (fft_->grid().size(1) ), 1.0 / (fft_->grid().size(2) ));

            int z_off = fft_->offset_z();
            vector3d<int> grid_beg(0, 0, z_off);
            vector3d<int> grid_end(fft_->grid().size(0), fft_->grid().size(1), z_off + fft_->local_size_z());

            double R = av_atom_radius_; // appRoximate atom radius in bohr
            std::vector<vector3d<double>> verts_cart{{-R,-R,-R},{R,-R,-R},{-R,R,-R},{R,R,-R},{-R,-R,R},{R,-R,R},{-R,R,R},{R,R,R}};

            auto bounds_box = [&](vector3d<double> pos)
            {
                std::vector<vector3d<double>> verts;

                for (auto v : verts_cart) {
                    verts.push_back( pos + unit_cell_.get_fractional_coordinates(v) );
                }

                std::pair<vector3d<int>,vector3d<int>> bounds_ind;

                size_t size = verts.size();
                for (int i : {0,1,2}) {
                    std::sort(verts.begin(), verts.end(), [i](vector3d<double>& a, vector3d<double>& b) { return a[i] < b[i]; });
                    bounds_ind.first[i]  = std::max((int)(verts[0][i] / delta[i])-1, grid_beg[i]);
                    bounds_ind.second[i] = std::min((int)(verts[size-1][i] / delta[i])+1, grid_end[i]);
                }

                return bounds_ind;
            };

            #pragma omp parallel for
            for (int ia = 0; ia < unit_cell_.num_atoms(); ia++) {

                std::vector<std::pair<int,double>> atom_to_inds_map;

                for (int t0 = -1; t0 <= 1; t0++) {
                    for (int t1 = -1; t1 <= 1; t1++) {
                        for (int t2 = -1; t2 <= 1; t2++) {
                            auto position = unit_cell_.atom(ia).position() + vector3d<double>(t0, t1, t2);

                            auto box = bounds_box(position);

                            for (int j0 = box.first[0]; j0 < box.second[0]; j0++) {
                                for (int j1 = box.first[1]; j1 < box.second[1]; j1++) {
                                    for (int j2 = box.first[2]; j2 < box.second[2]; j2++) {
                                        auto dist = position - vector3d<double>(double(j0)* delta[0], double(j1) * delta[1], double(j2) * delta[2]);
                                        auto r = unit_cell_.get_cartesian_coordinates(dist).length();
                                        auto ir = fft_->grid().index_by_coord(j0, j1, j2 - z_off);

                                        if (r <= R) {
                                            atom_to_inds_map.push_back({ir, r});
                                        }
                                    }
                                }
                            }
                        }
                    }
                }

                atoms_to_grid_idx_[ia] = std::move(atom_to_inds_map);
            }
        }

    public:

        Simulation_context_base(std::string const& fname__,
                                Communicator const& comm__)
            : comm_(comm__)
            , unit_cell_(*this, comm_)
        {
            start();
            import(fname__);
            unit_cell_.import(unit_cell_input_);
        }

        Simulation_context_base(Communicator const& comm__)
            : comm_(comm__)
            , unit_cell_(*this, comm_)
        {
            start();
        }

        ~Simulation_context_base()
        {
            //time_active_ += runtime::wtime();

            //if (mpi_comm_world().rank() == 0 && initialized_) {
            //    printf("Simulation_context active time: %.4f sec.\n", time_active_);
            //}
        }

        /// Initialize the similation (can only be called once).
        void initialize();

        std::vector<std::vector<std::pair<int,double>>> const& atoms_to_grid_idx_map()
        {
            return atoms_to_grid_idx_;
        };

        double av_atom_radius()
        {
            return av_atom_radius_;
        }

        void print_info();

        Unit_cell& unit_cell()
        {
            return unit_cell_;
        }

        Unit_cell const& unit_cell() const
        {
            return unit_cell_;
        }

        inline FFT3D& fft() const
        {
            return *fft_;
        }

        inline FFT3D& fft_coarse() const
        {
            return *fft_coarse_;
        }

        Gvec const& gvec() const
        {
            return gvec_;
        }

        Gvec const& gvec_coarse() const
        {
            return gvec_coarse_;
        }

        remap_gvec_to_shells const& remap_gvec() const
        {
            return *remap_gvec_;
        }

        BLACS_grid const& blacs_grid() const
        {
            return *blacs_grid_;
        }

        /// Total communicator of the simulation.
        Communicator const& comm() const
        {
            return comm_;
        }

        /// Communicator between k-points.
        Communicator const& comm_k() const
        {
            /* 3rd dimension of the MPI grid is used for k-point distribution */
            return mpi_grid_->communicator(1 << 2);
        }

        /// Band and BLACS grid communicator.
        Communicator const& comm_band() const
        {
            /* 1st and 2nd dimensions of the MPI grid are used for parallelization inside k-point */
            return mpi_grid_->communicator(1 << 0 | 1 << 1);
        }

        /// Communicator of the dense FFT grid.
        Communicator const& comm_fft() const
        {
            /* 1st dimension of MPI grid is used */
            return mpi_grid_->communicator(1 << 0);
        }

        /// Communicator of the coarse FFT grid.
        Communicator const& comm_fft_coarse() const
        {
            if (control().fft_mode_ == "serial") {
                return mpi_comm_self();
            } else {
                return comm_fft();
            }
        }

        void create_storage_file() const
        {
            if (comm_.rank() == 0) {
                /* create new hdf5 file */
                HDF5_tree fout(storage_file_name, true);
                fout.create_node("parameters");
                fout.create_node("effective_potential");
                fout.create_node("effective_magnetic_field");
                fout.create_node("density");
                fout.create_node("magnetization");

                for (int j = 0; j < num_mag_dims(); j++) {
                    fout["magnetization"].create_node(j);
                    fout["effective_magnetic_field"].create_node(j);
                }

                fout["parameters"].write("num_spins", num_spins());
                fout["parameters"].write("num_mag_dims", num_mag_dims());
                fout["parameters"].write("num_bands", num_bands());

                mdarray<int, 2> gv(3, gvec_.num_gvec());
                for (int ig = 0; ig < gvec_.num_gvec(); ig++) {
                    auto G = gvec_.gvec(ig);
                    for (int x: {0, 1, 2}) {
                        gv(x, ig) = G[x];
                    }
                }
                fout["parameters"].write("num_gvec", gvec_.num_gvec());
                fout["parameters"].write("gvec", gv);
            }
            comm_.barrier();
        }

        inline std::string const& start_time_tag() const
        {
            return start_time_tag_;
        }

        inline ev_solver_t std_evp_solver_type() const
        {
            return std_evp_solver_type_;
        }

        inline ev_solver_t gen_evp_solver_type() const
        {
            return gen_evp_solver_type_;
        }
        
        template <typename T>
        inline std::unique_ptr<Eigensolver<T>> std_evp_solver()
        {
            return std::move(Eigensolver_factory<T>(std_evp_solver_type_));
        }

        template <typename T>
        inline std::unique_ptr<Eigensolver<T>> gen_evp_solver()
        {
            return std::move(Eigensolver_factory<T>(gen_evp_solver_type_));
        }

        /// Phase factors \f$ e^{i {\bf G} {\bf r}_{\alpha}} \f$
        inline double_complex gvec_phase_factor(vector3d<int> G__, int ia__) const
        {
            return phase_factors_(0, G__[0], ia__) *
                   phase_factors_(1, G__[1], ia__) *
                   phase_factors_(2, G__[2], ia__);
        }

        /// Phase factors \f$ e^{i {\bf G} {\bf r}_{\alpha}} \f$
        inline double_complex gvec_phase_factor(int ig__, int ia__) const
        {
            return gvec_phase_factor(gvec_.gvec(ig__), ia__);
        }

        inline mdarray<int, 2> const& gvec_coord() const
        {
            return gvec_coord_;
        }

        inline mdarray<double, 2> const& atom_coord(int iat__) const
        {
            return atom_coord_[iat__];
        }

        /// Generate phase factors \f$ e^{i {\bf G} {\bf r}_{\alpha}} \f$ for all atoms of a given type.
        inline void generate_phase_factors(int iat__, mdarray<double_complex, 2>& phase_factors__) const
        {
            PROFILE("sirius::Simulation_context_base::generate_phase_factors");

            int na = unit_cell_.atom_type(iat__).num_atoms();
            switch (processing_unit_) {
                case CPU: {
                    #pragma omp parallel for
                    for (int igloc = 0; igloc < gvec_.count(); igloc++) {
                        int ig = gvec_.offset() + igloc;
                        for (int i = 0; i < na; i++) {
                            int ia = unit_cell_.atom_type(iat__).atom_id(i);
                            phase_factors__(igloc, i) = gvec_phase_factor(ig, ia);
                        }
                    }
                    break;
                }
                case GPU: {
                    #ifdef __GPU
                    generate_phase_factors_gpu(gvec_.count(), na, gvec_coord().at<GPU>(), atom_coord(iat__).at<GPU>(),
                                               phase_factors__.at<GPU>());
                    #else
                    TERMINATE_NO_GPU
                    #endif
                    break;
                }
            }
        }

        /// Make periodic function out of form factors.
        /** Return vector of plane-wave coefficients */
        template <index_domain_t index_domain>
        inline std::vector<double_complex> make_periodic_function(std::function<double(int, double)> form_factors__) const
        {
            PROFILE("sirius::Simulation_context_base::make_periodic_function");

            double fourpi_omega = fourpi / unit_cell_.omega();

            int ngv = (index_domain == index_domain_t::local) ? gvec_.count() : gvec().num_gvec();
            std::vector<double_complex> f_pw(ngv, double_complex(0, 0));

            #pragma omp parallel for schedule(static)
            for (int igloc = 0; igloc < gvec_.count(); igloc++) {
                /* global index of G-vector */
                int ig = gvec_.offset() + igloc;
                double g = gvec().gvec_len(ig);

                int j = (index_domain == index_domain_t::local) ? igloc : ig;
                for (int ia = 0; ia < unit_cell_.num_atoms(); ia++) {
                    int iat = unit_cell_.atom(ia).type_id();
                    f_pw[j] += fourpi_omega * std::conj(gvec_phase_factor(ig, ia)) * form_factors__(iat, g);
                }
            }

            if (index_domain == index_domain_t::global) {
                comm_.allgather(&f_pw[0], gvec_.offset(), gvec_.count());
            }

            return std::move(f_pw);
        }

        /// Return pointer to already allocated temporary memory buffer.
        /** Buffer can only grow in size. The requested buffer length is in bytes. */
        inline void* memory_buffer(size_t size__)
        {
            /* reallocate if needed */
            if (memory_buffer_.size() < size__) {
                memory_buffer_ = mdarray<char, 1>(size__);
            }
            return memory_buffer_.at<CPU>();
        }

        inline Radial_integrals_beta<false> const& beta_ri() const
        {
            return *beta_ri_;
        }

        inline Radial_integrals_beta<true> const& beta_ri_djl() const
        {
            return *beta_ri_djl_;
        }

        inline Radial_integrals_aug<false> const& aug_ri() const
        {
            return *aug_ri_;
        }

        inline Radial_integrals_centered_atomic_wfc const& centered_atm_wfc() const
        {
            return *centered_atm_wfc_;
        }

        /// Find the lambda parameter used in the Ewald summation.
        /** lambda parameter scales the erfc function argument:
         *  \f[
         *    {\rm erf}(\sqrt{\lambda}x)
         *  \f]
         */
        double ewald_lambda()
        {
            /* alpha = 1 / (2*sigma^2), selecting alpha here for better convergence */
            double lambda{1};
            double gmax = pw_cutoff();
            double upper_bound{0};
            double charge = unit_cell_.num_electrons();

            /* iterate to find lambda */
            do {
                lambda += 0.1;
                upper_bound = charge * charge * std::sqrt(2.0 * lambda / twopi) * gsl_sf_erfc(gmax * std::sqrt(1.0 / (4.0 * lambda)));
            } while (upper_bound < 1.0e-8);

            if (lambda < 1.5) {
                std::stringstream s;
                s << "Ewald forces error: probably, pw_cutoff is too small.";
                WARNING(s);
            }
            return lambda;
        }

        mdarray<double_complex, 3> const& sym_phase_factors() const
        {
            return sym_phase_factors_;
        }
};

<<<<<<< HEAD
=======
inline void Simulation_context_base::init_fft()
{
    auto rlv = unit_cell_.reciprocal_lattice_vectors();

    if (!(control().fft_mode_ == "serial" || control().fft_mode_ == "parallel")) {
        TERMINATE("wrong FFT mode");
    }

    /* create FFT driver for dense mesh (density and potential) */
    fft_ = std::unique_ptr<FFT3D>(new FFT3D(find_translations(pw_cutoff(), rlv), comm_fft(), processing_unit()));

    /* create a list of G-vectors for dense FFT grid; G-vectors are divided between all available MPI ranks.*/
    gvec_ = Gvec(rlv, pw_cutoff(), comm(), comm_fft(), control().reduce_gvec_);

    remap_gvec_ = std::unique_ptr<remap_gvec_to_shells>(new remap_gvec_to_shells(comm(), gvec()));

    /* prepare fine-grained FFT driver for the entire simulation */
    fft_->prepare(gvec_.partition());

    /* create FFT driver for coarse mesh */
    auto fft_coarse_grid = FFT3D_grid(find_translations(2 * gk_cutoff(), rlv));
    //auto pu = (fft_coarse_grid.size() < std::pow(64, 3)) ? CPU : processing_unit();
    //if (full_potential()) {
    //    pu = processing_unit();
    //}
    auto pu = processing_unit();
    fft_coarse_ = std::unique_ptr<FFT3D>(new FFT3D(fft_coarse_grid, comm_fft_coarse(), pu));

    /* create a list of G-vectors for corase FFT grid */
    gvec_coarse_ = Gvec(rlv, gk_cutoff() * 2, comm(), comm_fft_coarse(), control().reduce_gvec_);
}

>>>>>>> 071d73eb
inline void Simulation_context_base::initialize()
{
    PROFILE("sirius::Simulation_context_base::initialize");

    /* can't initialize twice */
    if (initialized_) {
        TERMINATE("Simulation parameters are already initialized.");
    }
    /* Gamma-point calculation and non-collinear magnetism are not compatible */
    if (num_mag_dims() == 3) {
        set_gamma_point(false);
    }

    set_esm_type(parameters_input().esm_);
    set_core_relativity(parameters_input().core_relativity_);
    set_valence_relativity(parameters_input().valence_relativity_);

    /* get processing unit */
    std::string pu = control().processing_unit_;
    if (pu == "") {
        #ifdef __GPU
        pu = "gpu";
        #else
        pu = "cpu";
        #endif
    }
    set_processing_unit(pu);

    /* check if we can use a GPU device */
    if (processing_unit() == GPU) {
        #ifndef __GPU
        TERMINATE_NO_GPU
        #endif
    }

    /* check MPI grid dimensions and set a default grid if needed */
    if (!control().mpi_grid_dims_.size()) {
        set_mpi_grid_dims({1, 1});
    }
    if (control().mpi_grid_dims_.size() != 2) {
        TERMINATE("wrong MPI grid");
    }

    int npr = control_input_.mpi_grid_dims_[0];
    int npc = control_input_.mpi_grid_dims_[1];
    int npb = npr * npc;
    int npk = comm_.size() / npb;
    if (npk * npb != comm_.size()) {
        std::stringstream s;
        s << "Can't divide " << comm_.size() << " ranks into groups of size " << npb;
        TERMINATE(s);
    }

    /* setup MPI grid */
    mpi_grid_ = std::unique_ptr<MPI_grid>(new MPI_grid({npr, npc, npk}, comm_));
<<<<<<< HEAD
    
=======

    /* setup BLACS grid */
    blacs_grid_ = std::unique_ptr<BLACS_grid>(new BLACS_grid(comm_band(), npr, npc));

>>>>>>> 071d73eb
    /* can't use reduced G-vectors in LAPW code */
    if (full_potential()) {
        control_input_.reduce_gvec_ = false;
    }

    if (!iterative_solver_input_.type_.size()) {
        if (full_potential()) {
            iterative_solver_input_.type_ = "exact";
        } else {
            iterative_solver_input_.type_ = "davidson";
        }
    }

    /* initialize variables, related to the unit cell */
    unit_cell_.initialize();

    /* find the cutoff for G+k vectors (derived from rgkmax (aw_cutoff here) and minimum MT radius) */
    if (full_potential()) {
        set_gk_cutoff(aw_cutoff() / unit_cell_.min_mt_radius());
    }

    if (!full_potential()) {
        set_lmax_rho(unit_cell_.lmax() * 2);
        set_lmax_pot(unit_cell_.lmax() * 2);
        set_lmax_apw(-1);
    }

    /* initialize FFT interface */
    init_fft();

    init_atoms_to_grid_idx();

    if (comm_.rank() == 0 && control().print_memory_usage_) {
        MEMORY_USAGE_INFO();
    }

    if (unit_cell_.num_atoms() != 0 && use_symmetry()) {
        unit_cell_.symmetry().check_gvec_symmetry(gvec_, comm_);
        if (!full_potential()) {
            unit_cell_.symmetry().check_gvec_symmetry(gvec_coarse_, comm_);
        }
    }

    auto& fft_grid = fft().grid();
    std::pair<int, int> limits(0, 0);
    for (int x: {0, 1, 2}) {
        limits.first  = std::min(limits.first,  fft_grid.limits(x).first);
        limits.second = std::max(limits.second, fft_grid.limits(x).second);
    }

    phase_factors_ = mdarray<double_complex, 3>(3, limits, unit_cell().num_atoms(), memory_t::host, "phase_factors_");

    #pragma omp parallel for
    for (int i = limits.first; i <= limits.second; i++) {
        for (int ia = 0; ia < unit_cell_.num_atoms(); ia++) {
            auto pos = unit_cell_.atom(ia).position();
            for (int x: {0, 1, 2}) {
                phase_factors_(x, i, ia) = std::exp(double_complex(0.0, twopi * (i * pos[x])));
            }
        }
    }

    if (use_symmetry()) {
        sym_phase_factors_ = mdarray<double_complex, 3>(3, limits, unit_cell().symmetry().num_mag_sym());

        #pragma omp parallel for
        for (int i = limits.first; i <= limits.second; i++) {
            for (int isym = 0; isym < unit_cell().symmetry().num_mag_sym(); isym++) {
                auto t = unit_cell().symmetry().magnetic_group_symmetry(isym).spg_op.t;
                for (int x: {0, 1, 2}) {
                    sym_phase_factors_(x, i, isym) = std::exp(double_complex(0.0, twopi * (i * t[x])));
                }
            }
        }
    }

    /* take 10% of empty non-magnetic states */
    if (num_fv_states() < 0) {
        set_num_fv_states(static_cast<int>(unit_cell_.num_valence_electrons() / 2.0) +
                                           std::max(10, static_cast<int>(0.1 * unit_cell_.num_valence_electrons())));
    }

    if (num_fv_states() < static_cast<int>(unit_cell_.num_valence_electrons() / 2.0)) {
        std::stringstream s;
        s << "not enough first-variational states : " << num_fv_states();
        TERMINATE(s);
    }
<<<<<<< HEAD
    
=======

    /* setup the cyclic block size */
    if (cyclic_block_size() < 0) {
        double a = std::min(std::log2(double(num_fv_states()) / blacs_grid_->num_ranks_col()),
                            std::log2(double(num_fv_states()) / blacs_grid_->num_ranks_row()));
        if (a < 1) {
            control_input_.cyclic_block_size_ = 2;
        } else {
            control_input_.cyclic_block_size_ = static_cast<int>(std::min(128.0, std::pow(2.0, static_cast<int>(a))) + 1e-12);
        }
    }

>>>>>>> 071d73eb
    std::string evsn[] = {std_evp_solver_name(), gen_evp_solver_name()};

    if (comm_band().size() == 1) {
        if (evsn[0] == "") {
            #if defined(__GPU) && defined(__MAGMA)
            evsn[0] = "magma";
            #else
            evsn[0] = "lapack";
            #endif
        }
        if (evsn[1] == "") {
            #if defined(__GPU) && defined(__MAGMA)
            evsn[1] = "magma";
            #else
            evsn[1] = "lapack";
            #endif
        }
    } else {
        if (evsn[0] == "") {
            #ifdef __SCALAPACK
            evsn[0] = "scalapack";
            #endif
            #ifdef __ELPA
            evsn[0] = "elpa1";
            #endif
        }
        if (evsn[1] == "") {
            #ifdef __SCALAPACK
            evsn[1] = "scalapack";
            #endif
            #ifdef __ELPA
            evsn[1] = "elpa1";
            #endif
        }
    }

    ev_solver_t* evst[] = {&std_evp_solver_type_, &gen_evp_solver_type_};

    std::map<std::string, ev_solver_t> str_to_ev_solver_t = {
        {"lapack",    ev_solver_t::lapack},
        {"scalapack", ev_solver_t::scalapack},
        {"elpa1",     ev_solver_t::elpa1},
        {"elpa2",     ev_solver_t::elpa2},
        {"magma",     ev_solver_t::magma},
        {"plasma",    ev_solver_t::plasma}
    };

    for (int i: {0, 1}) {
        auto name = evsn[i];

        if (str_to_ev_solver_t.count(name) == 0) {
            std::stringstream s;
            s << "wrong eigen value solver " << name;
            TERMINATE(s);
        }
        *evst[i] = str_to_ev_solver_t[name];
    }

    auto std_solver = std_evp_solver<double>();
    auto gen_solver = gen_evp_solver<double>();

    if (std_solver->is_parallel() != gen_solver->is_parallel()) {
        TERMINATE("both solvers must be sequential or parallel");
    }

    /* setup BLACS grid */
    if (std_solver->is_parallel()) {
        blacs_grid_ = std::unique_ptr<BLACS_grid>(new BLACS_grid(comm_band(), npr, npc));
    } else {
        blacs_grid_ = std::unique_ptr<BLACS_grid>(new BLACS_grid(mpi_comm_self(), 1, 1));
    }

    /* setup the cyclic block size */
    if (cyclic_block_size() < 0) {
        double a = std::min(std::log2(double(num_fv_states()) / blacs_grid_->num_ranks_col()),
                            std::log2(double(num_fv_states()) / blacs_grid_->num_ranks_row()));
        if (a < 1) {
            control_input_.cyclic_block_size_ = 2;
        } else {
            control_input_.cyclic_block_size_ = static_cast<int>(std::min(128.0, std::pow(2.0, static_cast<int>(a))) + 1e-12);
        }
    }
    

    if (processing_unit() == GPU) {
        gvec_coord_ = mdarray<int, 2>(gvec_.count(), 3, memory_t::host | memory_t::device, "gvec_coord_");
        for (int igloc = 0; igloc < gvec_.count(); igloc++) {
            int ig = gvec_.offset() + igloc;
            auto G = gvec_.gvec(ig);
            for (int x: {0, 1, 2}) {
                gvec_coord_(igloc, x) = G[x];
            }
        }
        gvec_coord_.copy<memory_t::host, memory_t::device>();

        for (int iat = 0; iat < unit_cell_.num_atom_types(); iat++) {
            int nat = unit_cell_.atom_type(iat).num_atoms();
            atom_coord_.push_back(std::move(mdarray<double, 2>(nat, 3, memory_t::host | memory_t::device)));
            for (int i = 0; i < nat; i++) {
                int ia = unit_cell_.atom_type(iat).atom_id(i);
                for (int x: {0, 1, 2}) {
                    atom_coord_.back()(i, x) = unit_cell_.atom(ia).position()[x];
                }
            }
            atom_coord_.back().copy<memory_t::host, memory_t::device>();
        }
    }

    if (!full_potential()) {

        /* some extra length is added to cutoffs in order to interface with QE which may require ri(q) for q>cutoff */

        beta_ri_ = std::unique_ptr<Radial_integrals_beta<false>>(new Radial_integrals_beta<false>(unit_cell(), gk_cutoff() + 1, settings().nprii_beta_));

        beta_ri_djl_ = std::unique_ptr<Radial_integrals_beta<true>>(new Radial_integrals_beta<true>(unit_cell(), gk_cutoff() + 1, settings().nprii_beta_));

        aug_ri_ = std::unique_ptr<Radial_integrals_aug<false>>(new Radial_integrals_aug<false>(unit_cell(), pw_cutoff() + 1, settings().nprii_aug_));

        centered_atm_wfc_ = std::unique_ptr<Radial_integrals_centered_atomic_wfc>(new Radial_integrals_centered_atomic_wfc(unit_cell(), gk_cutoff(), 10));

    }
    //time_active_ = -runtime::wtime();

    if (control().verbosity_ > 0 && comm_.rank() == 0) {
        print_info();
    }

    if (comm_.rank() == 0 && control().print_memory_usage_) {
        MEMORY_USAGE_INFO();
    }

    initialized_ = true;
}

inline void Simulation_context_base::print_info()
{
    tm const* ptm = localtime(&start_time_.tv_sec);
    char buf[100];
    strftime(buf, sizeof(buf), "%a, %e %b %Y %H:%M:%S", ptm);

    printf("\n");
    printf("SIRIUS version : %2i.%02i\n", major_version, minor_version);
    printf("git hash       : %s\n", git_hash);
    printf("build date     : %s\n", build_date);
    printf("start time     : %s\n", buf);
    printf("\n");
    printf("number of MPI ranks           : %i\n", comm_.size());
    printf("MPI grid                      :");
    for (int i = 0; i < mpi_grid_->num_dimensions(); i++) {
        printf(" %i", mpi_grid_->dimension_size(i));
    }
    printf("\n");
    printf("maximum number of OMP threads : %i\n", omp_get_max_threads());

    printf("\n");
    printf("FFT context for density and potential\n");
    printf("=====================================\n");
    printf("  comm size                             : %i\n", comm_fft().size());
    printf("  plane wave cutoff                     : %f\n", pw_cutoff());
    auto fft_grid = fft_->grid();
    printf("  grid size                             : %i %i %i   total : %i\n", fft_grid.size(0),
                                                                                fft_grid.size(1),
                                                                                fft_grid.size(2),
                                                                                fft_grid.size());
    printf("  grid limits                           : %i %i   %i %i   %i %i\n", fft_grid.limits(0).first,
                                                                                fft_grid.limits(0).second,
                                                                                fft_grid.limits(1).first,
                                                                                fft_grid.limits(1).second,
                                                                                fft_grid.limits(2).first,
                                                                                fft_grid.limits(2).second);
    printf("  number of G-vectors within the cutoff : %i\n", gvec_.num_gvec());
    printf("  local number of G-vectors             : %i\n", gvec_.gvec_count(0));
    printf("  number of G-shells                    : %i\n", gvec_.num_shells());
    printf("\n");
    printf("FFT context for coarse grid\n");
    printf("===========================\n");
    printf("  comm size                             : %i\n", comm_fft_coarse().size());
    printf("  plane wave cutoff                     : %f\n", 2 * gk_cutoff());
    fft_grid = fft_coarse_->grid();
    printf("  grid size                             : %i %i %i   total : %i\n", fft_grid.size(0),
                                                                                fft_grid.size(1),
                                                                                fft_grid.size(2),
                                                                                fft_grid.size());
    printf("  grid limits                           : %i %i   %i %i   %i %i\n", fft_grid.limits(0).first,
                                                                                fft_grid.limits(0).second,
                                                                                fft_grid.limits(1).first,
                                                                                fft_grid.limits(1).second,
                                                                                fft_grid.limits(2).first,
                                                                                fft_grid.limits(2).second);
    printf("  number of G-vectors within the cutoff : %i\n", gvec_coarse_.num_gvec());
    printf("  number of G-shells                    : %i\n", gvec_coarse_.num_shells());
    printf("\n");

    unit_cell_.print_info(control().verbosity_);
    for (int i = 0; i < unit_cell_.num_atom_types(); i++) {
        unit_cell_.atom_type(i).print_info();
    }

    printf("\n");
    printf("total nuclear charge               : %i\n", unit_cell_.total_nuclear_charge());
    printf("number of core electrons           : %f\n", unit_cell_.num_core_electrons());
    printf("number of valence electrons        : %f\n", unit_cell_.num_valence_electrons());
    printf("total number of electrons          : %f\n", unit_cell_.num_electrons());
    printf("total number of aw basis functions : %i\n", unit_cell_.mt_aw_basis_size());
    printf("total number of lo basis functions : %i\n", unit_cell_.mt_lo_basis_size());
    printf("number of first-variational states : %i\n", num_fv_states());
    printf("number of bands                    : %i\n", num_bands());
    printf("number of spins                    : %i\n", num_spins());
    printf("number of magnetic dimensions      : %i\n", num_mag_dims());
    printf("lmax_apw                           : %i\n", lmax_apw());
    printf("lmax_rho                           : %i\n", lmax_rho());
    printf("lmax_pot                           : %i\n", lmax_pot());
    printf("lmax_rf                            : %i\n", unit_cell_.lmax());
    printf("smearing width                     : %f\n", smearing_width());
    printf("cyclic block size                  : %i\n", cyclic_block_size());
    printf("|G+k| cutoff                       : %f\n", gk_cutoff());

    std::string reln[] = {"valence relativity                 : ",
                          "core relativity                    : "};

    relativity_t relt[] = {valence_relativity_, core_relativity_};
    for (int i = 0; i < 2; i++) {
        printf("%s", reln[i].c_str());
        switch (relt[i]) {
            case relativity_t::none: {
                printf("none\n");
                break;
            }
            case relativity_t::koelling_harmon: {
                printf("Koelling-Harmon\n");
                break;
            }
            case relativity_t::zora: {
                printf("zora\n");
                break;
            }
            case relativity_t::iora: {
                printf("iora\n");
                break;
            }
            case relativity_t::dirac: {
                printf("Dirac\n");
                break;
            }
        }
    }

    std::string evsn[] = {"standard eigen-value solver        : ",
                          "generalized eigen-value solver     : "};

    ev_solver_t evst[] = {std_evp_solver_type_, gen_evp_solver_type_};
    for (int i = 0; i < 2; i++) {
        printf("%s", evsn[i].c_str());
        switch (evst[i]) {
            case ev_solver_t::lapack: {
                printf("LAPACK\n");
                break;
            }
            #ifdef __SCALAPACK
            case ev_solver_t::scalapack: {
                printf("ScaLAPACK\n");
                break;
            }
            case ev_solver_t::elpa1: {
                printf("ELPA1\n");
                break;
            }
            case ev_solver_t::elpa2: {
                printf("ELPA2\n");
                break;
            }
            //case ev_rs_gpu: {
            //    printf("RS_gpu\n");
            //    break;
            //}
            //case ev_rs_cpu: {
            //    printf("RS_cpu\n");
            //    break;
            //}
            #endif
            case ev_solver_t::magma: {
                printf("MAGMA\n");
                break;
            }
            case ev_solver_t::plasma: {
                printf("PLASMA\n");
                break;
            }
            default: {
                TERMINATE("wrong eigen-value solver");
            }
        }
    }

    printf("processing unit                    : ");
    switch (processing_unit()) {
        case CPU: {
            printf("CPU\n");
            break;
        }
        case GPU: {
            printf("GPU\n");
            break;
        }
    }
    if (processing_unit() == GPU) {
        #ifdef __GPU
        acc::print_device_info(0);
        #endif
    }

    int i{1};
    printf("\n");
    printf("XC functionals\n");
    printf("==============\n");
    for (auto& xc_label: xc_functionals()) {
        XC_functional xc(xc_label, num_spins());
        printf("%i) %s: %s\n", i, xc_label.c_str(), xc.name().c_str());
        printf("%s\n", xc.refs().c_str());
        i++;
    }
}

} // namespace

#endif<|MERGE_RESOLUTION|>--- conflicted
+++ resolved
@@ -1,24 +1,24 @@
 // Copyright (c) 2013-2017 Anton Kozhevnikov, Thomas Schulthess
 // All rights reserved.
-//
-// Redistribution and use in source and binary forms, with or without modification, are permitted provided that
+// 
+// Redistribution and use in source and binary forms, with or without modification, are permitted provided that 
 // the following conditions are met:
-//
-// 1. Redistributions of source code must retain the above copyright notice, this list of conditions and the
+// 
+// 1. Redistributions of source code must retain the above copyright notice, this list of conditions and the 
 //    following disclaimer.
-// 2. Redistributions in binary form must reproduce the above copyright notice, this list of conditions
+// 2. Redistributions in binary form must reproduce the above copyright notice, this list of conditions 
 //    and the following disclaimer in the documentation and/or other materials provided with the distribution.
-//
-// THIS SOFTWARE IS PROVIDED BY THE COPYRIGHT HOLDERS AND CONTRIBUTORS "AS IS" AND ANY EXPRESS OR IMPLIED
-// WARRANTIES, INCLUDING, BUT NOT LIMITED TO, THE IMPLIED WARRANTIES OF MERCHANTABILITY AND FITNESS FOR A
-// PARTICULAR PURPOSE ARE DISCLAIMED. IN NO EVENT SHALL THE COPYRIGHT HOLDER OR CONTRIBUTORS BE LIABLE FOR
-// ANY DIRECT, INDIRECT, INCIDENTAL, SPECIAL, EXEMPLARY, OR CONSEQUENTIAL DAMAGES (INCLUDING, BUT NOT LIMITED TO,
-// PROCUREMENT OF SUBSTITUTE GOODS OR SERVICES; LOSS OF USE, DATA, OR PROFITS; OR BUSINESS INTERRUPTION) HOWEVER
-// CAUSED AND ON ANY THEORY OF LIABILITY, WHETHER IN CONTRACT, STRICT LIABILITY, OR TORT (INCLUDING NEGLIGENCE OR
+// 
+// THIS SOFTWARE IS PROVIDED BY THE COPYRIGHT HOLDERS AND CONTRIBUTORS "AS IS" AND ANY EXPRESS OR IMPLIED 
+// WARRANTIES, INCLUDING, BUT NOT LIMITED TO, THE IMPLIED WARRANTIES OF MERCHANTABILITY AND FITNESS FOR A 
+// PARTICULAR PURPOSE ARE DISCLAIMED. IN NO EVENT SHALL THE COPYRIGHT HOLDER OR CONTRIBUTORS BE LIABLE FOR 
+// ANY DIRECT, INDIRECT, INCIDENTAL, SPECIAL, EXEMPLARY, OR CONSEQUENTIAL DAMAGES (INCLUDING, BUT NOT LIMITED TO, 
+// PROCUREMENT OF SUBSTITUTE GOODS OR SERVICES; LOSS OF USE, DATA, OR PROFITS; OR BUSINESS INTERRUPTION) HOWEVER 
+// CAUSED AND ON ANY THEORY OF LIABILITY, WHETHER IN CONTRACT, STRICT LIABILITY, OR TORT (INCLUDING NEGLIGENCE OR 
 // OTHERWISE) ARISING IN ANY WAY OUT OF THE USE OF THIS SOFTWARE, EVEN IF ADVISED OF THE POSSIBILITY OF SUCH DAMAGE.
 
 /** \file simulation_context_base.h
- *
+ *   
  *  \brief Contains definition and implementation of Simulation_context_base class.
  */
 
@@ -49,7 +49,7 @@
 
         /// Communicator for this simulation.
         Communicator const& comm_;
-
+        
         /// Unit cell of the simulation.
         Unit_cell unit_cell_;
 
@@ -60,20 +60,20 @@
         std::unique_ptr<BLACS_grid> blacs_grid_;
 
         /// Fine-grained FFT for density and potential.
-        /** This is the FFT driver to transform periodic functions such as density and potential on the fine-grained
+        /** This is the FFT driver to transform periodic functions such as density and potential on the fine-grained 
          *  FFT grid. The transformation is parallel. */
         std::unique_ptr<FFT3D> fft_;
-
+        
         /// Coarse-grained FFT for application of local potential and density summation.
         std::unique_ptr<FFT3D> fft_coarse_;
 
         /// G-vectors within the Gmax cutoff.
         Gvec gvec_;
-
+        
         /// G-vectors within the 2 * |Gmax^{WF}| cutoff.
         Gvec gvec_coarse_;
 
-        std::unique_ptr<remap_gvec_to_shells> remap_gvec_;
+        std::unique_ptr<remap_gvec_to_shells> remap_gvec_; 
 
         /// Creation time of the parameters.
         timeval start_time_;
@@ -87,11 +87,11 @@
         mdarray<double_complex, 3> phase_factors_;
 
         mdarray<double_complex, 3> sym_phase_factors_;
-
+        
         mdarray<int, 2> gvec_coord_;
 
         std::vector<mdarray<double, 2>> atom_coord_;
-
+        
         mdarray<char, 1> memory_buffer_;
 
         std::unique_ptr<Radial_integrals_beta<false>> beta_ri_;
@@ -100,15 +100,15 @@
 
         std::unique_ptr<Radial_integrals_aug<false>> aug_ri_;
 
-        std::unique_ptr<Radial_integrals_centered_atomic_wfc> centered_atm_wfc_;
-
-        std::vector<std::vector<std::pair<int,double>>> atoms_to_grid_idx_;
+        std::unique_ptr<Radial_integrals_atomic_wf> atomic_wf_ri_;
+
+        std::vector<std::vector<std::pair<int, double>>> atoms_to_grid_idx_;
 
         // TODO remove to somewhere
         const double av_atom_radius_{2.0};
 
         double time_active_;
-
+        
         bool initialized_{false};
 
         inline void init_fft()
@@ -145,7 +145,7 @@
         {
             gettimeofday(&start_time_, NULL);
 
-            tm const* ptm = localtime(&start_time_.tv_sec);
+            tm const* ptm = localtime(&start_time_.tv_sec); 
             char buf[100];
             strftime(buf, sizeof(buf), "%Y%m%d_%H%M%S", ptm);
             start_time_tag_ = std::string(buf);
@@ -349,12 +349,12 @@
                 fout.create_node("effective_magnetic_field");
                 fout.create_node("density");
                 fout.create_node("magnetization");
-
+                
                 for (int j = 0; j < num_mag_dims(); j++) {
                     fout["magnetization"].create_node(j);
                     fout["effective_magnetic_field"].create_node(j);
                 }
-
+                
                 fout["parameters"].write("num_spins", num_spins());
                 fout["parameters"].write("num_mag_dims", num_mag_dims());
                 fout["parameters"].write("num_bands", num_bands());
@@ -381,7 +381,7 @@
         {
             return std_evp_solver_type_;
         }
-
+    
         inline ev_solver_t gen_evp_solver_type() const
         {
             return gen_evp_solver_type_;
@@ -511,11 +511,11 @@
             return *aug_ri_;
         }
 
-        inline Radial_integrals_centered_atomic_wfc const& centered_atm_wfc() const
-        {
-            return *centered_atm_wfc_;
-        }
-
+        inline Radial_integrals_atomic_wf const& atomic_wf_ri() const
+        {
+            return *atomic_wf_ri_;
+        }
+        
         /// Find the lambda parameter used in the Ewald summation.
         /** lambda parameter scales the erfc function argument:
          *  \f[
@@ -529,7 +529,7 @@
             double gmax = pw_cutoff();
             double upper_bound{0};
             double charge = unit_cell_.num_electrons();
-
+            
             /* iterate to find lambda */
             do {
                 lambda += 0.1;
@@ -550,41 +550,6 @@
         }
 };
 
-<<<<<<< HEAD
-=======
-inline void Simulation_context_base::init_fft()
-{
-    auto rlv = unit_cell_.reciprocal_lattice_vectors();
-
-    if (!(control().fft_mode_ == "serial" || control().fft_mode_ == "parallel")) {
-        TERMINATE("wrong FFT mode");
-    }
-
-    /* create FFT driver for dense mesh (density and potential) */
-    fft_ = std::unique_ptr<FFT3D>(new FFT3D(find_translations(pw_cutoff(), rlv), comm_fft(), processing_unit()));
-
-    /* create a list of G-vectors for dense FFT grid; G-vectors are divided between all available MPI ranks.*/
-    gvec_ = Gvec(rlv, pw_cutoff(), comm(), comm_fft(), control().reduce_gvec_);
-
-    remap_gvec_ = std::unique_ptr<remap_gvec_to_shells>(new remap_gvec_to_shells(comm(), gvec()));
-
-    /* prepare fine-grained FFT driver for the entire simulation */
-    fft_->prepare(gvec_.partition());
-
-    /* create FFT driver for coarse mesh */
-    auto fft_coarse_grid = FFT3D_grid(find_translations(2 * gk_cutoff(), rlv));
-    //auto pu = (fft_coarse_grid.size() < std::pow(64, 3)) ? CPU : processing_unit();
-    //if (full_potential()) {
-    //    pu = processing_unit();
-    //}
-    auto pu = processing_unit();
-    fft_coarse_ = std::unique_ptr<FFT3D>(new FFT3D(fft_coarse_grid, comm_fft_coarse(), pu));
-
-    /* create a list of G-vectors for corase FFT grid */
-    gvec_coarse_ = Gvec(rlv, gk_cutoff() * 2, comm(), comm_fft_coarse(), control().reduce_gvec_);
-}
-
->>>>>>> 071d73eb
 inline void Simulation_context_base::initialize()
 {
     PROFILE("sirius::Simulation_context_base::initialize");
@@ -619,7 +584,7 @@
         TERMINATE_NO_GPU
         #endif
     }
-
+    
     /* check MPI grid dimensions and set a default grid if needed */
     if (!control().mpi_grid_dims_.size()) {
         set_mpi_grid_dims({1, 1});
@@ -627,7 +592,7 @@
     if (control().mpi_grid_dims_.size() != 2) {
         TERMINATE("wrong MPI grid");
     }
-
+    
     int npr = control_input_.mpi_grid_dims_[0];
     int npc = control_input_.mpi_grid_dims_[1];
     int npb = npr * npc;
@@ -640,14 +605,7 @@
 
     /* setup MPI grid */
     mpi_grid_ = std::unique_ptr<MPI_grid>(new MPI_grid({npr, npc, npk}, comm_));
-<<<<<<< HEAD
     
-=======
-
-    /* setup BLACS grid */
-    blacs_grid_ = std::unique_ptr<BLACS_grid>(new BLACS_grid(comm_band(), npr, npc));
-
->>>>>>> 071d73eb
     /* can't use reduced G-vectors in LAPW code */
     if (full_potential()) {
         control_input_.reduce_gvec_ = false;
@@ -694,8 +652,8 @@
     auto& fft_grid = fft().grid();
     std::pair<int, int> limits(0, 0);
     for (int x: {0, 1, 2}) {
-        limits.first  = std::min(limits.first,  fft_grid.limits(x).first);
-        limits.second = std::max(limits.second, fft_grid.limits(x).second);
+        limits.first  = std::min(limits.first,  fft_grid.limits(x).first); 
+        limits.second = std::max(limits.second, fft_grid.limits(x).second); 
     }
 
     phase_factors_ = mdarray<double_complex, 3>(3, limits, unit_cell().num_atoms(), memory_t::host, "phase_factors_");
@@ -709,7 +667,7 @@
             }
         }
     }
-
+    
     if (use_symmetry()) {
         sym_phase_factors_ = mdarray<double_complex, 3>(3, limits, unit_cell().symmetry().num_mag_sym());
 
@@ -723,21 +681,90 @@
             }
         }
     }
-
+    
     /* take 10% of empty non-magnetic states */
     if (num_fv_states() < 0) {
         set_num_fv_states(static_cast<int>(unit_cell_.num_valence_electrons() / 2.0) +
                                            std::max(10, static_cast<int>(0.1 * unit_cell_.num_valence_electrons())));
     }
-
+    
     if (num_fv_states() < static_cast<int>(unit_cell_.num_valence_electrons() / 2.0)) {
         std::stringstream s;
         s << "not enough first-variational states : " << num_fv_states();
         TERMINATE(s);
     }
-<<<<<<< HEAD
     
-=======
+    std::string evsn[] = {std_evp_solver_name(), gen_evp_solver_name()};
+
+    if (comm_band().size() == 1) {
+        if (evsn[0] == "") {
+            #if defined(__GPU) && defined(__MAGMA)
+            evsn[0] = "magma";
+            #else
+            evsn[0] = "lapack";
+            #endif
+        }
+        if (evsn[1] == "") {
+            #if defined(__GPU) && defined(__MAGMA)
+            evsn[1] = "magma";
+            #else
+            evsn[1] = "lapack";
+            #endif
+        }
+    } else {
+        if (evsn[0] == "") {
+            #ifdef __SCALAPACK
+            evsn[0] = "scalapack";
+            #endif
+            #ifdef __ELPA
+            evsn[0] = "elpa1";
+            #endif
+        }
+        if (evsn[1] == "") {
+            #ifdef __SCALAPACK
+            evsn[1] = "scalapack";
+            #endif
+            #ifdef __ELPA
+            evsn[1] = "elpa1";
+            #endif
+        }
+    }
+
+    ev_solver_t* evst[] = {&std_evp_solver_type_, &gen_evp_solver_type_};
+
+    std::map<std::string, ev_solver_t> str_to_ev_solver_t = {
+        {"lapack",    ev_solver_t::lapack},
+        {"scalapack", ev_solver_t::scalapack},
+        {"elpa1",     ev_solver_t::elpa1},
+        {"elpa2",     ev_solver_t::elpa2},
+        {"magma",     ev_solver_t::magma},
+        {"plasma",    ev_solver_t::plasma}
+    };
+
+    for (int i: {0, 1}) {
+        auto name = evsn[i];
+
+        if (str_to_ev_solver_t.count(name) == 0) {
+            std::stringstream s;
+            s << "wrong eigen value solver " << name;
+            TERMINATE(s);
+        }
+        *evst[i] = str_to_ev_solver_t[name];
+    }
+
+    auto std_solver = std_evp_solver<double>();
+    auto gen_solver = gen_evp_solver<double>();
+
+    if (std_solver->is_parallel() != gen_solver->is_parallel()) {
+        TERMINATE("both solvers must be sequential or parallel");
+    }
+
+    /* setup BLACS grid */
+    if (std_solver->is_parallel()) {
+        blacs_grid_ = std::unique_ptr<BLACS_grid>(new BLACS_grid(comm_band(), npr, npc));
+    } else {
+        blacs_grid_ = std::unique_ptr<BLACS_grid>(new BLACS_grid(mpi_comm_self(), 1, 1));
+    }
 
     /* setup the cyclic block size */
     if (cyclic_block_size() < 0) {
@@ -749,90 +776,6 @@
             control_input_.cyclic_block_size_ = static_cast<int>(std::min(128.0, std::pow(2.0, static_cast<int>(a))) + 1e-12);
         }
     }
-
->>>>>>> 071d73eb
-    std::string evsn[] = {std_evp_solver_name(), gen_evp_solver_name()};
-
-    if (comm_band().size() == 1) {
-        if (evsn[0] == "") {
-            #if defined(__GPU) && defined(__MAGMA)
-            evsn[0] = "magma";
-            #else
-            evsn[0] = "lapack";
-            #endif
-        }
-        if (evsn[1] == "") {
-            #if defined(__GPU) && defined(__MAGMA)
-            evsn[1] = "magma";
-            #else
-            evsn[1] = "lapack";
-            #endif
-        }
-    } else {
-        if (evsn[0] == "") {
-            #ifdef __SCALAPACK
-            evsn[0] = "scalapack";
-            #endif
-            #ifdef __ELPA
-            evsn[0] = "elpa1";
-            #endif
-        }
-        if (evsn[1] == "") {
-            #ifdef __SCALAPACK
-            evsn[1] = "scalapack";
-            #endif
-            #ifdef __ELPA
-            evsn[1] = "elpa1";
-            #endif
-        }
-    }
-
-    ev_solver_t* evst[] = {&std_evp_solver_type_, &gen_evp_solver_type_};
-
-    std::map<std::string, ev_solver_t> str_to_ev_solver_t = {
-        {"lapack",    ev_solver_t::lapack},
-        {"scalapack", ev_solver_t::scalapack},
-        {"elpa1",     ev_solver_t::elpa1},
-        {"elpa2",     ev_solver_t::elpa2},
-        {"magma",     ev_solver_t::magma},
-        {"plasma",    ev_solver_t::plasma}
-    };
-
-    for (int i: {0, 1}) {
-        auto name = evsn[i];
-
-        if (str_to_ev_solver_t.count(name) == 0) {
-            std::stringstream s;
-            s << "wrong eigen value solver " << name;
-            TERMINATE(s);
-        }
-        *evst[i] = str_to_ev_solver_t[name];
-    }
-
-    auto std_solver = std_evp_solver<double>();
-    auto gen_solver = gen_evp_solver<double>();
-
-    if (std_solver->is_parallel() != gen_solver->is_parallel()) {
-        TERMINATE("both solvers must be sequential or parallel");
-    }
-
-    /* setup BLACS grid */
-    if (std_solver->is_parallel()) {
-        blacs_grid_ = std::unique_ptr<BLACS_grid>(new BLACS_grid(comm_band(), npr, npc));
-    } else {
-        blacs_grid_ = std::unique_ptr<BLACS_grid>(new BLACS_grid(mpi_comm_self(), 1, 1));
-    }
-
-    /* setup the cyclic block size */
-    if (cyclic_block_size() < 0) {
-        double a = std::min(std::log2(double(num_fv_states()) / blacs_grid_->num_ranks_col()),
-                            std::log2(double(num_fv_states()) / blacs_grid_->num_ranks_row()));
-        if (a < 1) {
-            control_input_.cyclic_block_size_ = 2;
-        } else {
-            control_input_.cyclic_block_size_ = static_cast<int>(std::min(128.0, std::pow(2.0, static_cast<int>(a))) + 1e-12);
-        }
-    }
     
 
     if (processing_unit() == GPU) {
@@ -858,7 +801,7 @@
             atom_coord_.back().copy<memory_t::host, memory_t::device>();
         }
     }
-
+    
     if (!full_potential()) {
 
         /* some extra length is added to cutoffs in order to interface with QE which may require ri(q) for q>cutoff */
@@ -866,12 +809,12 @@
         beta_ri_ = std::unique_ptr<Radial_integrals_beta<false>>(new Radial_integrals_beta<false>(unit_cell(), gk_cutoff() + 1, settings().nprii_beta_));
 
         beta_ri_djl_ = std::unique_ptr<Radial_integrals_beta<true>>(new Radial_integrals_beta<true>(unit_cell(), gk_cutoff() + 1, settings().nprii_beta_));
-
+        
         aug_ri_ = std::unique_ptr<Radial_integrals_aug<false>>(new Radial_integrals_aug<false>(unit_cell(), pw_cutoff() + 1, settings().nprii_aug_));
 
-        centered_atm_wfc_ = std::unique_ptr<Radial_integrals_centered_atomic_wfc>(new Radial_integrals_centered_atomic_wfc(unit_cell(), gk_cutoff(), 10));
-
-    }
+        atomic_wf_ri_ = std::unique_ptr<Radial_integrals_atomic_wf>(new Radial_integrals_atomic_wf(unit_cell(), gk_cutoff(), 20));
+    }
+
     //time_active_ = -runtime::wtime();
 
     if (control().verbosity_ > 0 && comm_.rank() == 0) {
@@ -887,7 +830,7 @@
 
 inline void Simulation_context_base::print_info()
 {
-    tm const* ptm = localtime(&start_time_.tv_sec);
+    tm const* ptm = localtime(&start_time_.tv_sec); 
     char buf[100];
     strftime(buf, sizeof(buf), "%a, %e %b %Y %H:%M:%S", ptm);
 
@@ -1061,7 +1004,7 @@
         acc::print_device_info(0);
         #endif
     }
-
+   
     int i{1};
     printf("\n");
     printf("XC functionals\n");
