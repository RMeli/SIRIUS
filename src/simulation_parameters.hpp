--- conflicted
+++ resolved
@@ -81,12 +81,6 @@
     /// LDA+U input parameters.
     Hubbard_input hubbard_input_;
 
-<<<<<<< HEAD
-    /// json dictionary containing the options given by the interface
-    json all_options_dictionary_;
-
-=======
->>>>>>> e4d6ddc5
     /// json dictionary containing all runtime options set up through the interface
     json runtime_options_dictionary_;
 
@@ -635,19 +629,7 @@
     {
         return hubbard_input_;
     }
-<<<<<<< HEAD
-    /// get all possible options for initializing sirius. It is a json dictionary
-    json &get_options_dictionary()
-        {
-            if (all_options_dictionary_.size() == 0)
-                all_options_dictionary_.parse(
-#include "runtime_options_json.hpp"
-                    );
-            return all_options_dictionary_;
-        }
-=======
-
->>>>>>> e4d6ddc5
+
     /// get the options set at runtime
     json &get_runtime_options_dictionary()
         {
@@ -657,11 +639,7 @@
     /// print all options in the terminal
     void print_options()
         {
-<<<<<<< HEAD
-            json &dict = get_options_dictionary();
-=======
             const json &dict = get_options_dictionary();
->>>>>>> e4d6ddc5
             int rank;
             MPI_Comm_rank(MPI_COMM_WORLD, &rank);
             if (rank != 0)
