--- conflicted
+++ resolved
@@ -100,38 +100,7 @@
     void symmetrize_occupancy_matrix();
     void print_occupancies();
 
-<<<<<<< HEAD
-    inline void calculate_wavefunction_with_U_offset()
-    {
-        offset.clear();
-        offset.resize(ctx_.unit_cell().num_atoms(), -1);
-
-        int counter = 0;
-
-        /* we loop over atoms to check which atom has hubbard orbitals and then
-         compute the number of hubbard orbitals associated to it. */
-
-        for (auto ia = 0; ia < unit_cell_.num_atoms(); ia++) {
-            auto& atom = unit_cell_.atom(ia);
-            if (atom.type().hubbard_correction()) {
-                offset[ia] = counter;
-                counter += atom.type().hubbard_indexb_wfc().size();
-                /* there is a factor two when the pseudo-potential has no SO but
-                   we do full non colinear magnetism. Note that we can consider
-                   now multiple orbitals calculations. The API still does not
-                   support it */
-
-                if ((ctx_.num_mag_dims() == 3) && (!atom.type().spin_orbit_coupling())) {
-                    counter += atom.type().hubbard_indexb_wfc().size();
-                }
-            }
-        }
-
-        this->number_of_hubbard_orbitals_ = counter;
-    }
-=======
     void calculate_wavefunction_with_U_offset();
->>>>>>> d4b5f4ec
 
     /// Compute the strain gradient of the hubbard wave functions.
     /// Unfortunately it is dependent of the pp.
@@ -258,54 +227,7 @@
         return number_of_hubbard_orbitals_;
     }
 
-<<<<<<< HEAD
-    Hubbard(Simulation_context& ctx__)
-        : ctx_(ctx__)
-        , unit_cell_(ctx__.unit_cell())
-    {
-        if (!ctx_.hubbard_correction()) {
-            return;
-        }
-        orthogonalize_hubbard_orbitals_ = ctx_.Hubbard().orthogonalize_hubbard_orbitals_;
-        normalize_orbitals_only_        = ctx_.Hubbard().normalize_hubbard_orbitals_;
-        projection_method_              = ctx_.Hubbard().projection_method_;
-
-        // if the projectors are defined externaly then we need the file
-        // that contains them. All the other methods do not depend on
-        // that parameter
-        if (this->projection_method_ == 1) {
-            this->wave_function_file_ = ctx_.Hubbard().wave_function_file_;
-        }
-
-        int indexb_max = -1;
-
-        for (int ia = 0; ia < ctx_.unit_cell().num_atoms(); ia++) {
-            if (ctx__.unit_cell().atom(ia).type().hubbard_correction()) {
-                if (ctx__.unit_cell().atom(ia).type().spin_orbit_coupling()) {
-                    indexb_max = std::max(indexb_max, ctx__.unit_cell().atom(ia).type().hubbard_indexb_wfc().size() / 2);
-                } else {
-                    indexb_max = std::max(indexb_max, ctx__.unit_cell().atom(ia).type().hubbard_indexb_wfc().size());
-                }
-            }
-        }
-
-        /* if spin orbit coupling or non colinear magnetisms are activated, then
-         we consider the full spherical hubbard correction */
-
-        if ((ctx_.so_correction()) || (ctx_.num_mag_dims() == 3)) {
-            approximation_ = false;
-        }
-
-        occupancy_number_  = mdarray<double_complex, 4>(indexb_max, indexb_max, 4, ctx_.unit_cell().num_atoms());
-        hubbard_potential_ = mdarray<double_complex, 4>(indexb_max, indexb_max, 4, ctx_.unit_cell().num_atoms());
-
-        calculate_wavefunction_with_U_offset();
-        calculate_initial_occupation_numbers();
-        calculate_hubbard_potential_and_energy();
-    }
-=======
     Hubbard(Simulation_context& ctx__);
->>>>>>> d4b5f4ec
 
     mdarray<double_complex, 4>& occupation_matrix()
     {
