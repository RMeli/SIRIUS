// Copyright (c) 2013-2020 Anton Kozhevnikov, Ilia Sivkov, Thomas Schulthess
// All rights reserved.
//
// Redistribution and use in source and binary forms, with or without modification, are permitted provided that
// the following conditions are met:
//
// 1. Redistributions of source code must retain the above copyright notice, this list of conditions and the
//    following disclaimer.
// 2. Redistributions in binary form must reproduce the above copyright notice, this list of conditions
//    and the following disclaimer in the documentation and/or other materials provided with the distribution.
//
// THIS SOFTWARE IS PROVIDED BY THE COPYRIGHT HOLDERS AND CONTRIBUTORS "AS IS" AND ANY EXPRESS OR IMPLIED
// WARRANTIES, INCLUDING, BUT NOT LIMITED TO, THE IMPLIED WARRANTIES OF MERCHANTABILITY AND FITNESS FOR A
// PARTICULAR PURPOSE ARE DISCLAIMED. IN NO EVENT SHALL THE COPYRIGHT HOLDER OR CONTRIBUTORS BE LIABLE FOR
// ANY DIRECT, INDIRECT, INCIDENTAL, SPECIAL, EXEMPLARY, OR CONSEQUENTIAL DAMAGES (INCLUDING, BUT NOT LIMITED TO,
// PROCUREMENT OF SUBSTITUTE GOODS OR SERVICES; LOSS OF USE, DATA, OR PROFITS; OR BUSINESS INTERRUPTION) HOWEVER
// CAUSED AND ON ANY THEORY OF LIABILITY, WHETHER IN CONTRACT, STRICT LIABILITY, OR TORT (INCLUDING NEGLIGENCE OR
// OTHERWISE) ARISING IN ANY WAY OUT OF THE USE OF THIS SOFTWARE, EVEN IF ADVISED OF THE POSSIBILITY OF SUCH DAMAGE.

/** \file potential.cpp
 *
 *  \brief Generate effective potential.
 */

#include "potential.hpp"
#include "xc_functional.hpp"

namespace sirius {

Potential::Potential(Simulation_context& ctx__)
    : Field4D(ctx__, ctx__.lmmax_pot())
    , unit_cell_(ctx__.unit_cell())
    , comm_(ctx__.comm())
    , hubbard_potential_(ctx__)
{
    PROFILE("sirius::Potential");

    if (!ctx_.initialized()) {
        TERMINATE("Simulation_context is not initialized");
    }

    lmax_ = std::max(ctx_.lmax_rho(), ctx_.lmax_pot());

    if (lmax_ >= 0) {
        sht_  = std::unique_ptr<SHT>(new SHT(ctx_.processing_unit(), lmax_, ctx_.cfg().settings().sht_coverage()));
        if (ctx_.cfg().control().verification() >= 1)  {
            sht_->check();
        }
        l_by_lm_ = utils::l_by_lm(lmax_);

        /* precompute i^l */
        zil_.resize(lmax_ + 1);
        for (int l = 0; l <= lmax_; l++) {
            zil_[l] = std::pow(double_complex(0, 1), l);
        }

        zilm_.resize(utils::lmmax(lmax_));
        for (int l = 0, lm = 0; l <= lmax_; l++) {
            for (int m = -l; m <= l; m++, lm++) {
                zilm_[lm] = zil_[l];
            }
        }
    }

    if (ctx_.full_potential()) {
        using gc_z = Gaunt_coefficients<double_complex>;
        gaunt_coefs_ = std::unique_ptr<gc_z>(new gc_z(ctx_.lmax_apw(), ctx_.lmax_pot(), ctx_.lmax_apw(), SHT::gaunt_hybrid));
    }

    /* create list of XC functionals */
    for (auto& xc_label : ctx_.xc_functionals()) {
<<<<<<< HEAD
        xc_func_.push_back(new XC_functional(ctx_.spfft<double>(), ctx_.unit_cell().lattice_vectors(), xc_label, ctx_.num_spins()));
=======
        xc_func_.emplace_back(XC_functional(ctx_.spfft(), ctx_.unit_cell().lattice_vectors(), xc_label, ctx_.num_spins()));
>>>>>>> 62e6084e
        if (ctx_.cfg().parameters().xc_dens_tre() > 0) {
            xc_func_.back().set_dens_threshold(ctx_.cfg().parameters().xc_dens_tre());
        }
    }

    using pf = Periodic_function<double>;
    using spf = Smooth_periodic_function<double>;

    hartree_potential_ = std::unique_ptr<pf>(new pf(ctx_, ctx_.lmmax_pot()));
    hartree_potential_->allocate_mt(false);

    xc_potential_ = std::unique_ptr<pf>(new pf(ctx_, ctx_.lmmax_pot()));
    xc_potential_->allocate_mt(false);

    xc_energy_density_ = std::unique_ptr<pf>(new pf(ctx_, ctx_.lmmax_pot()));
    xc_energy_density_->allocate_mt(false);

    if (this->is_gradient_correction()) {
        int nsigma = (ctx_.num_spins() == 1) ? 1 : 3;
        for (int i = 0; i < nsigma ; i++) {
            vsigma_[i] = std::unique_ptr<spf>(new spf(ctx_.spfft<double>(), ctx_.gvec_partition()));
        }
    }

    if (!ctx_.full_potential()) {
        local_potential_ = std::unique_ptr<spf>(new spf(ctx_.spfft<double>(), ctx_.gvec_partition()));
        dveff_ = std::unique_ptr<spf>(new spf(ctx_.spfft<double>(), ctx_.gvec_partition()));
        dveff_->zero();
    }

    vh_el_ = mdarray<double, 1>(unit_cell_.num_atoms());

    if (ctx_.full_potential()) {
        gvec_ylm_ = mdarray<double_complex, 2>(ctx_.lmmax_pot(), ctx_.gvec().count(), memory_t::host, "gvec_ylm_");

        switch (ctx_.valence_relativity()) {
            case relativity_t::iora: {
                rm2_inv_pw_ = mdarray<double_complex, 1>(ctx_.gvec().num_gvec());
            }
            case relativity_t::zora: {
                rm_inv_pw_ = mdarray<double_complex, 1>(ctx_.gvec().num_gvec());
            }
            default: {
                veff_pw_ = mdarray<double_complex, 1>(ctx_.gvec().num_gvec());
            }
        }
    }

    aux_bf_ = mdarray<double, 2>(3, ctx_.unit_cell().num_atoms());
    aux_bf_.zero();

    if (ctx_.cfg().parameters().reduce_aux_bf() > 0 && ctx_.cfg().parameters().reduce_aux_bf() < 1) {
        for (int ia = 0; ia < ctx_.unit_cell().num_atoms(); ia++) {
            for (int x : {0, 1, 2}) {
                aux_bf_(x, ia) = 1;
            }
        }
    }

    /* in case of PAW */
    init_PAW();

    if (ctx_.hubbard_correction()) {
        U_ = std::unique_ptr<Hubbard>(new Hubbard(ctx_));
    }

    update();
}

void Potential::update()
{
    PROFILE("sirius::Potential::update");

    if (!ctx_.full_potential()) {
        local_potential_->zero();
        generate_local_potential();
    } else {
        gvec_ylm_ = ctx_.generate_gvec_ylm(ctx_.lmax_pot());
        sbessel_mt_ = ctx_.generate_sbessel_mt(lmax_ + pseudo_density_order_ + 1);

        /* compute moments of spherical Bessel functions
         *
         * In[]:= Integrate[SphericalBesselJ[l,G*x]*x^(2+l),{x,0,R},Assumptions->{R>0,G>0,l>=0}]
         * Out[]= (Sqrt[\[Pi]/2] R^(3/2+l) BesselJ[3/2+l,G R])/G^(3/2)
         *
         * and use relation between Bessel and spherical Bessel functions:
         * Subscript[j, n](z)=Sqrt[\[Pi]/2]/Sqrt[z]Subscript[J, n+1/2](z) */
        sbessel_mom_ = mdarray<double, 3>(ctx_.lmax_rho() + 1,
                                          ctx_.gvec().count(),
                                          unit_cell_.num_atom_types(),
                                          memory_t::host, "sbessel_mom_");
        sbessel_mom_.zero();
        int ig0{0};
        if (ctx_.comm().rank() == 0) {
            /* for |G| = 0 */
            for (int iat = 0; iat < unit_cell_.num_atom_types(); iat++) {
                sbessel_mom_(0, 0, iat) = std::pow(unit_cell_.atom_type(iat).mt_radius(), 3) / 3.0;
            }
            ig0 = 1;
        }
        for (int iat = 0; iat < unit_cell_.num_atom_types(); iat++) {
            #pragma omp parallel for schedule(static)
            for (int igloc = ig0; igloc < ctx_.gvec().count(); igloc++) {
                auto len = ctx_.gvec().gvec_cart<index_domain_t::local>(igloc).length();
                for (int l = 0; l <= ctx_.lmax_rho(); l++) {
                    sbessel_mom_(l, igloc, iat) = std::pow(unit_cell_.atom_type(iat).mt_radius(), l + 2) *
                                                  sbessel_mt_(l + 1, igloc, iat) / len;
                }
            }
        }

        /* compute Gamma[5/2 + n + l] / Gamma[3/2 + l] / R^l
         *
         * use Gamma[1/2 + p] = (2p - 1)!!/2^p Sqrt[Pi] */
        gamma_factors_R_ = mdarray<double, 2>(ctx_.lmax_rho() + 1, unit_cell_.num_atom_types(), memory_t::host, "gamma_factors_R_");
        for (int iat = 0; iat < unit_cell_.num_atom_types(); iat++) {
            for (int l = 0; l <= ctx_.lmax_rho(); l++) {
                long double Rl = std::pow(unit_cell_.atom_type(iat).mt_radius(), l);

                int n_min = (2 * l + 3);
                int n_max = (2 * l + 1) + (2 * pseudo_density_order_ + 2);
                /* split factorial product into two parts to avoid overflow */
                long double f1 = 1.0;
                long double f2 = 1.0;
                for (int n = n_min; n <= n_max; n += 2) {
                    if (f1 < Rl) {
                        f1 *= (n / 2.0);
                    } else {
                        f2 *= (n / 2.0);
                    }
                }
                gamma_factors_R_(l, iat) = static_cast<double>((f1 / Rl) * f2);
            }
        }
    }

    // VDWXC depends on unit cell, which might have changed.
    for (auto& xc : xc_func_) {
<<<<<<< HEAD
        if (xc->is_vdw()) {
            xc->vdw_update_unit_cell(ctx_.spfft<double>(), ctx_.unit_cell().lattice_vectors());
=======
        if (xc.is_vdw()) {
            xc.vdw_update_unit_cell(ctx_.spfft(), ctx_.unit_cell().lattice_vectors());
>>>>>>> 62e6084e
        }
    }
}

bool Potential::is_gradient_correction() const
{
    bool is_gga{false};
    for (auto& ixc : xc_func_) {
        if (ixc.is_gga() || ixc.is_vdw()) {
            is_gga = true;
        }
    }
    return is_gga;
}

<<<<<<< HEAD
void Potential::insert_xc_functionals(const std::vector<std::string>& labels__)
{
    /* create list of XC functionals */
    for (auto& xc_label : labels__) {
        xc_func_.push_back(new XC_functional(ctx_.spfft<double>(), ctx_.unit_cell().lattice_vectors(), xc_label,
                    ctx_.num_spins()));
    }
}

=======
>>>>>>> 62e6084e
void Potential::generate(Density const& density__, bool use_symmetry__, bool transform_to_rg__)
{
    PROFILE("sirius::Potential::generate");

    if (!ctx_.full_potential()) {
        /* save current effective potential */
        for (size_t ig = 0; ig < effective_potential().f_pw_local().size(); ig++) {
            dveff_->f_pw_local(ig) = effective_potential().f_pw_local(ig);
        }
    }

    /* zero effective potential and magnetic field */
    zero();

    auto veff_callback = ctx_.veff_callback();
    if (veff_callback) {
        veff_callback();
        //if (!ctx_.full_potential()) {
        //    /* add local ionic potential to the effective potential */
        //    effective_potential().add(local_potential());
        //}
        /* transform to real space */
        //fft_transform(1);
    } else {
        /* solve Poisson equation */
        poisson(density__.rho());

        /* add Hartree potential to the total potential */
        effective_potential().add(hartree_potential());

        if (ctx_.cfg().control().print_hash()) {
            auto h = effective_potential().hash_f_rg();
            if (ctx_.comm().rank() == 0) {
                utils::print_hash("Vha", h);
            }
        }

        if (ctx_.full_potential()) {
            xc(density__);
        } else {
            /* add local ionic potential to the effective potential */
            effective_potential().add(local_potential());
            /* construct XC potentials from rho + rho_core */
            xc<true>(density__);
        }
        /* add XC potential to the effective potential */
        effective_potential().add(xc_potential());

        if (ctx_.cfg().control().print_hash()) {
            auto h = effective_potential().hash_f_rg();
            if (ctx_.comm().rank() == 0) {
                utils::print_hash("Vha+Vxc", h);
            }
        }

        if (ctx_.full_potential()) {
            effective_potential().sync_mt();
            for (int j = 0; j < ctx_.num_mag_dims(); j++) {
                effective_magnetic_field(j).sync_mt();
            }
        }

        /* get plane-wave coefficients of effective potential;
         * they will be used in three places:
         *  1) compute D-matrix
         *  2) establish a mapping between fine and coarse FFT grid for the Hloc operator
         *  3) symmetrize effective potential */
        fft_transform(-1);
    }

    if (use_symmetry__) {
        /* symmetrize potential and effective magnetic field */
        this->symmetrize();
        if (transform_to_rg__) {
            /* transform potential to real space after symmetrization */
            this->fft_transform(1);
        }
    }

    if (!ctx_.full_potential()) {
        /* this is needed later to compute scf correction to forces */
        for (size_t ig = 0; ig < effective_potential().f_pw_local().size(); ig++) {
            dveff_->f_pw_local(ig) = effective_potential().f_pw_local(ig) - dveff_->f_pw_local(ig);
        }
    }

    if (ctx_.cfg().control().print_hash()) {
        auto h = effective_potential().hash_f_pw();
        if (ctx_.comm().rank() == 0) {
            utils::print_hash("V(G)", h);
        }
    }

    if (!ctx_.full_potential()) {
        generate_D_operator_matrix();
        generate_PAW_effective_potential(density__);
    }

    if (ctx_.hubbard_correction()) {
        ::sirius::generate_potential(density__.occupation_matrix(), this->hubbard_potential());
    }

    if (ctx_.cfg().parameters().reduce_aux_bf() > 0 && ctx_.cfg().parameters().reduce_aux_bf() < 1) {
        for (int ia = 0; ia < ctx_.unit_cell().num_atoms(); ia++) {
            for (int x : {0, 1, 2}) {
                aux_bf_(x, ia) *= ctx_.cfg().parameters().reduce_aux_bf();
            }
        }
    }
}

}
<|MERGE_RESOLUTION|>--- conflicted
+++ resolved
@@ -69,11 +69,7 @@
 
     /* create list of XC functionals */
     for (auto& xc_label : ctx_.xc_functionals()) {
-<<<<<<< HEAD
-        xc_func_.push_back(new XC_functional(ctx_.spfft<double>(), ctx_.unit_cell().lattice_vectors(), xc_label, ctx_.num_spins()));
-=======
-        xc_func_.emplace_back(XC_functional(ctx_.spfft(), ctx_.unit_cell().lattice_vectors(), xc_label, ctx_.num_spins()));
->>>>>>> 62e6084e
+        xc_func_.emplace_back(XC_functional(ctx_.spff<double>t(), ctx_.unit_cell().lattice_vectors(), xc_label, ctx_.num_spins()));
         if (ctx_.cfg().parameters().xc_dens_tre() > 0) {
             xc_func_.back().set_dens_threshold(ctx_.cfg().parameters().xc_dens_tre());
         }
@@ -212,13 +208,8 @@
 
     // VDWXC depends on unit cell, which might have changed.
     for (auto& xc : xc_func_) {
-<<<<<<< HEAD
-        if (xc->is_vdw()) {
-            xc->vdw_update_unit_cell(ctx_.spfft<double>(), ctx_.unit_cell().lattice_vectors());
-=======
         if (xc.is_vdw()) {
-            xc.vdw_update_unit_cell(ctx_.spfft(), ctx_.unit_cell().lattice_vectors());
->>>>>>> 62e6084e
+            xc.vdw_update_unit_cell(ctx_.spfft<double>(), ctx_.unit_cell().lattice_vectors());
         }
     }
 }
@@ -234,18 +225,6 @@
     return is_gga;
 }
 
-<<<<<<< HEAD
-void Potential::insert_xc_functionals(const std::vector<std::string>& labels__)
-{
-    /* create list of XC functionals */
-    for (auto& xc_label : labels__) {
-        xc_func_.push_back(new XC_functional(ctx_.spfft<double>(), ctx_.unit_cell().lattice_vectors(), xc_label,
-                    ctx_.num_spins()));
-    }
-}
-
-=======
->>>>>>> 62e6084e
 void Potential::generate(Density const& density__, bool use_symmetry__, bool transform_to_rg__)
 {
     PROFILE("sirius::Potential::generate");
