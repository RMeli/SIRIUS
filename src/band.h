--- conflicted
+++ resolved
@@ -290,33 +290,7 @@
             }
 
             /* <{phi,phi_new}|Op|phi_new> */
-<<<<<<< HEAD
-            inner(num_sc__, phi__, 0, N__ + n__, op_phi__, N__, n__, mtrx__, 0, N__);
-            //if (true) {
-            //    if (mtrx__.blacs_grid().comm().size() == 1) {
-            //        for (int i = 0; i < n__; i++) {
-            //            for (int j = 0; j < n__ + N__; j++) {
-            //                mtrx__(j, N__ + i) = Utils::round(mtrx__(j, N__ + i), 10);
-            //            }
-            //        }
-            //    }
-            //}
-
-            //if (true) {
-            //    if (mtrx__.blacs_grid().comm().size() == 1) {
-            //        for (int i = 0; i < n__; i++) {
-            //            for (int j = 0; j < n__; j++) {
-            //                auto zij = mtrx__(N__ + i, N__ + j);
-            //                auto zji = mtrx__(N__ + j, N__ + i);
-            //                mtrx__(N__ + i, N__ + j) = 0.5 * (zij + std::conj(zji));
-            //                mtrx__(N__ + j, N__ + i) = std::conj(mtrx__(N__ + i, N__ + j));
-            //            }
-            //        }
-            //    }
-            //}
-=======
             inner(phi__, 0, N__ + n__, op_phi__, N__, n__, mtrx__, 0, N__);
->>>>>>> 65cc3f39
 
             /* restore lower part */
             if (N__ > 0) {
@@ -840,18 +814,12 @@
         /// Initialize the wave-functions subspace.
         template <typename T>
         inline void initialize_subspace(K_point*                                        kp__,
-<<<<<<< HEAD
                                         int                                             num_ao__) const;
 
         Hubbard_potential& U()
             {
                 return *U_;
             }
-=======
-                                        int                                             num_ao__,
-                                        Radial_grid_lin<double>&                        qgrid__,
-                                        std::vector<std::vector<Spline<double>>> const& rad_int__) const;
->>>>>>> 65cc3f39
 };
 
 #include "Band/get_h_o_diag.hpp"
