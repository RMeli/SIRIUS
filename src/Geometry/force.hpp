// Copyright (c) 2013-2018 Anton Kozhevnikov, Ilia Sivkov, Thomas Schulthess
// All rights reserved.
//
// Redistribution and use in source and binary forms, with or without modification, are permitted provided that
// the following conditions are met:
//
// 1. Redistributions of source code must retain the above copyright notice, this list of conditions and the
//    following disclaimer.
// 2. Redistributions in binary form must reproduce the above copyright notice, this list of conditions
//    and the following disclaimer in the documentation and/or other materials provided with the distribution.
//
// THIS SOFTWARE IS PROVIDED BY THE COPYRIGHT HOLDERS AND CONTRIBUTORS "AS IS" AND ANY EXPRESS OR IMPLIED
// WARRANTIES, INCLUDING, BUT NOT LIMITED TO, THE IMPLIED WARRANTIES OF MERCHANTABILITY AND FITNESS FOR A
// PARTICULAR PURPOSE ARE DISCLAIMED. IN NO EVENT SHALL THE COPYRIGHT HOLDER OR CONTRIBUTORS BE LIABLE FOR
// ANY DIRECT, INDIRECT, INCIDENTAL, SPECIAL, EXEMPLARY, OR CONSEQUENTIAL DAMAGES (INCLUDING, BUT NOT LIMITED TO,
// PROCUREMENT OF SUBSTITUTE GOODS OR SERVICES; LOSS OF USE, DATA, OR PROFITS; OR BUSINESS INTERRUPTION) HOWEVER
// CAUSED AND ON ANY THEORY OF LIABILITY, WHETHER IN CONTRACT, STRICT LIABILITY, OR TORT (INCLUDING NEGLIGENCE OR
// OTHERWISE) ARISING IN ANY WAY OUT OF THE USE OF THIS SOFTWARE, EVEN IF ADVISED OF THE POSSIBILITY OF SUCH DAMAGE.

/** \file force.hpp
 *
 *  \brief Contains defintion and implementation of sirius::Force class.
 */


#ifndef __FORCE_HPP__
#define __FORCE_HPP__

#include "../simulation_context.h"
#include "../periodic_function.h"
#include "../augmentation_operator.h"
#include "../Beta_projectors/beta_projectors.h"
#include "../Beta_projectors/beta_projectors_gradient.h"
#include "../potential.h"
#include "../density.h"
#include "non_local_functor.hpp"

namespace sirius {

    using namespace geometry3d;

    /// Compute atomic forces.
    class Force
    {
    private:
        Simulation_context& ctx_;

        Density& density_;

        Potential& potential_;

        K_point_set& kset_;

        Hamiltonian& hamiltonian_;

        mdarray<double, 2> forces_vloc_;

        mdarray<double, 2> forces_us_;

        mdarray<double, 2> forces_nonloc_;

        mdarray<double, 2> forces_core_;

        mdarray<double, 2> forces_ewald_;

        mdarray<double, 2> forces_scf_corr_;

        mdarray<double, 2> forces_hubbard_;

        mdarray<double, 2> forces_total_;

        template <typename T>
        void add_k_point_contribution(K_point& kpoint, mdarray<double, 2>& forces__) const
        {
            Beta_projectors_gradient bp_grad(ctx_, kpoint.gkvec(), kpoint.igk_loc(), kpoint.beta_projectors());
#ifdef __GPU
            if (ctx_.processing_unit() == GPU && !keep_wf_on_gpu) {
                int nbnd = ctx_.num_bands();
                for (int ispn = 0; ispn < ctx_.num_spins(); ispn++) {
                    /* allocate GPU memory */
                    kpoint.spinor_wave_functions().pw_coeffs(ispn).allocate_on_device();
                    kpoint.spinor_wave_functions().pw_coeffs(ispn).copy_to_device(0, nbnd);
                }
            }
#endif
            Non_local_functor<T, 3> nlf(ctx_, bp_grad);

            nlf.add_k_point_contribution(kpoint, forces__);
#ifdef __GPU
            if (ctx_.processing_unit() == GPU && !keep_wf_on_gpu) {
                for (int ispn = 0; ispn < ctx_.num_spins(); ispn++) {
                    /* deallocate GPU memory */
                    kpoint.spinor_wave_functions().pw_coeffs(ispn).deallocate_on_device();
                }
            }
#endif
        }

        inline void symmetrize(mdarray<double, 2>& forces__) const
        {
            if (!ctx_.use_symmetry()) {
                return;
            }

            mdarray<double, 2> sym_forces(3, ctx_.unit_cell().num_atoms());
            sym_forces.zero();

            auto& lattice_vectors         = ctx_.unit_cell().symmetry().lattice_vectors();
            auto& inverse_lattice_vectors = ctx_.unit_cell().symmetry().inverse_lattice_vectors();

            sym_forces.zero();

<<<<<<< HEAD
#pragma omp parallel for
=======
            #pragma omp parallel for
>>>>>>> 3a9924e3
            for (int ia = 0; ia < ctx_.unit_cell().num_atoms(); ia++) {
                vector3d<double> cart_force(&forces__(0, ia));
                vector3d<double> lat_force =
                    inverse_lattice_vectors * (cart_force / (double)ctx_.unit_cell().symmetry().num_mag_sym());

                for (int isym = 0; isym < ctx_.unit_cell().symmetry().num_mag_sym(); isym++) {
                    int ja                     = ctx_.unit_cell().symmetry().sym_table(ia, isym);
                    auto& R                    = ctx_.unit_cell().symmetry().magnetic_group_symmetry(isym).spg_op.R;
                    vector3d<double> rot_force = lattice_vectors * (R * lat_force);

<<<<<<< HEAD
#pragma omp atomic update
                    sym_forces(0, ja) += rot_force[0];

#pragma omp atomic update
                    sym_forces(1, ja) += rot_force[1];

#pragma omp atomic update
=======
                    #pragma omp atomic update
                    sym_forces(0, ja) += rot_force[0];

                    #pragma omp atomic update
                    sym_forces(1, ja) += rot_force[1];

                    #pragma omp atomic update
>>>>>>> 3a9924e3
                    sym_forces(2, ja) += rot_force[2];
                }
            }
            sym_forces >> forces__;
        }

        /** In the second-variational approach we need to compute the following expression for the k-dependent
         *  contribution to the forces:
         *  \f[
         *      {\bf F}_{\rm IBS}^{\alpha}=\sum_{\bf k}w_{\bf k}\sum_{l\sigma}n_{l{\bf k}}
         *      \sum_{ij}c_{\sigma i}^{l{\bf k}*}c_{\sigma j}^{l{\bf k}}
         *      {\bf F}_{ij}^{\alpha{\bf k}}
         *  \f]
         *  First, we sum over band and spin indices to get the "density matrix":
         *  \f[
         *      q_{ij} = \sum_{l\sigma}n_{l{\bf k}} c_{\sigma i}^{l{\bf k}*}c_{\sigma j}^{l{\bf k}}
         *  \f]
         */
        void compute_dmat(K_point*                 kp__,
                          dmatrix<double_complex>& dm__)
        {
            dm__.zero();

            STOP();

            ///* trivial case */
            //if (!parameters__.need_sv())
            //{
            //    for (int i = 0; i < parameters__.num_fv_states(); i++) dm__.set(i, i, double_complex(kp__->band_occupancy(i), 0));
            //}
            //else
            //{
            //    if (parameters__.num_mag_dims() != 3)
            //    {
            //        dmatrix<double_complex> ev1(parameters__.num_fv_states(), parameters__.num_fv_states(), kp__->blacs_grid(), parameters__.cyclic_block_size(), parameters__.cyclic_block_size());
            //        for (int ispn = 0; ispn < parameters__.num_spins(); ispn++)
            //        {
            //            auto& ev = kp__->sv_eigen_vectors(ispn);
            //            /* multiply second-variational eigen-vectors with band occupancies */
            //            for (int j = 0; j < ev.num_cols_local(); j++)
            //            {
            //                /* up- or dn- band index */
            //                int jb = ev.icol(j);
            //                for (int i = 0; i < ev.num_rows_local(); i++)
            //                    ev1(i, j) = conj(ev(i, j)) * kp__->band_occupancy(jb + ispn * parameters__.num_fv_states());
            //            }

            //            linalg<CPU>::gemm(0, 1, parameters__.num_fv_states(), parameters__.num_fv_states(), parameters__.num_fv_states(),
            //                              linalg_const<double_complex>::one(), ev1, ev, linalg_const<double_complex>::one(), dm__);
            //        }
            //    }
            //    else
            //    {
            //        dmatrix<double_complex> ev1(parameters__.num_bands(), parameters__.num_bands(), kp__->blacs_grid(), parameters__.cyclic_block_size(), parameters__.cyclic_block_size());
            //        auto& ev = kp__->sv_eigen_vectors(0);
            //        /* multiply second-variational eigen-vectors with band occupancies */
            //        for (int j = 0; j < ev.num_cols_local(); j++)
            //        {
            //            /* band index */
            //            int jb = ev.icol(j);
            //            for (int i = 0; i < ev.num_rows_local(); i++) ev1(i, j) = conj(ev(i, j)) * kp__->band_occupancy(jb);
            //        }
            //        for (int ispn = 0; ispn < parameters__.num_spins(); ispn++)
            //        {
            //            int offs = ispn * parameters__.num_fv_states();

            //            linalg<CPU>::gemm(0, 1, parameters__.num_fv_states(), parameters__.num_fv_states(), parameters__.num_bands(),
            //                              linalg_const<double_complex>::one(), ev1, offs, 0, ev, offs, 0, linalg_const<double_complex>::one(), dm__, 0, 0);
            //        }
            //    }
            //}
        }

        // compute the forces for the simplex LDA+U method not the fully
        // rotationally invariant one. It can not be used for LDA+U+SO either

        // It is based on this reference : PRB 84, 161102(R) (2011)

        void hubbard_force_add_k_contribution_colinear(K_point &kp__, mdarray<double, 2>& force__)
        {
            if (ctx_.so_correction() || (ctx_.num_mag_dims() == 3)) {
                TERMINATE("Hubbard forces are yet implemented for the full lda+U corrections");
            }

            // temporary wave functions
            Wave_functions phi(kp__.gkvec_partition(), hamiltonian_.U().number_of_hubbard_orbitals(), ctx_.num_spins());
            Wave_functions phitmp(kp__.gkvec_partition(), hamiltonian_.U().number_of_hubbard_orbitals(), ctx_.num_spins());
            Wave_functions dphi(kp__.gkvec_partition(), hamiltonian_.U().number_of_hubbard_orbitals(), ctx_.num_spins());

            // We generate the atomic orbitals again since there is no waranty
            // that atomic orbitals of different atoms are not mixed
            // together. Since we need the gradient of these guys compared to the
            // positions of the atoms better calculate them again

            hamiltonian_.U().GenerateAtomicOrbitals(kp__, phi);

            // check if we have a norm conserving pseudo potential only
            bool augment = false;
            for (auto ia = 0; (ia < ctx_.unit_cell().num_atom_types()) && (!augment); ia++) {
                augment = ctx_.unit_cell().atom_type(ia).augment();
            }

            if (ctx_.gamma_point() && (ctx_.so_correction() == false)) {
                hamiltonian_.prepare<double>();
            } else {
                hamiltonian_.prepare<double_complex>();
            }

#ifdef __GPU
            if (ctx_.processing_unit() == GPU) {
                for (int ispn = 0; ispn < ctx_.num_spins(); ispn++) {
                    /* allocate GPU memory */
                    phi.pw_coeffs(ispn).prime().allocate(memory_t::device);
                    phi.pw_coeffs(ispn).copy_to_device(0, hamiltonian_.U().number_of_hubbard_orbitals());
                }
            }
#endif

            auto &q_op = hamiltonian_.Q<double_complex>();

            if (!ctx_.full_potential() && augment) {
                /* apply the s matrix here on the orbitals (ultra soft pseudo potential) */
                /* Not the block functions. */
                // Put it in dphi
                for (int i = 0; i < kp__.beta_projectors().num_chunks(); i++) {
                    /* generate beta-projectors for a block of atoms */
                    kp__.beta_projectors().generate(i);
                    /* non-collinear case */
                    for (int ispn = 0; ispn < ctx_.num_spins(); ispn++) {

                        auto beta_phi = kp__.beta_projectors().inner<double_complex>(i, phi, ispn, 0, hamiltonian_.U().number_of_hubbard_orbitals());

                        /* apply Q operator (diagonal in spin) */
                        q_op.apply(i, ispn, dphi, 0, hamiltonian_.U().number_of_hubbard_orbitals(), kp__.beta_projectors(),
                                   beta_phi);
                        /* apply non-diagonal spin blocks */
                        if (ctx_.so_correction()) {
                            q_op.apply(i, ispn ^ 3, dphi, 0, hamiltonian_.U().number_of_hubbard_orbitals(), kp__.beta_projectors(), beta_phi);
                        }
                    }
                }
            }

            // I will need to multiply by the conjugate because I compute
            // <psi | S | phi> instead.

            int HowManyBands = kp__.num_occupied_bands(0);
            if (ctx_.num_spins() == 2)
                HowManyBands = kp__.num_occupied_bands(1);

            dmatrix<double_complex> PhiSPsi(hamiltonian_.U().number_of_hubbard_orbitals(), HowManyBands);

            // now we compute the derivative of <phi | S | psi> compared to r_alpha
            // we have two terms <d phi| S | psi> + <phi | d S | psi>

            // the second term is split into two terms (only present for the ultra soft case)
            //<phi | d S | psi> = \sum_ij q_ij (<phi | dbeta_i > < beta_j|psi> + <phi | beta_i > < dbeta_j|psi>

            dmatrix<double_complex> dPhiSPsi(hamiltonian_.U().number_of_hubbard_orbitals(), HowManyBands);

            // I need now the derivatives of the beta projectors
            Beta_projectors_gradient bp_grad(ctx_, kp__.gkvec(), kp__.igk_loc(), kp__.beta_projectors());

            for (int dir = 0; dir < 3; dir++) {
                // Ultra soft case

                // compute \partial phi/\partial_{r_a}

                hamiltonian_.U().ComputeDerivatives(kp__, phi, dphi, dir);

                // compute  S | dphi>

                if (!ctx_.full_potential() && augment) {
#ifdef __GPU
                    if (ctx_.processing_unit() == GPU) {
                        for (int ispn = 0; ispn < ctx_.num_spins(); ispn++) {
                            phitmp.pw_coeffs(ispn).prime().allocate(memory_t::device);
                            phitmp.pw_coeffs(ispn).copy_to_device(0, hamiltonian_.U().number_of_hubbard_orbitals());
                        }
                    }
#endif
                    for (int s = 0; s < ctx_.num_spins(); s++) {
                        // I need to consider the case where all atoms are norm
                        // conserving. In that case the S operator is diagonal in orbital space
                        phitmp.copy_from(ctx_.processing_unit(), hamiltonian_.U().number_of_hubbard_orbitals(), dphi, s, 0, s, 0);
                    }

                    // Now add the contribution from the beta projectors
                    for (int i = 0; i < kp__.beta_projectors().num_chunks(); i++) {
                        // Ultra soft case
                        for (int ispn = 0; ispn < ctx_.num_spins(); ispn++) {
                            auto beta_dphi = kp__.beta_projectors().inner<double_complex>(i, phitmp, ispn, 0, hamiltonian_.U().number_of_hubbard_orbitals());

                            // compute  S | dphi>

                            /* apply Q operator (diagonal in spin) */
                            q_op.apply(i, ispn, dphi, 0, hamiltonian_.U().number_of_hubbard_orbitals(), kp__.beta_projectors(),
                                       beta_dphi);

                            // compute dS | phi> and add it it d(S|phi>)
                            // dS contains two terms Q_ij (|d \beta_i><beta_j| + |beta_i><d beta_j|)

                            // first term Q_{ij} |d beta_i><beta_j|

                            // compute the derivatives of the beta projectors and compute
                            // the overlap with the atomic orbitals.
                            bp_grad.generate(i, dir);
                            auto dbeta_phi = bp_grad.template inner<double_complex>(i, phi, ispn, 0, hamiltonian_.U().number_of_hubbard_orbitals());

                            // Q_ij <d\beta_i|phi> |beta_j>
                            // add it to dphi

                            /* apply Q operator (diagonal in spin) */
                            q_op.apply(i, ispn, dphi, 0, hamiltonian_.U().number_of_hubbard_orbitals(), kp__.beta_projectors(), dbeta_phi);

                            //second term Q_{ij} |beta_i><d beta_j|

                            // Q_ij <\beta_i|phi> |d beta_j>

                            /* apply Q operator (diagonal in spin) */
                            q_op.apply(i, ispn, dphi, 0, hamiltonian_.U().number_of_hubbard_orbitals(), kp__.beta_projectors(),
                                       beta_dphi);
                        }
                    }
                }

#ifdef __GPU
                if (ctx_.processing_unit() == GPU) {
                    for (int ispn = 0; ispn < ctx_.num_spins(); ispn++) {
                        kp__.hubbard_wave_functions().pw_coeffs(ispn).prime().allocate(memory_t::device);
                        kp__.hubbard_wave_functions().pw_coeffs(ispn).copy_to_device(0, hamiltonian_.U().number_of_hubbard_orbitals());
                    }
                }
#endif

                // now compute the product with psi and add it to <psi | d (S | phi>)
                dPhiSPsi.zero();
                for (int ispn = 0; ispn < 2; ispn++) {
                    inner(ctx_.processing_unit(),
                          ispn,
                          kp__.spinor_wave_functions(),
                          0,
                          kp__.num_occupied_bands(ispn),
                          dphi,
                          0,
                          hamiltonian_.U().number_of_hubbard_orbitals(),
                          dPhiSPsi,
                          0,
                          (ispn == 1) * kp__.num_occupied_bands(1));
                }

#ifdef __GPU
                if (ctx_.processing_unit() == GPU) {
                    for (int ispn = 0; ispn < ctx_.num_spins(); ispn++) {
                        dphi.deallocate_on_device(ispn);
                    }

                    for (int ispn = 0; ispn < ctx_.num_spins(); ispn++) {
                        phi.pw_coeffs(ispn).prime().allocate(memory_t::device);
                        phi.pw_coeffs(ispn).copy_to_device(0, hamiltonian_.U().number_of_hubbard_orbitals());
                    }
                }
#endif

                if (!ctx_.full_potential() && augment) {

                    for (int s = 0; s < ctx_.num_spins(); s++) {
                        // I need to consider the case where all atoms are norm
                        // conserving. In that case the S operator is diagonal in orbital space
                        phitmp.copy_from(ctx_.processing_unit(), hamiltonian_.U().number_of_hubbard_orbitals(), phi, s, 0, s, 0);
                    }

                    for (int i = 0; i < kp__.beta_projectors().num_chunks(); i++) {
                        // Ultra soft case
                        for (int ispn = 0; ispn < ctx_.num_spins(); ispn++) {
                            auto beta_dphi = kp__.beta_projectors().template inner<double_complex>(i, phitmp, ispn,
                                                                                                   0, hamiltonian_.U().number_of_hubbard_orbitals());
                            // compute  S | phi>

                            /* apply Q operator (diagonal in spin) */
                            hamiltonian_.Q<double_complex>().apply(i, ispn, phi, 0, hamiltonian_.U().number_of_hubbard_orbitals(), kp__.beta_projectors(),
                                                                   beta_dphi);
                        }
                    }
                }

                // compute <phi|S|psi>
                PhiSPsi.zero();
                for (int ispn = 0; ispn < 2; ispn++) {
                    inner(ctx_.processing_unit(),
                          ispn,
                          kp__.spinor_wave_functions(),
                          0,
                          kp__.num_occupied_bands(ispn),
                          phi,
                          0,
                          hamiltonian_.U().number_of_hubbard_orbitals(),
                          PhiSPsi,
                          0,
                          (ispn == 1) * kp__.num_occupied_bands(1));
                }

#ifdef __GPU
                if (ctx_.processing_unit() == GPU) {
                    for (int ispn = 0; ispn < ctx_.num_spins(); ispn++) {
                        kp__.hubbard_wave_functions().deallocate_on_device(ispn);
                        phi.deallocate_on_device(ispn);
                        phitmp.deallocate_on_device(ispn);
                    }
                }
#endif
                // compute d ns. See Eq.3 of ref PRB 84, 161102(R) (2011)
                // https://journals.aps.org/prb/pdf/10.1103/PhysRevB.84.161102

                mdarray<double_complex, 4> dn (2 * hamiltonian_.U().hubbard_lmax() + 1,
                                               2 * hamiltonian_.U().hubbard_lmax() + 1,
                                               ctx_.num_spins(), ctx_.unit_cell().num_atoms());
<<<<<<< HEAD
#pragma omp parallel for
=======
                #pragma omp parallel for
>>>>>>> 3a9924e3
                for (int ia = 0; ia < ctx_.unit_cell().num_atoms(); ++ia) {
                    const auto& atom = ctx_.unit_cell().atom(ia);
                    const int lmax_at = 2 * atom.type().hubbard_l() + 1;
                    if (atom.type().hubbard_correction()) {
                        for (int ispn = 0; ispn < ctx_.num_spins(); ispn++) {
                            size_t bnd_offset = 0;
                            if (ispn == 1)
                                bnd_offset = kp__.num_occupied_bands(0);
                            for (int m1 = 0; m1 < lmax_at; m1++) {
                                for (int m2 = 0; m2 < lmax_at; m2++) {
                                    for (int nbnd = 0; nbnd < kp__.num_occupied_bands(ispn); nbnd++) {
                                        dn(m1, m2, ispn, ia) += (std::conj(PhiSPsi(hamiltonian_.U().offset[ia] + m1, nbnd + bnd_offset)) *
                                                                 dPhiSPsi(hamiltonian_.U().offset[ia] + m2, nbnd + bnd_offset) +
                                                                 std::conj(dPhiSPsi(hamiltonian_.U().offset[ia] + m1, nbnd + bnd_offset)) *
                                                                 PhiSPsi(hamiltonian_.U().offset[ia] + m2, nbnd + bnd_offset)) *
                                            kp__.weight() * kp__.band_occupancy(nbnd, ispn);
                                    }
                                }
                            }
                        }
                    }
                }
<<<<<<< HEAD
#pragma omp parallel for
=======
                #pragma omp parallel for
>>>>>>> 3a9924e3
                for (int ia = 0; ia < ctx_.unit_cell().num_atoms(); ++ia) {
                    const auto& atom = ctx_.unit_cell().atom(ia);
                    const int lmax_at = 2 * atom.type().hubbard_l() + 1;
                    if (atom.type().hubbard_correction()) {
                        for (int ispn = 0; ispn < ctx_.num_spins(); ispn++) {
                            for (int m1 = 0; m1 < lmax_at; m1++) {
                                for (int m2 = 0; m2 < lmax_at; m2++) {
                                    force__(dir, ia) -= (hamiltonian_.U().U(m2, m1, ispn, ia).real() * dn(m1, m2, ispn, ia)).real();
                                }
                            }
                        }
                    }
                }
            }
        }

        void ibs_force(K_point* kp__,
                       mdarray<double, 2>& ffac__,
                       mdarray<double, 2>& forcek__)
        {

            PROFILE("sirius::Force::ibs_force");

            auto& uc = ctx_.unit_cell();
            //auto rl = ctx__.reciprocal_lattice();

            forcek__.zero();

            dmatrix<double_complex> dm(ctx_.num_fv_states(), ctx_.num_fv_states(), ctx_.blacs_grid(),
                                       ctx_.cyclic_block_size(), ctx_.cyclic_block_size());
            compute_dmat(kp__, dm);

            auto& fv_evec = kp__->fv_eigen_vectors();

            dmatrix<double_complex> h(kp__->gklo_basis_size(), kp__->gklo_basis_size(), ctx_.blacs_grid(),
                                      ctx_.cyclic_block_size(), ctx_.cyclic_block_size());
            dmatrix<double_complex> o(kp__->gklo_basis_size(), kp__->gklo_basis_size(), ctx_.blacs_grid(),
                                      ctx_.cyclic_block_size(), ctx_.cyclic_block_size());

            dmatrix<double_complex> h1(kp__->gklo_basis_size(), kp__->gklo_basis_size(), ctx_.blacs_grid(),
                                       ctx_.cyclic_block_size(), ctx_.cyclic_block_size());
            dmatrix<double_complex> o1(kp__->gklo_basis_size(), kp__->gklo_basis_size(), ctx_.blacs_grid(),
                                       ctx_.cyclic_block_size(), ctx_.cyclic_block_size());

            dmatrix<double_complex> zm1(kp__->gklo_basis_size(), ctx_.num_fv_states(), ctx_.blacs_grid(),
                                        ctx_.cyclic_block_size(), ctx_.cyclic_block_size());
            dmatrix<double_complex> zf(ctx_.num_fv_states(), ctx_.num_fv_states(), ctx_.blacs_grid(),
                                       ctx_.cyclic_block_size(), ctx_.cyclic_block_size());

            mdarray<double_complex, 2> alm_row(kp__->num_gkvec_row(), uc.max_mt_aw_basis_size());
            mdarray<double_complex, 2> alm_col(kp__->num_gkvec_col(), uc.max_mt_aw_basis_size());
            mdarray<double_complex, 2> halm_col(kp__->num_gkvec_col(), uc.max_mt_aw_basis_size());

            for (int ia = 0; ia < uc.num_atoms(); ia++)
                {
                    h.zero();
                    o.zero();

                    auto& atom = uc.atom(ia);
                    auto& type = atom.type();

                    /* generate matching coefficients for current atom */
                    kp__->alm_coeffs_row().generate(ia, alm_row);
                    kp__->alm_coeffs_col().generate(ia, alm_col);

                    /* setup apw-lo and lo-apw blocks */
                    hamiltonian_.set_fv_h_o_apw_lo(kp__, type, atom, ia, alm_row, alm_col, h, o);

                    /* apply MT Hamiltonian to column coefficients */
                    hamiltonian_.apply_hmt_to_apw<spin_block_t::nm>(atom, kp__->num_gkvec_col(), alm_col, halm_col);

                    /* conjugate row (<bra|) matching coefficients */
                    for (int i = 0; i < type.mt_aw_basis_size(); i++) {
                        for (int igk = 0; igk < kp__->num_gkvec_row(); igk++) {
                            alm_row(igk, i) = std::conj(alm_row(igk, i));
                        }
                    }

                    /* apw-apw block of the overlap matrix */
                    linalg<CPU>::gemm(0, 1, kp__->num_gkvec_row(), kp__->num_gkvec_col(), type.mt_aw_basis_size(),
                                      alm_row.at<CPU>(), alm_row.ld(), alm_col.at<CPU>(), alm_col.ld(), o.at<CPU>(), o.ld());

                    /* apw-apw block of the Hamiltonian matrix */
                    linalg<CPU>::gemm(0, 1, kp__->num_gkvec_row(), kp__->num_gkvec_col(), type.mt_aw_basis_size(),
                                      alm_row.at<CPU>(), alm_row.ld(), halm_col.at<CPU>(), halm_col.ld(), h.at<CPU>(), h.ld());

                    int iat = type.id();

                    for (int igk_col = 0; igk_col < kp__->num_gkvec_col(); igk_col++) { // loop over columns
                        auto gvec_col       = kp__->gkvec().gvec(kp__->igk_col(igk_col));
                        auto gkvec_col_cart = kp__->gkvec().gkvec_cart(kp__->igk_col(igk_col));
                        for (int igk_row = 0; igk_row < kp__->num_gkvec_row(); igk_row++) { // for each column loop over rows
                            auto gvec_row       = kp__->gkvec().gvec(kp__->igk_row(igk_row));
                            auto gkvec_row_cart = kp__->gkvec().gkvec_cart(kp__->igk_row(igk_row));

                            int ig12 = ctx_.gvec().index_g12(gvec_row, gvec_col);

                            int igs = ctx_.gvec().shell(ig12);

                            double_complex zt = std::conj(ctx_.gvec_phase_factor(ig12, ia)) * ffac__(iat, igs) * fourpi / uc.omega();

                            double t1 = 0.5 * dot(gkvec_row_cart, gkvec_col_cart);

                            h(igk_row, igk_col) -= t1 * zt;
                            o(igk_row, igk_col) -= zt;
                        }
                    }

                    for (int x = 0; x < 3; x++) {
                        for (int igk_col = 0; igk_col < kp__->num_gkvec_col(); igk_col++) { // loop over columns
                            auto gvec_col = kp__->gkvec().gvec(kp__->igk_col(igk_col));
                            for (int igk_row = 0; igk_row < kp__->num_gkvec_row(); igk_row++) { // for each column loop over rows
                                auto gvec_row = kp__->gkvec().gvec(kp__->igk_row(igk_row));
                                int ig12 = ctx_.gvec().index_g12(gvec_row, gvec_col);

                                vector3d<double> vg = ctx_.gvec().gvec_cart(ig12);
                                h1(igk_row, igk_col) = double_complex(0.0, vg[x]) * h(igk_row, igk_col);
                                o1(igk_row, igk_col) = double_complex(0.0, vg[x]) * o(igk_row, igk_col);
                            }
                        }

                        for (int icol = 0; icol < kp__->num_lo_col(); icol++) {
                            for (int igk_row = 0; igk_row < kp__->num_gkvec_row(); igk_row++) {
                                auto gkvec_row_cart = kp__->gkvec().gkvec_cart(kp__->igk_row(igk_row));
                                h1(igk_row, icol + kp__->num_gkvec_col()) = double_complex(0.0, gkvec_row_cart[x]) * h(igk_row, icol + kp__->num_gkvec_col());
                                o1(igk_row, icol + kp__->num_gkvec_col()) = double_complex(0.0, gkvec_row_cart[x]) * o(igk_row, icol + kp__->num_gkvec_col());
                            }
                        }

                        for (int irow = 0; irow < kp__->num_lo_row(); irow++) {
                            for (int igk_col = 0; igk_col < kp__->num_gkvec_col(); igk_col++) {
                                auto gkvec_col_cart = kp__->gkvec().gkvec_cart(kp__->igk_col(igk_col));
                                h1(irow + kp__->num_gkvec_row(), igk_col) = double_complex(0.0, -gkvec_col_cart[x]) * h(irow + kp__->num_gkvec_row(), igk_col);
                                o1(irow + kp__->num_gkvec_row(), igk_col) = double_complex(0.0, -gkvec_col_cart[x]) * o(irow + kp__->num_gkvec_row(), igk_col);
                            }
                        }

                        /* zm1 = H * V */
                        linalg<CPU>::gemm(0, 0, kp__->gklo_basis_size(), ctx_.num_fv_states(), kp__->gklo_basis_size(),
                                          linalg_const<double_complex>::one(), h1, fv_evec, linalg_const<double_complex>::zero(), zm1);

                        /* F = V^{+} * zm1 = V^{+} * H * V */
                        linalg<CPU>::gemm(2, 0, ctx_.num_fv_states(), ctx_.num_fv_states(), kp__->gklo_basis_size(),
                                          linalg_const<double_complex>::one(), fv_evec, zm1, linalg_const<double_complex>::zero(), zf);

                        /* zm1 = O * V */
                        linalg<CPU>::gemm(0, 0, kp__->gklo_basis_size(), ctx_.num_fv_states(), kp__->gklo_basis_size(),
                                          linalg_const<double_complex>::one(), o1, fv_evec, linalg_const<double_complex>::zero(), zm1);

                        STOP();
                        ///* multiply by energy */
                        //for (int i = 0; i < (int)kp__->spl_fv_states().local_size(); i++)
                        //{
                        //    int ist = kp__->spl_fv_states(i);
                        //    for (int j = 0; j < kp__->gklo_basis_size_row(); j++) zm1(j, i) = zm1(j, i) * kp__->fv_eigen_value(ist);
                        //}

                        /* F = F - V^{+} * zm1 = F - V^{+} * O * (E*V) */
                        linalg<CPU>::gemm(2, 0, ctx_.num_fv_states(), ctx_.num_fv_states(), kp__->gklo_basis_size(),
                                          double_complex(-1, 0), fv_evec, zm1, double_complex(1, 0), zf);

                        for (int i = 0; i < dm.num_cols_local(); i++) {
                            for (int j = 0; j < dm.num_rows_local(); j++) {
                                forcek__(x, ia) += kp__->weight() * real(dm(j, i) * zf(j, i));
                            }
                        }
                    }
                } //ia
        }

    public:
        Force(Simulation_context& ctx__, Density& density__, Potential& potential__, Hamiltonian &h__, K_point_set& kset__)
            : ctx_(ctx__)
            , density_(density__)
            , potential_(potential__)
            , kset_(kset__)
            , hamiltonian_(h__)
        {
        }

        inline void calc_forces_vloc()
        {
            PROFILE("sirius::Force::calc_forces_vloc");

            forces_vloc_ = mdarray<double, 2>(3, ctx_.unit_cell().num_atoms());
            forces_vloc_.zero();

            auto& valence_rho = density_.rho();

            Radial_integrals_vloc<false> ri(ctx_.unit_cell(), ctx_.pw_cutoff(), ctx_.settings().nprii_vloc_);

            Unit_cell& unit_cell = ctx_.unit_cell();

            Gvec const& gvecs = ctx_.gvec();

            int gvec_count  = gvecs.gvec_count(ctx_.comm().rank());
            int gvec_offset = gvecs.gvec_offset(ctx_.comm().rank());

            double fact = valence_rho.gvec().reduced() ? 2.0 : 1.0;

            /* here the calculations are in lattice vectors space */
<<<<<<< HEAD
#pragma omp parallel for
=======
            #pragma omp parallel for
>>>>>>> 3a9924e3
            for (int ia = 0; ia < unit_cell.num_atoms(); ia++) {
                Atom& atom = unit_cell.atom(ia);

                int iat = atom.type_id();

                for (int igloc = 0; igloc < gvec_count; igloc++) {
                    int ig  = gvec_offset + igloc;

                    /* cartesian form for getting cartesian force components */
                    vector3d<double> gvec_cart = gvecs.gvec_cart(ig);

                    /* scalar part of a force without multipying by G-vector */
                    double_complex z = fact * fourpi * ri.value(iat, gvecs.gvec_len(ig)) *
                        std::conj(valence_rho.f_pw_local(igloc)) *
                        std::conj(ctx_.gvec_phase_factor(ig, ia));

                    /* get force components multiplying by cartesian G-vector  */
                    for (int x: {0, 1, 2}) {
                        forces_vloc_(x, ia) -= (gvec_cart[x] * z).imag();
                    }
                }
            }

            ctx_.comm().allreduce(&forces_vloc_(0, 0), 3 * ctx_.unit_cell().num_atoms());
        }

        inline mdarray<double, 2> const& forces_vloc() const
        {
            return forces_vloc_;
        }

        inline void calc_forces_nonloc()
        {
            PROFILE("sirius::Force::calc_forces_nonloc");

            forces_nonloc_ = mdarray<double, 2>(3, ctx_.unit_cell().num_atoms());
            forces_nonloc_.zero();

            auto& spl_num_kp = kset_.spl_num_kpoints();

            for (int ikploc = 0; ikploc < spl_num_kp.local_size(); ikploc++) {
                K_point* kp = kset_[spl_num_kp[ikploc]];

                if (ctx_.gamma_point()) {
                    add_k_point_contribution<double>(*kp, forces_nonloc_);
                } else {
                    add_k_point_contribution<double_complex>(*kp, forces_nonloc_);
                }
            }

            ctx_.comm().allreduce(&forces_nonloc_(0, 0), 3 * ctx_.unit_cell().num_atoms());

            symmetrize(forces_nonloc_);
        }

        inline mdarray<double, 2> const& forces_nonloc() const
        {
            return forces_nonloc_;
        }

        inline void calc_forces_core()
        {
            PROFILE("sirius::Force::calc_forces_core");

            forces_core_ = mdarray<double, 2>(3, ctx_.unit_cell().num_atoms());
            forces_core_.zero();

            /* get main arrays */
            auto xc_pot = potential_.xc_potential();

            /* transform from real space to reciprocal */
            xc_pot->fft_transform(-1);

            Unit_cell& unit_cell = ctx_.unit_cell();

            Gvec const& gvecs = ctx_.gvec();

            int gvec_count  = gvecs.count();
            int gvec_offset = gvecs.offset();

            double fact = gvecs.reduced() ? 2.0 : 1.0;

            Radial_integrals_rho_core_pseudo<false> ri(ctx_.unit_cell(), ctx_.pw_cutoff(), ctx_.settings().nprii_rho_core_);

            /* here the calculations are in lattice vectors space */
<<<<<<< HEAD
#pragma omp parallel for
=======
            #pragma omp parallel for
>>>>>>> 3a9924e3
            for (int ia = 0; ia < unit_cell.num_atoms(); ia++) {
                Atom& atom = unit_cell.atom(ia);

                int iat = atom.type_id();

                for (int igloc = 0; igloc < gvec_count; igloc++) {
                    int ig = gvec_offset + igloc;

                    if (ig == 0) {
                        continue;
                    }

                    /* cartesian form for getting cartesian force components */
                    vector3d<double> gvec_cart = gvecs.gvec_cart(ig);

                    /* scalar part of a force without multipying by G-vector */
                    double_complex z = fact * fourpi * ri.value<int>(iat, gvecs.gvec_len(ig)) *
                        std::conj(xc_pot->f_pw_local(igloc) * ctx_.gvec_phase_factor(ig, ia));

                    /* get force components multiplying by cartesian G-vector */
                    for (int x: {0, 1, 2}) {
                        forces_core_(x, ia) -= (gvec_cart[x] * z).imag();
                    }
                }
            }
            ctx_.comm().allreduce(&forces_core_(0, 0), 3 * ctx_.unit_cell().num_atoms());
        }

        inline mdarray<double, 2> const& forces_core() const
        {
            return forces_core_;
        }

        inline void calc_forces_scf_corr()
        {
            PROFILE("sirius::Force::calc_forces_scf_corr");

            forces_scf_corr_ = mdarray<double, 2>(3, ctx_.unit_cell().num_atoms());
            forces_scf_corr_.zero();

            /* get main arrays */
            auto& dveff = potential_.dveff();

            Unit_cell& unit_cell = ctx_.unit_cell();

            Gvec const& gvec = ctx_.gvec();

            int gvec_count  = gvec.count();
            int gvec_offset = gvec.offset();

            double fact = gvec.reduced() ? 2.0 : 1.0;

            int ig0 = (ctx_.comm().rank() == 0) ? 1 : 0;

            Radial_integrals_rho_pseudo ri(ctx_.unit_cell(), ctx_.pw_cutoff(), 20);

<<<<<<< HEAD
#pragma omp parallel for
=======
            #pragma omp parallel for
>>>>>>> 3a9924e3
            for (int ia = 0; ia < unit_cell.num_atoms(); ia++) {
                Atom& atom = unit_cell.atom(ia);

                int iat = atom.type_id();

                for (int igloc = ig0; igloc < gvec_count; igloc++) {
                    int ig = gvec_offset + igloc;

                    /* cartesian form for getting cartesian force components */
                    vector3d<double> gvec_cart = gvec.gvec_cart(ig);

                    /* scalar part of a force without multipying by G-vector */
                    double_complex z = fact * fourpi * ri.value<int>(iat, gvec.gvec_len(ig)) *
                        std::conj(dveff.f_pw_local(igloc) * ctx_.gvec_phase_factor(ig, ia));

                    /* get force components multiplying by cartesian G-vector */
                    for (int x: {0, 1, 2}) {
                        forces_scf_corr_(x, ia) -= (gvec_cart[x] * z).imag();
                    }
                }
            }
            ctx_.comm().allreduce(&forces_scf_corr_(0, 0), 3 * ctx_.unit_cell().num_atoms());
        }

        inline mdarray<double, 2> const& forces_scf_corr() const
        {
            return forces_scf_corr_;
        }

        inline void calc_forces_us()
        {
            PROFILE("sirius::Force::calc_forces_us");

            forces_us_ = mdarray<double, 2>(3, ctx_.unit_cell().num_atoms());
            forces_us_.zero();

            /* pack v effective in one array of pointers*/
            Periodic_function<double>* vfield_eff[4];
            vfield_eff[0] = potential_.effective_potential();
            vfield_eff[0]->fft_transform(-1);
            for (int imagn = 0; imagn < ctx_.num_mag_dims(); imagn++){
                vfield_eff[imagn + 1] = potential_.effective_magnetic_field(imagn);
                vfield_eff[imagn + 1]->fft_transform(-1);
            }

            Unit_cell& unit_cell = ctx_.unit_cell();

            double reduce_g_fact = ctx_.gvec().reduced() ? 2.0 : 1.0;

            /* over atom types */
            for (int iat = 0; iat < unit_cell.num_atom_types(); iat++){
                auto& atom_type = unit_cell.atom_type(iat);

                if (!atom_type.augment()) {
                    continue;
                }

                const Augmentation_operator& aug_op = ctx_.augmentation_op(iat);

                int nbf = atom_type.mt_basis_size();

                /* get auxiliary density matrix */
                auto dm = density_.density_matrix_aux(iat);

                //mdarray<double, 2> q_tmp(nbf * (nbf + 1) / 2, ctx_.gvec().count() * 2);
                mdarray<double, 2> v_tmp(atom_type.num_atoms(), ctx_.gvec().count() * 2);
                mdarray<double, 2> tmp(nbf * (nbf + 1) / 2, atom_type.num_atoms());

                /* over spin components, can be from 1 to 4*/
                for (int ispin = 0; ispin < ctx_.num_mag_dims() + 1; ispin++ ){
                    /* over 3 components of the force/G - vectors */
                    for (int ivec = 0; ivec < 3; ivec++ ){
                        /* over local rank G vectors */
<<<<<<< HEAD
#pragma omp parallel for schedule(static)
=======
                        #pragma omp parallel for schedule(static)
>>>>>>> 3a9924e3
                        for (int igloc = 0; igloc < ctx_.gvec().count(); igloc++) {
                            int ig = ctx_.gvec().offset() + igloc;
                            auto gvc = ctx_.gvec().gvec_cart(ig);
                            for (int ia = 0; ia < atom_type.num_atoms(); ia++) {
                                /* here we write in v_tmp  -i * G * exp[ iGRn] Veff(G)
                                 * but in formula we have   i * G * exp[-iGRn] Veff*(G)
                                 * the differences because we unfold complex array in the real one
                                 * and need negative imagine part due to a multiplication law of complex numbers */
                                auto z = double_complex(0, -gvc[ivec]) * ctx_.gvec_phase_factor(ig, atom_type.atom_id(ia)) *
                                    vfield_eff[ispin]->f_pw_local(igloc);
                                v_tmp(ia, 2 * igloc)     = z.real();
                                v_tmp(ia, 2 * igloc + 1) = z.imag();
                            }
                        }

                        /* multiply tmp matrices, or sum over G*/
                        linalg<CPU>::gemm(0, 1, nbf * (nbf + 1) / 2, atom_type.num_atoms(), 2 * ctx_.gvec().count(),
                                          aug_op.q_pw(), v_tmp, tmp);


<<<<<<< HEAD
#pragma omp parallel for
=======
                        #pragma omp parallel for
>>>>>>> 3a9924e3
                        for (int ia = 0; ia < atom_type.num_atoms(); ia++) {
                            for (int i = 0; i < nbf * (nbf + 1) / 2; i++) {
                                forces_us_(ivec, atom_type.atom_id(ia)) += ctx_.unit_cell().omega() * reduce_g_fact *
                                    dm(i, ia, ispin) * aug_op.sym_weight(i) *
                                    tmp(i, ia);
                            }
                        }
                    }
                }
            }

            ctx_.comm().allreduce(&forces_us_(0, 0), 3 * ctx_.unit_cell().num_atoms());
        }

        inline mdarray<double, 2> const& forces_us() const
        {
            return forces_us_;
        }

        inline void calc_forces_ewald()
        {
            PROFILE("sirius::Force::calc_forces_ewald");

            forces_ewald_ = mdarray<double, 2>(3, ctx_.unit_cell().num_atoms());
            forces_ewald_.zero();

            Unit_cell& unit_cell = ctx_.unit_cell();

            double alpha = ctx_.ewald_lambda();

            double prefac = (ctx_.gvec().reduced() ? 4.0 : 2.0) * (twopi / unit_cell.omega());

            int ig0{0};
            if (ctx_.comm().rank() == 0) {
                ig0 = 1;
            }

            mdarray<double_complex, 1> rho_tmp(ctx_.gvec().count());
            rho_tmp.zero();
<<<<<<< HEAD
#pragma omp parallel for schedule(static)
=======
            #pragma omp parallel for schedule(static)
>>>>>>> 3a9924e3
            for (int igloc = ig0; igloc < ctx_.gvec().count(); igloc++) {
                int ig = ctx_.gvec().offset() + igloc;

                double_complex rho(0, 0);

                for (int ja = 0; ja < unit_cell.num_atoms(); ja++) {
                    rho += ctx_.gvec_phase_factor(ig, ja) * static_cast<double>(unit_cell.atom(ja).zn());
                }

                rho_tmp[igloc] = std::conj(rho);
            }

<<<<<<< HEAD
#pragma omp parallel for
=======
            #pragma omp parallel for
>>>>>>> 3a9924e3
            for (int ja = 0; ja < unit_cell.num_atoms(); ja++) {
                for (int igloc = ig0; igloc < ctx_.gvec().count(); igloc++) {
                    int ig = ctx_.gvec().offset() + igloc;

                    double g2 = std::pow(ctx_.gvec().gvec_len(ig), 2);

                    /* cartesian form for getting cartesian force components */
                    vector3d<double> gvec_cart = ctx_.gvec().gvec_cart(ig);
                    double_complex rho(0, 0);

                    double scalar_part = prefac * (rho_tmp[igloc] * ctx_.gvec_phase_factor(ig, ja)).imag() *
                        static_cast<double>(unit_cell.atom(ja).zn()) * std::exp(-g2 / (4 * alpha)) / g2;

                    for (int x : {0, 1, 2}) {
                        forces_ewald_(x, ja) += scalar_part * gvec_cart[x];
                    }
                }
            }

            ctx_.comm().allreduce(&forces_ewald_(0, 0), 3 * ctx_.unit_cell().num_atoms());

            double invpi = 1. / pi;

<<<<<<< HEAD
#pragma omp parallel for
=======
            #pragma omp parallel for
>>>>>>> 3a9924e3
            for (int ia = 0; ia < unit_cell.num_atoms(); ia++) {
                for (int i = 1; i < unit_cell.num_nearest_neighbours(ia); i++) {
                    int ja = unit_cell.nearest_neighbour(i, ia).atom_id;

                    double d  = unit_cell.nearest_neighbour(i, ia).distance;
                    double d2 = d * d;

<<<<<<< HEAD
                    vector3d<double> t = unit_cell.lattice_vectors() * unit_cell.nearest_neighbour(i, ia).translation;
=======
                    vector3d<double> t = unit_cell.lattice_vectors() * vector3d<int>(unit_cell.nearest_neighbour(i, ia).translation);
>>>>>>> 3a9924e3

                    double scalar_part =
                        static_cast<double>(unit_cell.atom(ia).zn() * unit_cell.atom(ja).zn()) / d2 *
                        (gsl_sf_erfc(std::sqrt(alpha) * d) / d + 2.0 * std::sqrt(alpha * invpi) * std::exp(-d2 * alpha));

                    for (int x : {0, 1, 2}) {
                        forces_ewald_(x, ia) += scalar_part * t[x];
                    }
                }
            }
        }

        inline void calc_forces_hubbard()
        {

            forces_hubbard_ = mdarray<double, 2>(3, ctx_.unit_cell().num_atoms());
            forces_hubbard_.zero();

            for (int ikloc = 0; ikloc < kset_.spl_num_kpoints().local_size(); ikloc++) {

                int ik  = kset_.spl_num_kpoints(ikloc);
                auto kp = kset_[ik];
                if (ctx_.num_mag_dims() == 3)
                    TERMINATE("Hubbard forces are only implemented for the simple hubbard correction.");

                hubbard_force_add_k_contribution_colinear(*kp, forces_hubbard_);
            }

            // global reduction
            ctx_.comm().allreduce<double, mpi_op_t::sum>(forces_hubbard_.at<CPU>(),
                                                         static_cast<int>(forces_hubbard_.size()));
        }

        inline mdarray<double, 2> const& forces_ewald() const
        {
            return forces_ewald_;
        }

        inline void calc_forces_total()
        {
            calc_forces_vloc();
            calc_forces_us();
            calc_forces_nonloc();
            calc_forces_core();
            calc_forces_ewald();
            calc_forces_scf_corr();

            if (ctx_.hubbard_correction())
                calc_forces_hubbard();

            forces_total_ = mdarray<double, 2>(3, ctx_.unit_cell().num_atoms());
            for (int ia = 0; ia < ctx_.unit_cell().num_atoms(); ia++) {
                for (int x: {0, 1, 2}) {
                    forces_total_(x, ia) = forces_vloc_(x, ia) + forces_us_(x, ia) + forces_nonloc_(x, ia) +
                        forces_core_(x, ia) + forces_ewald_(x, ia) + forces_scf_corr_(x, ia);
                }

                if (ctx_.hubbard_correction()) {
                    for (int x: {0, 1, 2}) {
                        forces_total_(x, ia) += forces_hubbard_(x, ia);
                    }
                }
            }
        }

        inline mdarray<double, 2> const& forces_total() const
        {
            return forces_total_;
        }

        inline mdarray<double, 2> const& forces_hubbard() const
        {
            return forces_hubbard_;
        }

        inline void print_info()
        {
            PROFILE("sirius::DFT_ground_state::forces");

            if (ctx_.comm().rank() == 0) {
                auto print_forces = [&](mdarray<double, 2> const& forces)
                    {
                        for (int ia = 0; ia < ctx_.unit_cell().num_atoms(); ia++) {
                            printf("atom %4i    force = %15.7f  %15.7f  %15.7f \n", ctx_.unit_cell().atom(ia).type_id(),
                                   forces(0, ia), forces(1, ia), forces(2, ia));
                        }
                    };

                printf("===== total Forces in Ha/bohr =====\n");
                print_forces(forces_total());

                printf("===== ultrasoft contribution from Qij =====\n");
                print_forces(forces_us());

                printf("===== non-local contribution from Beta-projectors =====\n");
                print_forces(forces_nonloc());

                printf("===== contribution from local potential =====\n");
                print_forces(forces_vloc());

                printf("===== contribution from core density =====\n");
                print_forces(forces_core());

                printf("===== Ewald forces from ions =====\n");
                print_forces(forces_ewald());

                if (ctx_.hubbard_correction()) {
                    printf("===== Ewald forces from hubbard correction =====\n");
                    print_forces(forces_hubbard());
                }
            }
        }

        void total_force(Hamiltonian* hamiltonian_,
                         Potential* potential__,
                         Density* density__,
                         K_point_set* ks__,
                         mdarray<double, 2>& force__)
        {
            PROFILE("sirius::Force::total_force");

            auto& uc = ctx_.unit_cell();

            //auto ffac = ctx__.step_function().get_step_function_form_factors(ctx__.gvec().num_shells(), ctx__.unit_cell(), ctx__.gvec(), ctx__.comm());
            STOP();

            force__.zero();

            mdarray<double, 2> forcek(3, uc.num_atoms());
            for (int ikloc = 0; ikloc < ks__->spl_num_kpoints().local_size(); ikloc++) {
                //int ik = ks__->spl_num_kpoints(ikloc);
                //ibs_force(ctx__, band_, (*ks__)[ik], ffac, forcek);
                STOP();
                for (int ia = 0; ia < uc.num_atoms(); ia++) {
                    for (int x: {0, 1, 2}) {
                        force__(x, ia) += forcek(x, ia);
                    }
                }
            }
            ctx_.comm().allreduce(&force__(0, 0), (int)force__.size());

            if (ctx_.control().verbosity_ > 2 && ctx_.comm().rank() == 0) {
                printf("\n");
                printf("Forces\n");
                printf("\n");
                for (int ia = 0; ia < uc.num_atoms(); ia++) {
                    printf("ia : %i, IBS : %12.6f %12.6f %12.6f\n", ia, force__(0, ia), force__(1, ia), force__(2, ia));
                }
            }

            mdarray<double, 2> forcehf(3, uc.num_atoms());

            forcehf.zero();
            for (int ialoc = 0; ialoc < (int)uc.spl_num_atoms().local_size(); ialoc++)
                {
                    int ia = uc.spl_num_atoms(ialoc);
                    auto g = gradient(potential__->hartree_potential_mt(ialoc));
                    for (int x = 0; x < 3; x++) forcehf(x, ia) = uc.atom(ia).zn() * g[x](0, 0) * y00;
                }
            ctx_.comm().allreduce(&forcehf(0, 0), (int)forcehf.size());

            if (ctx_.control().verbosity_ > 2 && ctx_.comm().rank() == 0) {
                printf("\n");
                for (int ia = 0; ia < uc.num_atoms(); ia++) {
                    printf("ia : %i, Hellmann–Feynman : %12.6f %12.6f %12.6f\n", ia, forcehf(0, ia), forcehf(1, ia), forcehf(2, ia));
                }
            }

            mdarray<double, 2> forcerho(3, uc.num_atoms());
            forcerho.zero();
            for (int ialoc = 0; ialoc < (int)uc.spl_num_atoms().local_size(); ialoc++)
                {
                    int ia = uc.spl_num_atoms(ialoc);
                    auto g = gradient(density__->density_mt(ialoc));
                    for (int x = 0; x < 3; x++) forcerho(x, ia) = inner(potential__->effective_potential_mt(ialoc), g[x]);
                }
            ctx_.comm().allreduce(&forcerho(0, 0), (int)forcerho.size());

            if (ctx_.control().verbosity_ > 2 && ctx_.comm().rank() == 0) {
                printf("\n");
                printf("rho force\n");
                for (int ia = 0; ia < uc.num_atoms(); ia++) {
                    printf("ia : %i, density contribution : %12.6f %12.6f %12.6f\n", ia, forcerho(0, ia), forcerho(1, ia), forcerho(2, ia));
                }
            }

            for (int ia = 0; ia < uc.num_atoms(); ia++) {
                for (int x = 0; x < 3; x++) {
                    force__(x, ia) += (forcehf(x, ia) + forcerho(x, ia));
                }
            }
        }
    };
}

#endif // __FORCES_HAMILTONIAN__<|MERGE_RESOLUTION|>--- conflicted
+++ resolved
@@ -110,11 +110,7 @@
 
             sym_forces.zero();
 
-<<<<<<< HEAD
-#pragma omp parallel for
-=======
             #pragma omp parallel for
->>>>>>> 3a9924e3
             for (int ia = 0; ia < ctx_.unit_cell().num_atoms(); ia++) {
                 vector3d<double> cart_force(&forces__(0, ia));
                 vector3d<double> lat_force =
@@ -125,15 +121,6 @@
                     auto& R                    = ctx_.unit_cell().symmetry().magnetic_group_symmetry(isym).spg_op.R;
                     vector3d<double> rot_force = lattice_vectors * (R * lat_force);
 
-<<<<<<< HEAD
-#pragma omp atomic update
-                    sym_forces(0, ja) += rot_force[0];
-
-#pragma omp atomic update
-                    sym_forces(1, ja) += rot_force[1];
-
-#pragma omp atomic update
-=======
                     #pragma omp atomic update
                     sym_forces(0, ja) += rot_force[0];
 
@@ -141,7 +128,6 @@
                     sym_forces(1, ja) += rot_force[1];
 
                     #pragma omp atomic update
->>>>>>> 3a9924e3
                     sym_forces(2, ja) += rot_force[2];
                 }
             }
@@ -459,11 +445,7 @@
                 mdarray<double_complex, 4> dn (2 * hamiltonian_.U().hubbard_lmax() + 1,
                                                2 * hamiltonian_.U().hubbard_lmax() + 1,
                                                ctx_.num_spins(), ctx_.unit_cell().num_atoms());
-<<<<<<< HEAD
-#pragma omp parallel for
-=======
                 #pragma omp parallel for
->>>>>>> 3a9924e3
                 for (int ia = 0; ia < ctx_.unit_cell().num_atoms(); ++ia) {
                     const auto& atom = ctx_.unit_cell().atom(ia);
                     const int lmax_at = 2 * atom.type().hubbard_l() + 1;
@@ -486,11 +468,7 @@
                         }
                     }
                 }
-<<<<<<< HEAD
-#pragma omp parallel for
-=======
                 #pragma omp parallel for
->>>>>>> 3a9924e3
                 for (int ia = 0; ia < ctx_.unit_cell().num_atoms(); ++ia) {
                     const auto& atom = ctx_.unit_cell().atom(ia);
                     const int lmax_at = 2 * atom.type().hubbard_l() + 1;
@@ -692,11 +670,7 @@
             double fact = valence_rho.gvec().reduced() ? 2.0 : 1.0;
 
             /* here the calculations are in lattice vectors space */
-<<<<<<< HEAD
-#pragma omp parallel for
-=======
             #pragma omp parallel for
->>>>>>> 3a9924e3
             for (int ia = 0; ia < unit_cell.num_atoms(); ia++) {
                 Atom& atom = unit_cell.atom(ia);
 
@@ -782,11 +756,7 @@
             Radial_integrals_rho_core_pseudo<false> ri(ctx_.unit_cell(), ctx_.pw_cutoff(), ctx_.settings().nprii_rho_core_);
 
             /* here the calculations are in lattice vectors space */
-<<<<<<< HEAD
-#pragma omp parallel for
-=======
             #pragma omp parallel for
->>>>>>> 3a9924e3
             for (int ia = 0; ia < unit_cell.num_atoms(); ia++) {
                 Atom& atom = unit_cell.atom(ia);
 
@@ -843,11 +813,7 @@
 
             Radial_integrals_rho_pseudo ri(ctx_.unit_cell(), ctx_.pw_cutoff(), 20);
 
-<<<<<<< HEAD
-#pragma omp parallel for
-=======
             #pragma omp parallel for
->>>>>>> 3a9924e3
             for (int ia = 0; ia < unit_cell.num_atoms(); ia++) {
                 Atom& atom = unit_cell.atom(ia);
 
@@ -921,11 +887,7 @@
                     /* over 3 components of the force/G - vectors */
                     for (int ivec = 0; ivec < 3; ivec++ ){
                         /* over local rank G vectors */
-<<<<<<< HEAD
-#pragma omp parallel for schedule(static)
-=======
                         #pragma omp parallel for schedule(static)
->>>>>>> 3a9924e3
                         for (int igloc = 0; igloc < ctx_.gvec().count(); igloc++) {
                             int ig = ctx_.gvec().offset() + igloc;
                             auto gvc = ctx_.gvec().gvec_cart(ig);
@@ -946,11 +908,7 @@
                                           aug_op.q_pw(), v_tmp, tmp);
 
 
-<<<<<<< HEAD
-#pragma omp parallel for
-=======
                         #pragma omp parallel for
->>>>>>> 3a9924e3
                         for (int ia = 0; ia < atom_type.num_atoms(); ia++) {
                             for (int i = 0; i < nbf * (nbf + 1) / 2; i++) {
                                 forces_us_(ivec, atom_type.atom_id(ia)) += ctx_.unit_cell().omega() * reduce_g_fact *
@@ -990,11 +948,7 @@
 
             mdarray<double_complex, 1> rho_tmp(ctx_.gvec().count());
             rho_tmp.zero();
-<<<<<<< HEAD
-#pragma omp parallel for schedule(static)
-=======
             #pragma omp parallel for schedule(static)
->>>>>>> 3a9924e3
             for (int igloc = ig0; igloc < ctx_.gvec().count(); igloc++) {
                 int ig = ctx_.gvec().offset() + igloc;
 
@@ -1007,11 +961,7 @@
                 rho_tmp[igloc] = std::conj(rho);
             }
 
-<<<<<<< HEAD
-#pragma omp parallel for
-=======
             #pragma omp parallel for
->>>>>>> 3a9924e3
             for (int ja = 0; ja < unit_cell.num_atoms(); ja++) {
                 for (int igloc = ig0; igloc < ctx_.gvec().count(); igloc++) {
                     int ig = ctx_.gvec().offset() + igloc;
@@ -1035,11 +985,7 @@
 
             double invpi = 1. / pi;
 
-<<<<<<< HEAD
-#pragma omp parallel for
-=======
             #pragma omp parallel for
->>>>>>> 3a9924e3
             for (int ia = 0; ia < unit_cell.num_atoms(); ia++) {
                 for (int i = 1; i < unit_cell.num_nearest_neighbours(ia); i++) {
                     int ja = unit_cell.nearest_neighbour(i, ia).atom_id;
@@ -1047,11 +993,7 @@
                     double d  = unit_cell.nearest_neighbour(i, ia).distance;
                     double d2 = d * d;
 
-<<<<<<< HEAD
-                    vector3d<double> t = unit_cell.lattice_vectors() * unit_cell.nearest_neighbour(i, ia).translation;
-=======
                     vector3d<double> t = unit_cell.lattice_vectors() * vector3d<int>(unit_cell.nearest_neighbour(i, ia).translation);
->>>>>>> 3a9924e3
 
                     double scalar_part =
                         static_cast<double>(unit_cell.atom(ia).zn() * unit_cell.atom(ja).zn()) / d2 *
