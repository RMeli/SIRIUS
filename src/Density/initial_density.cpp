#include "density.h"

namespace sirius {



void Density::initial_density()
{
    PROFILE_WITH_TIMER("sirius::Density::initial_density");

    zero();

<<<<<<< HEAD
    if (ctx_.full_potential())
    {
    	initial_density_full_pot();
=======
    ctx_.fft().prepare();
    
    if (ctx_.full_potential())
    {
        splindex<block> spl_num_gvec(ctx_.gvec().num_gvec(), ctx_.comm().size(), ctx_.comm().rank());

        /* initialize smooth density of free atoms */
        for (int iat = 0; iat < unit_cell_.num_atom_types(); iat++) unit_cell_.atom_type(iat).init_free_atom(true);

        /* compute radial integrals */
        auto rho_radial_integrals = generate_rho_radial_integrals(0);

        /* compute contribution from free atoms to the interstitial density */
        auto v = unit_cell_.make_periodic_function(rho_radial_integrals, ctx_.gvec());
        
        #ifdef __PRINT_OBJECT_CHECKSUM
        double_complex z = mdarray<double_complex, 1>(&v[0], ctx_.gvec().num_gvec()).checksum();
        DUMP("checksum(rho_pw): %18.10f %18.10f", z.real(), z.imag());
        #endif

        /* set plane-wave coefficients of the charge density */
        std::memcpy(&rho_->f_pw(0), &v[0], ctx_.gvec().num_gvec() * sizeof(double_complex));
        /* convert charge deisnty to real space mesh */
        rho_->fft_transform(1);

        #ifdef __PRINT_OBJECT_CHECKSUM
        DUMP("checksum(rho_rg): %18.10f", rho_->checksum_rg());
        #endif

        #ifdef __PRINT_OBJECT_HASH
        DUMP("hash(rhopw): %16llX", rho_->f_pw().hash());
        DUMP("hash(rhoit): %16llX", rho_->f_it().hash());
        #endif

        /* remove possible negative noise */
        for (int ir = 0; ir < ctx_.fft().local_size(); ir++)
        {
            if (rho_->f_rg(ir) < 0) rho_->f_rg(ir) = 0;
        }

        int ngv_loc = spl_num_gvec.local_size();

        /* mapping between G-shell (global index) and a list of G-vectors (local index) */
        std::map<int, std::vector<int> > gsh_map;

        for (int igloc = 0; igloc < ngv_loc; igloc++)
        {
            /* global index of the G-vector */
            int ig = spl_num_gvec[igloc];
            /* index of the G-vector shell */
            int igsh = ctx_.gvec().shell(ig);
            if (gsh_map.count(igsh) == 0) gsh_map[igsh] = std::vector<int>();
            gsh_map[igsh].push_back(igloc);
        }

        /* list of G-shells for the curent MPI rank */
        std::vector<std::pair<int, std::vector<int> > > gsh_list;
        for (auto& i: gsh_map) gsh_list.push_back(std::pair<int, std::vector<int> >(i.first, i.second));

        int lmax = ctx_.lmax_rho();
        int lmmax = Utils::lmmax(lmax);
        
        sbessel_approx sba(unit_cell_, lmax, ctx_.gvec().shell_len(1), ctx_.gvec().shell_len(ctx_.gvec().num_shells() - 1), 1e-6);
        
        std::vector<double> gvec_len(gsh_list.size());
        for (int i = 0; i < (int)gsh_list.size(); i++)
        {
            gvec_len[i] = ctx_.gvec().shell_len(gsh_list[i].first);
        }
        sba.approximate(gvec_len);

        auto l_by_lm = Utils::l_by_lm(lmax);

        std::vector<double_complex> zil(lmax + 1);
        for (int l = 0; l <= lmax; l++) zil[l] = std::pow(double_complex(0, 1), l);

        runtime::Timer t3("sirius::Density::initial_density|znulm");

        mdarray<double_complex, 3> znulm(sba.nqnu_max(), lmmax, unit_cell_.num_atoms());
        znulm.zero();

        auto gvec_ylm = mdarray<double_complex, 2>(lmmax, ngv_loc);
        for (int igloc = 0; igloc < ngv_loc; igloc++)
        {
            int ig = spl_num_gvec[igloc];
            auto rtp = SHT::spherical_coordinates(ctx_.gvec().cart(ig));
            SHT::spherical_harmonics(lmax, rtp[1], rtp[2], &gvec_ylm(0, igloc));
        }
        
        #pragma omp parallel for
        for (int ia = 0; ia < unit_cell_.num_atoms(); ia++)
        {
            int iat = unit_cell_.atom(ia).type_id();

            /* loop over local fraction of G-shells */
            for (int i = 0; i < static_cast<int>(gsh_list.size()); i++)
            {
                auto& gv = gsh_list[i].second;
                
                /* loop over G-vectors */
                for (int igloc: gv)
                {
                    /* global index of the G-vector */
                    int ig = spl_num_gvec[igloc];

                    auto z1 = ctx_.gvec_phase_factor(ig, ia) * v[ig] * fourpi; 

                    for (int lm = 0; lm < lmmax; lm++)
                    {
                        int l = l_by_lm[lm];
                        
                        /* number of expansion coefficients */
                        int nqnu = sba.nqnu(l, iat);

                        auto z2 = z1 * zil[l] * gvec_ylm(lm, igloc);
                    
                        for (int iq = 0; iq < nqnu; iq++) znulm(iq, lm, ia) += z2 * sba.coeff(iq, i, l, iat);
                    }
                }
            }
        }
        ctx_.comm().allreduce(znulm.at<CPU>(), (int)znulm.size());
        t3.stop();
        
        #ifdef __PRINT_OBJECT_CHECKSUM
        double_complex z3 = znulm.checksum();
        DUMP("checksum(znulm): %18.10f %18.10f", std::real(z3), std::imag(z3));
        #endif

        runtime::Timer t4("sirius::Density::initial_density|rholm");
        
        SHT sht(lmax);

        for (int ialoc = 0; ialoc < unit_cell_.spl_num_atoms().local_size(); ialoc++)
        {
            int ia = unit_cell_.spl_num_atoms(ialoc);
            int iat = unit_cell_.atom(ia).type_id();

            Spheric_function<spectral, double_complex> rhoylm(lmmax, unit_cell_.atom(ia).radial_grid());
            rhoylm.zero();
            #pragma omp parallel for
            for (int lm = 0; lm < lmmax; lm++)
            {
                int l = l_by_lm[lm];
                for (int iq = 0; iq < sba.nqnu(l, iat); iq++)
                {
                    double qnu = sba.qnu(iq, l, iat);

                    for (int ir = 0; ir < unit_cell_.atom(ia).num_mt_points(); ir++)
                    {
                        double x = unit_cell_.atom(ia).radial_grid(ir);
                        rhoylm(lm, ir) += znulm(iq, lm, ia) * gsl_sf_bessel_jl(l, x * qnu);
                    }
                }
            }
            for (int ir = 0; ir < unit_cell_.atom(ia).num_mt_points(); ir++)
            {
                double x = unit_cell_.atom(ia).radial_grid(ir);
                rhoylm(0, ir) += (v[0] - unit_cell_.atom(ia).type().free_atom_density(x)) / y00;
            }
            sht.convert(rhoylm, rho_->f_mt(ialoc));
        }
        
        t4.stop();

        /* initialize density of free atoms (not smoothed) */
        for (int iat = 0; iat < unit_cell_.num_atom_types(); iat++) unit_cell_.atom_type(iat).init_free_atom(false);

        for (int ia = 0; ia < unit_cell_.num_atoms(); ia++)
        {
            auto p = unit_cell_.spl_num_atoms().location(ia);
            
            if (p.second == ctx_.comm().rank())
            {
                /* add density of a free atom */
                for (int ir = 0; ir < unit_cell_.atom(ia).num_mt_points(); ir++)
                {
                    double x = unit_cell_.atom(ia).type().radial_grid(ir);
                    rho_->f_mt<local>(0, ir, p.first) += unit_cell_.atom(ia).type().free_atom_density(x) / y00;
                }
            }
        }

        /* initialize the magnetization */
        if (ctx_.num_mag_dims())
        {
            for (int ialoc = 0; ialoc < unit_cell_.spl_num_atoms().local_size(); ialoc++)
            {
                int ia = unit_cell_.spl_num_atoms(ialoc);
                vector3d<double> v = unit_cell_.atom(ia).vector_field();
                double len = v.length();

                int nmtp = unit_cell_.atom(ia).num_mt_points();
                Spline<double> rho(unit_cell_.atom(ia).type().radial_grid());
                double R = unit_cell_.atom(ia).mt_radius();
                for (int ir = 0; ir < nmtp; ir++)
                {
                    double x = unit_cell_.atom(ia).type().radial_grid(ir);
                    rho[ir] = rho_->f_mt<local>(0, ir, ialoc) * y00 * (1 - 3 * std::pow(x / R, 2) + 2 * std::pow(x / R, 3));
                }

                /* maximum magnetization which can be achieved if we smooth density towards MT boundary */
                double q = fourpi * rho.interpolate().integrate(2);
                
                /* if very strong initial magnetization is given */
                if (q < len)
                {
                    /* renormalize starting magnetization */
                    for (int x: {0, 1, 2}) v[x] *= (q / len);

                    len = q;
                }

                if (len > 1e-8)
                {
                    for (int ir = 0; ir < nmtp; ir++)
                        magnetization_[0]->f_mt<local>(0, ir, ialoc) = rho[ir] * v[2] / q / y00;

                    if (ctx_.num_mag_dims() == 3)
                    {
                        for (int ir = 0; ir < nmtp; ir++)
                        {
                            magnetization_[1]->f_mt<local>(0, ir, ialoc) = rho[ir] * v[0] / q / y00;
                            magnetization_[2]->f_mt<local>(0, ir, ialoc) = rho[ir] * v[1] / q / y00;
                        }
                    }
                }
            }
        }
>>>>>>> 92c12ec5
    }

    if (!ctx_.full_potential())
    {
<<<<<<< HEAD
    	initial_density_pseudo();
=======
        auto rho_radial_integrals = generate_rho_radial_integrals(1);
        #ifdef __PRINT_OBJECT_HASH
        DUMP("hash(rho_radial_integrals) : %16llX", rho_radial_integrals.hash());
        #endif

        std::vector<double_complex> v = unit_cell_.make_periodic_function(rho_radial_integrals, ctx_.gvec());
        #ifdef __PRINT_OBJECT_HASH
        DUMP("hash(rho(G)) : %16llX", Utils::hash(&v[0], ctx_.gvec().num_gvec() * sizeof(double_complex)));
        #endif
        #ifdef __PRINT_OBJECT_CHECKSUM
        auto z1 = mdarray<double_complex, 1>(&v[0], ctx_.gvec().num_gvec()).checksum();
        DUMP("checksum(rho_pw) : %18.10f %18.10f", z1.real(), z1.imag());
        #endif
        
        std::memcpy(&rho_->f_pw(0), &v[0], ctx_.gvec().num_gvec() * sizeof(double_complex));

        double charge = std::real(rho_->f_pw(0) * unit_cell_.omega());
        if (std::abs(charge - unit_cell_.num_valence_electrons()) > 1e-6)
        {
            std::stringstream s;
            s << "wrong initial charge density" << std::endl
              << "  integral of the density : " << std::real(rho_->f_pw(0) * unit_cell_.omega()) << std::endl
              << "  target number of electrons : " << unit_cell_.num_valence_electrons();
            if (ctx_.comm().rank() == 0) WARNING(s);
        }
        rho_->fft_transform(1);

        #ifdef __PRINT_OBJECT_HASH
        DUMP("hash(rho(r)) : %16llX", Utils::hash(&rho_->f_it<global>(0), fft_->size() * sizeof(double)));
        #endif
        #ifdef __PRINT_OBJECT_CHECKSUM
        DUMP("checksum(rho_rg) : %18.10f", rho_->checksum_rg());
        #endif
        
        /* remove possible negative noise */
        for (int ir = 0; ir < ctx_.fft().local_size(); ir++)
        {
            rho_->f_rg(ir) = rho_->f_rg(ir) * unit_cell_.num_valence_electrons() / charge;
            if (rho_->f_rg(ir) < 0) rho_->f_rg(ir) = 0;
        }

        #ifdef __PRINT_OBJECT_HASH
        DUMP("hash(rho) : %16llX", rho_->hash());
        #endif

        //== FILE* fout = fopen("unit_cell.xsf", "w");
        //== fprintf(fout, "CRYSTAL\n");
        //== fprintf(fout, "PRIMVEC\n");
        //== auto& lv = unit_cell_.lattice_vectors();
        //== for (int i = 0; i < 3; i++)
        //== {
        //==     fprintf(fout, "%18.12f %18.12f %18.12f\n", lv(0, i), lv(1, i), lv(2, i));
        //== }
        //== fprintf(fout, "CONVVEC\n");
        //== for (int i = 0; i < 3; i++)
        //== {
        //==     fprintf(fout, "%18.12f %18.12f %18.12f\n", lv(0, i), lv(1, i), lv(2, i));
        //== }
        //== fprintf(fout, "PRIMCOORD\n");
        //== fprintf(fout, "%i 1\n", unit_cell_.num_atoms());
        //== for (int ia = 0; ia < unit_cell_.num_atoms(); ia++)
        //== {
        //==     auto pos = unit_cell_.get_cartesian_coordinates(unit_cell_.atom(ia).position());
        //==     fprintf(fout, "%i %18.12f %18.12f %18.12f\n", unit_cell_.atom(ia).zn(), pos[0], pos[1], pos[2]);
        //== }
        //== fclose(fout);


        /* initialize the magnetization */
        if (ctx_.num_mag_dims())
        {
            for (int ia = 0; ia < unit_cell_.num_atoms(); ia++)
            {
                vector3d<double> v = unit_cell_.atom(ia).vector_field();
                //double len = v.length();

                for (int j0 = 0; j0 < ctx_.fft().grid().size(0); j0++)
                {
                    for (int j1 = 0; j1 < ctx_.fft().grid().size(1); j1++)
                    {
                        for (int j2 = 0; j2 < ctx_.fft().local_size_z(); j2++)
                        {
                            /* get real space fractional coordinate */
                            auto v0 = vector3d<double>(double(j0) / ctx_.fft().grid().size(0), 
                                                       double(j1) / ctx_.fft().grid().size(1), 
                                                       double(ctx_.fft().offset_z() + j2) / ctx_.fft().grid().size(2));
                            /* index of real space point */
                            int ir = ctx_.fft().grid().index_by_coord(j0, j1, j2);

                            for (int t0 = -1; t0 <= 1; t0++)
                            {
                                for (int t1 = -1; t1 <= 1; t1++)
                                {
                                    for (int t2 = -1; t2 <= 1; t2++)
                                    {
                                        vector3d<double> v1 = v0 - (unit_cell_.atom(ia).position() + vector3d<double>(t0, t1, t2));
                                        auto r = unit_cell_.get_cartesian_coordinates(v1);
                                        auto a = r.length();

                                        const double R = 2.0;
                                        const double norm = pi * std::pow(R, 3) / 3.0;

                                        if (a <= R)
                                        {
                                            magnetization_[0]->f_rg(ir) += v[2] * (1.0 - a / R) / norm;
                                        }
                                    }
                                }
                            }
                        }
                    }
                }
            }
        }


        //== mdarray<double, 3> rho_grid(&rho_->f_it<global>(0), fft_->size(0), fft_->size(1), fft_->size(2));
        //== mdarray<double, 4> pos_grid(3, fft_->size(0), fft_->size(1), fft_->size(2));

        //== mdarray<double, 4> mag_grid(3, fft_->size(0), fft_->size(1), fft_->size(2));
        //== mag_grid.zero();

        //== // loop over 3D array (real space)
        //== for (int j0 = 0; j0 < fft_->size(0); j0++)
        //== {
        //==     for (int j1 = 0; j1 < fft_->size(1); j1++)
        //==     {
        //==         for (int j2 = 0; j2 < fft_->size(2); j2++)
        //==         {
        //==             int ir = static_cast<int>(j0 + j1 * fft_->size(0) + j2 * fft_->size(0) * fft_->size(1));
        //==             // get real space fractional coordinate
        //==             double frv[] = {double(j0) / fft_->size(0), 
        //==                             double(j1) / fft_->size(1), 
        //==                             double(j2) / fft_->size(2)};
        //==             vector3d<double> rv = ctx_.unit_cell()->get_cartesian_coordinates(vector3d<double>(frv));
        //==             for (int x = 0; x < 3; x++) pos_grid(x, j0, j1, j2) = rv[x];
        //==             if (ctx_.num_mag_dims() == 1) mag_grid(2, j0, j1, j2) = magnetization_[0]->f_it<global>(ir);
        //==             if (ctx_.num_mag_dims() == 3) 
        //==             {
        //==                 mag_grid(0, j0, j1, j2) = magnetization_[1]->f_it<global>(ir);
        //==                 mag_grid(1, j0, j1, j2) = magnetization_[2]->f_it<global>(ir);
        //==             }
        //==         }
        //==     }
        //== }

        //== HDF5_tree h5_rho("rho.hdf5", true);
        //== h5_rho.write("rho", rho_grid);
        //== h5_rho.write("pos", pos_grid);
        //== h5_rho.write("mag", mag_grid);

        //== FILE* fout = fopen("rho.xdmf", "w");
        //== //== fprintf(fout, "<?xml version=\"1.0\" ?>\n"
        //== //==               "<!DOCTYPE Xdmf SYSTEM \"Xdmf.dtd\">\n"
        //== //==               "<Xdmf>\n"
        //== //==               "  <Domain Name=\"name1\">\n"
        //== //==               "    <Grid Name=\"fft_fine_grid\" Collection=\"Unknown\">\n"
        //== //==               "      <Topology TopologyType=\"3DSMesh\" NumberOfElements=\" %i %i %i \"/>\n"
        //== //==               "      <Geometry GeometryType=\"XYZ\">\n"
        //== //==               "        <DataItem Dimensions=\"%i %i %i 3\" NumberType=\"Float\" Precision=\"8\" Format=\"HDF\">rho.hdf5:/pos</DataItem>\n"
        //== //==               "      </Geometry>\n"
        //== //==               "      <Attribute\n"
        //== //==               "           AttributeType=\"Scalar\"\n"
        //== //==               "           Center=\"Node\"\n"
        //== //==               "           Name=\"rho\">\n"
        //== //==               "          <DataItem\n"
        //== //==               "             NumberType=\"Float\"\n"
        //== //==               "             Precision=\"8\"\n"
        //== //==               "             Dimensions=\"%i %i %i\"\n"
        //== //==               "             Format=\"HDF\">\n"
        //== //==               "             rho.hdf5:/rho\n"
        //== //==               "          </DataItem>\n"
        //== //==               "        </Attribute>\n"
        //== //==               "    </Grid>\n"
        //== //==               "  </Domain>\n"
        //== //==               "</Xdmf>\n", fft_->size(0), fft_->size(1), fft_->size(2), fft_->size(0), fft_->size(1), fft_->size(2), fft_->size(0), fft_->size(1), fft_->size(2));
        //== fprintf(fout, "<?xml version=\"1.0\" ?>\n"
        //==               "<!DOCTYPE Xdmf SYSTEM \"Xdmf.dtd\">\n"
        //==               "<Xdmf>\n"
        //==               "  <Domain Name=\"name1\">\n"
        //==               "    <Grid Name=\"fft_fine_grid\" Collection=\"Unknown\">\n"
        //==               "      <Topology TopologyType=\"3DSMesh\" NumberOfElements=\" %i %i %i \"/>\n"
        //==               "      <Geometry GeometryType=\"XYZ\">\n"
        //==               "        <DataItem Dimensions=\"%i %i %i 3\" NumberType=\"Float\" Precision=\"8\" Format=\"HDF\">rho.hdf5:/pos</DataItem>\n"
        //==               "      </Geometry>\n"
        //==               "      <Attribute\n"
        //==               "           AttributeType=\"Vector\"\n"
        //==               "           Center=\"Node\"\n"
        //==               "           Name=\"mag\">\n"
        //==               "          <DataItem\n"
        //==               "             NumberType=\"Float\"\n"
        //==               "             Precision=\"8\"\n"
        //==               "             Dimensions=\"%i %i %i 3\"\n"
        //==               "             Format=\"HDF\">\n"
        //==               "             rho.hdf5:/mag\n"
        //==               "          </DataItem>\n"
        //==               "        </Attribute>\n"
        //==               "    </Grid>\n"
        //==               "  </Domain>\n"
        //==               "</Xdmf>\n", fft_->size(0), fft_->size(1), fft_->size(2), fft_->size(0), fft_->size(1), fft_->size(2), fft_->size(0), fft_->size(1), fft_->size(2));
        //== fclose(fout);

        rho_->fft_transform(-1);
        for (int j = 0; j < ctx_.num_mag_dims(); j++) magnetization_[j]->fft_transform(-1);
    }
    
    if (ctx_.full_potential())
    {
        rho_->sync_mt();
        for (int i = 0; i < ctx_.num_mag_dims(); i++) magnetization_[i]->sync_mt();

        #ifdef __PRINT_OBJECT_CHECKSUM
        DUMP("checksum(rhomt): %18.10f", rho_->f_mt().checksum());
        #endif

        #ifdef __PRINT_OBJECT_HASH
        DUMP("hash(rho) : %16llX", rho_->hash());
        #endif
        /* check initial charge */
        std::vector<double> nel_mt;
        double nel_it;
        double nel = rho_->integrate(nel_mt, nel_it);
        if (unit_cell_.num_electrons() > 1e-8 && std::abs(nel - unit_cell_.num_electrons()) / unit_cell_.num_electrons() > 1e-3)
        {
            std::stringstream s;
            s << "wrong initial charge density" << std::endl
              << "  integral of the density : " << nel << std::endl
              << "  target number of electrons : " << unit_cell_.num_electrons();
            WARNING(s);
        }
>>>>>>> 92c12ec5
    }

    ctx_.fft().dismiss();
}



void Density::initial_density_pdeudo()
{
	auto rho_radial_integrals = generate_rho_radial_integrals(1);

	#ifdef __PRINT_OBJECT_HASH
	DUMP("hash(rho_radial_integrals) : %16llX", rho_radial_integrals.hash());
	#endif

	std::vector<double_complex> v = unit_cell_.make_periodic_function(rho_radial_integrals, ctx_.gvec());
	#ifdef __PRINT_OBJECT_HASH
	DUMP("hash(rho(G)) : %16llX", Utils::hash(&v[0], ctx_.gvec().num_gvec() * sizeof(double_complex)));
	#endif
	#ifdef __PRINT_OBJECT_CHECKSUM
	auto z1 = mdarray<double_complex, 1>(&v[0], ctx_.gvec().num_gvec()).checksum();
	DUMP("checksum(rho_pw) : %18.10f %18.10f", z1.real(), z1.imag());
	#endif

	std::memcpy(&rho_->f_pw(0), &v[0], ctx_.gvec().num_gvec() * sizeof(double_complex));

	double charge = real(rho_->f_pw(0) * unit_cell_.omega());
	if (std::abs(charge - unit_cell_.num_valence_electrons()) > 1e-6)
	{
		std::stringstream s;
		s << "wrong initial charge density" << std::endl
		  << "  integral of the density : " << real(rho_->f_pw(0) * unit_cell_.omega()) << std::endl
		  << "  target number of electrons : " << unit_cell_.num_valence_electrons();
		if (ctx_.comm().rank() == 0) WARNING(s);
	}
	rho_->fft_transform(1, ctx_.gvec_fft_distr());

	#ifdef __PRINT_OBJECT_HASH
	DUMP("hash(rho(r)) : %16llX", Utils::hash(&rho_->f_it<global>(0), fft_->size() * sizeof(double)));
	#endif
	#ifdef __PRINT_OBJECT_CHECKSUM
	DUMP("checksum(rho_rg) : %18.10f", rho_->checksum_rg());
	#endif

	/* remove possible negative noise */
	for (int ir = 0; ir < ctx_.fft().local_size(); ir++)
	{
		rho_->f_rg(ir) = rho_->f_rg(ir) * unit_cell_.num_valence_electrons() / charge;
		if (rho_->f_rg(ir) < 0) rho_->f_rg(ir) = 0;
	}

	#ifdef __PRINT_OBJECT_HASH
	DUMP("hash(rho) : %16llX", rho_->hash());
	#endif


	/* initialize the magnetization */
	if (ctx_.num_mag_dims())
	{
		for (int ia = 0; ia < unit_cell_.num_atoms(); ia++)
		{
			vector3d<double> v = unit_cell_.atom(ia).vector_field();
			//double len = v.length();

			for (int j0 = 0; j0 < ctx_.fft().grid().size(0); j0++)
			{
				for (int j1 = 0; j1 < ctx_.fft().grid().size(1); j1++)
				{
					for (int j2 = 0; j2 < ctx_.fft().local_size_z(); j2++)
					{
						/* get real space fractional coordinate */
						auto v0 = vector3d<double>(double(j0) / ctx_.fft().grid().size(0),
												   double(j1) / ctx_.fft().grid().size(1),
												   double(ctx_.fft().offset_z() + j2) / ctx_.fft().grid().size(2));
						/* index of real space point */
						int ir = ctx_.fft().grid().index_by_coord(j0, j1, j2);

						for (int t0 = -1; t0 <= 1; t0++)
						{
							for (int t1 = -1; t1 <= 1; t1++)
							{
								for (int t2 = -1; t2 <= 1; t2++)
								{
									vector3d<double> v1 = v0 - (unit_cell_.atom(ia).position() + vector3d<double>(t0, t1, t2));
									auto r = unit_cell_.get_cartesian_coordinates(v1);
									auto a = r.length();

									const double R = 2.0;
									const double norm = pi * std::pow(R, 3) / 3.0;

									if (a <= R)
									{
										magnetization_[0]->f_rg(ir) += v[2] * (1.0 - a / R) / norm;
									}
								}
							}
						}
					}
				}
			}
		}
	}

	rho_->fft_transform(-1, ctx_.gvec_fft_distr());
	for (int j = 0; j < ctx_.num_mag_dims(); j++) magnetization_[j]->fft_transform(-1, ctx_.gvec_fft_distr());
}



void Density::initial_density_full_pot()
{
	splindex<block> spl_num_gvec(ctx_.gvec().num_gvec(), ctx_.comm().size(), ctx_.comm().rank());

	/* initialize smooth density of free atoms */
	for (int iat = 0; iat < unit_cell_.num_atom_types(); iat++) unit_cell_.atom_type(iat).init_free_atom(true);

	/* compute radial integrals */
	auto rho_radial_integrals = generate_rho_radial_integrals(0);

	/* compute contribution from free atoms to the interstitial density */
	auto v = unit_cell_.make_periodic_function(rho_radial_integrals, ctx_.gvec());

	#ifdef __PRINT_OBJECT_CHECKSUM
	double_complex z = mdarray<double_complex, 1>(&v[0], ctx_.gvec().num_gvec()).checksum();
	DUMP("checksum(rho_pw): %18.10f %18.10f", z.real(), z.imag());
	#endif

	/* set plane-wave coefficients of the charge density */
	std::memcpy(&rho_->f_pw(0), &v[0], ctx_.gvec().num_gvec() * sizeof(double_complex));
	/* convert charge deisnty to real space mesh */
	rho_->fft_transform(1, ctx_.gvec_fft_distr());

	#ifdef __PRINT_OBJECT_CHECKSUM
	DUMP("checksum(rho_rg): %18.10f", rho_->checksum_rg());
	#endif

	#ifdef __PRINT_OBJECT_HASH
	DUMP("hash(rhopw): %16llX", rho_->f_pw().hash());
	DUMP("hash(rhoit): %16llX", rho_->f_it().hash());
	#endif

	/* remove possible negative noise */
	for (int ir = 0; ir < ctx_.fft().local_size(); ir++)
	{
		if (rho_->f_rg(ir) < 0) rho_->f_rg(ir) = 0;
	}

	int ngv_loc = spl_num_gvec.local_size();

	/* mapping between G-shell (global index) and a list of G-vectors (local index) */
	std::map<int, std::vector<int> > gsh_map;

	for (int igloc = 0; igloc < ngv_loc; igloc++)
	{
		/* global index of the G-vector */
		int ig = spl_num_gvec[igloc];
		/* index of the G-vector shell */
		int igsh = ctx_.gvec().shell(ig);
		if (gsh_map.count(igsh) == 0) gsh_map[igsh] = std::vector<int>();
		gsh_map[igsh].push_back(igloc);
	}

	/* list of G-shells for the curent MPI rank */
	std::vector<std::pair<int, std::vector<int> > > gsh_list;
	for (auto& i: gsh_map) gsh_list.push_back(std::pair<int, std::vector<int> >(i.first, i.second));

	int lmax = ctx_.lmax_rho();
	int lmmax = Utils::lmmax(lmax);

	sbessel_approx sba(unit_cell_, lmax, ctx_.gvec().shell_len(1), ctx_.gvec().shell_len(ctx_.gvec().num_shells() - 1), 1e-6);

	std::vector<double> gvec_len(gsh_list.size());
	for (int i = 0; i < (int)gsh_list.size(); i++)
	{
		gvec_len[i] = ctx_.gvec().shell_len(gsh_list[i].first);
	}
	sba.approximate(gvec_len);

	auto l_by_lm = Utils::l_by_lm(lmax);

	std::vector<double_complex> zil(lmax + 1);
	for (int l = 0; l <= lmax; l++) zil[l] = std::pow(double_complex(0, 1), l);

	runtime::Timer t3("sirius::Density::initial_density|znulm");

	mdarray<double_complex, 3> znulm(sba.nqnu_max(), lmmax, unit_cell_.num_atoms());
	znulm.zero();

	auto gvec_ylm = mdarray<double_complex, 2>(lmmax, ngv_loc);
	for (int igloc = 0; igloc < ngv_loc; igloc++)
	{
		int ig = spl_num_gvec[igloc];
		auto rtp = SHT::spherical_coordinates(ctx_.gvec().cart(ig));
		SHT::spherical_harmonics(lmax, rtp[1], rtp[2], &gvec_ylm(0, igloc));
	}

	#pragma omp parallel for
	for (int ia = 0; ia < unit_cell_.num_atoms(); ia++)
	{
		int iat = unit_cell_.atom(ia).type_id();

		/* loop over local fraction of G-shells */
		for (int i = 0; i < static_cast<int>(gsh_list.size()); i++)
		{
			auto& gv = gsh_list[i].second;

			/* loop over G-vectors */
			for (int igloc: gv)
			{
				/* global index of the G-vector */
				int ig = spl_num_gvec[igloc];

				auto z1 = ctx_.gvec_phase_factor(ig, ia) * v[ig] * fourpi;

				for (int lm = 0; lm < lmmax; lm++)
				{
					int l = l_by_lm[lm];

					/* number of expansion coefficients */
					int nqnu = sba.nqnu(l, iat);

					auto z2 = z1 * zil[l] * gvec_ylm(lm, igloc);

					for (int iq = 0; iq < nqnu; iq++) znulm(iq, lm, ia) += z2 * sba.coeff(iq, i, l, iat);
				}
			}
		}
	}
	ctx_.comm().allreduce(znulm.at<CPU>(), (int)znulm.size());
	t3.stop();

	#ifdef __PRINT_OBJECT_CHECKSUM
	double_complex z3 = znulm.checksum();
	DUMP("checksum(znulm): %18.10f %18.10f", std::real(z3), std::imag(z3));
	#endif

	runtime::Timer t4("sirius::Density::initial_density|rholm");

	SHT sht(lmax);

	for (int ialoc = 0; ialoc < unit_cell_.spl_num_atoms().local_size(); ialoc++)
	{
		int ia = unit_cell_.spl_num_atoms(ialoc);
		int iat = unit_cell_.atom(ia).type_id();

		Spheric_function<spectral, double_complex> rhoylm(lmmax, unit_cell_.atom(ia).radial_grid());
		rhoylm.zero();
		#pragma omp parallel for
		for (int lm = 0; lm < lmmax; lm++)
		{
			int l = l_by_lm[lm];
			for (int iq = 0; iq < sba.nqnu(l, iat); iq++)
			{
				double qnu = sba.qnu(iq, l, iat);

				for (int ir = 0; ir < unit_cell_.atom(ia).num_mt_points(); ir++)
				{
					double x = unit_cell_.atom(ia).radial_grid(ir);
					rhoylm(lm, ir) += znulm(iq, lm, ia) * gsl_sf_bessel_jl(l, x * qnu);
				}
			}
		}
		for (int ir = 0; ir < unit_cell_.atom(ia).num_mt_points(); ir++)
		{
			double x = unit_cell_.atom(ia).radial_grid(ir);
			rhoylm(0, ir) += (v[0] - unit_cell_.atom(ia).type().free_atom_density(x)) / y00;
		}
		sht.convert(rhoylm, rho_->f_mt(ialoc));
	}

	t4.stop();

	/* initialize density of free atoms (not smoothed) */
	for (int iat = 0; iat < unit_cell_.num_atom_types(); iat++) unit_cell_.atom_type(iat).init_free_atom(false);

	for (int ia = 0; ia < unit_cell_.num_atoms(); ia++)
	{
		auto p = unit_cell_.spl_num_atoms().location(ia);

		if (p.second == ctx_.comm().rank())
		{
			/* add density of a free atom */
			for (int ir = 0; ir < unit_cell_.atom(ia).num_mt_points(); ir++)
			{
				double x = unit_cell_.atom(ia).type().radial_grid(ir);
				rho_->f_mt<local>(0, ir, p.first) += unit_cell_.atom(ia).type().free_atom_density(x) / y00;
			}
		}
	}

	/* initialize the magnetization */
	if (ctx_.num_mag_dims())
	{
		for (int ialoc = 0; ialoc < unit_cell_.spl_num_atoms().local_size(); ialoc++)
		{
			int ia = unit_cell_.spl_num_atoms(ialoc);
			vector3d<double> v = unit_cell_.atom(ia).vector_field();
			double len = v.length();

			int nmtp = unit_cell_.atom(ia).num_mt_points();
			Spline<double> rho(unit_cell_.atom(ia).type().radial_grid());
			double R = unit_cell_.atom(ia).mt_radius();
			for (int ir = 0; ir < nmtp; ir++)
			{
				double x = unit_cell_.atom(ia).type().radial_grid(ir);
				rho[ir] = rho_->f_mt<local>(0, ir, ialoc) * y00 * (1 - 3 * std::pow(x / R, 2) + 2 * std::pow(x / R, 3));
			}

			/* maximum magnetization which can be achieved if we smooth density towards MT boundary */
			double q = fourpi * rho.interpolate().integrate(2);

			/* if very strong initial magnetization is given */
			if (q < len)
			{
				/* renormalize starting magnetization */
				for (int x: {0, 1, 2}) v[x] *= (q / len);

				len = q;
			}

			if (len > 1e-8)
			{
				for (int ir = 0; ir < nmtp; ir++)
					magnetization_[0]->f_mt<local>(0, ir, ialoc) = rho[ir] * v[2] / q / y00;

				if (ctx_.num_mag_dims() == 3)
				{
					for (int ir = 0; ir < nmtp; ir++)
					{
						magnetization_[1]->f_mt<local>(0, ir, ialoc) = rho[ir] * v[0] / q / y00;
						magnetization_[2]->f_mt<local>(0, ir, ialoc) = rho[ir] * v[1] / q / y00;
					}
				}
			}
		}
	}

	rho_->sync_mt();

	for (int i = 0; i < ctx_.num_mag_dims(); i++) magnetization_[i]->sync_mt();

	#ifdef __PRINT_OBJECT_CHECKSUM
	DUMP("checksum(rhomt): %18.10f", rho_->f_mt().checksum());
	#endif

	#ifdef __PRINT_OBJECT_HASH
	DUMP("hash(rho) : %16llX", rho_->hash());
	#endif
	/* check initial charge */
	std::vector<double> nel_mt;
	double nel_it;
	double nel = rho_->integrate(nel_mt, nel_it);
	if (unit_cell_.num_electrons() > 1e-8 && std::abs(nel - unit_cell_.num_electrons()) / unit_cell_.num_electrons() > 1e-3)
	{
		std::stringstream s;
		s << "wrong initial charge density" << std::endl
		  << "  integral of the density : " << nel << std::endl
		  << "  target number of electrons : " << unit_cell_.num_electrons();
		WARNING(s);
	}
}


//----------------------------------------------------------------------------------------------------
//----------------------------------------------------------------------------------------------------
void Density::initialize_beta_density_matrix()
{
	density_matrix_.zero();


	for (int iat = 0; iat < unit_cell_.num_atom_types(); iat++)
	{
		auto& atom_type = unit_cell_.atom_type(iat);

		int nbf = atom_type.mt_basis_size();

		const vector<double> &occupations = atom_type.get_PAW_descriptor().occupations;


		#pragma omp parallel for
		for (int i = 0; i < atom_type.num_atoms(); i++)
		{
			int ia = atom_type.atom_id(i);

			for (int xi = 0; xi < nbf; xi++)
			{
				basis_function_index_descriptor const& basis_func_index_dsc = atom_type.indexb();

				int rad_func_index = basis_func_index_dsc.idxrf;

				double occ = occupations[rad_func_index];

				int l = basis_func_index_dsc.l;

				switch (ctx_.num_mag_dims())
				{
					case 0:
					{
						density_matrix_(xi,xi,0,ia) = occ / (double)( 2 * l + 1 );
						break;
					}
					case 1:
					{
						// TODO find magnetization
						density_matrix_(xi,xi,1,ia) = occ / (double)( 2 * l + 1 );
						density_matrix_(xi,xi,1,ia) = occ / (double)( 2 * l + 1 );
						break;
					}
				}

			}
		}
	}
}

};<|MERGE_RESOLUTION|>--- conflicted
+++ resolved
@@ -10,479 +10,16 @@
 
     zero();
 
-<<<<<<< HEAD
+    ctx_.fft().prepare();
+
     if (ctx_.full_potential())
     {
     	initial_density_full_pot();
-=======
-    ctx_.fft().prepare();
-    
-    if (ctx_.full_potential())
-    {
-        splindex<block> spl_num_gvec(ctx_.gvec().num_gvec(), ctx_.comm().size(), ctx_.comm().rank());
-
-        /* initialize smooth density of free atoms */
-        for (int iat = 0; iat < unit_cell_.num_atom_types(); iat++) unit_cell_.atom_type(iat).init_free_atom(true);
-
-        /* compute radial integrals */
-        auto rho_radial_integrals = generate_rho_radial_integrals(0);
-
-        /* compute contribution from free atoms to the interstitial density */
-        auto v = unit_cell_.make_periodic_function(rho_radial_integrals, ctx_.gvec());
-        
-        #ifdef __PRINT_OBJECT_CHECKSUM
-        double_complex z = mdarray<double_complex, 1>(&v[0], ctx_.gvec().num_gvec()).checksum();
-        DUMP("checksum(rho_pw): %18.10f %18.10f", z.real(), z.imag());
-        #endif
-
-        /* set plane-wave coefficients of the charge density */
-        std::memcpy(&rho_->f_pw(0), &v[0], ctx_.gvec().num_gvec() * sizeof(double_complex));
-        /* convert charge deisnty to real space mesh */
-        rho_->fft_transform(1);
-
-        #ifdef __PRINT_OBJECT_CHECKSUM
-        DUMP("checksum(rho_rg): %18.10f", rho_->checksum_rg());
-        #endif
-
-        #ifdef __PRINT_OBJECT_HASH
-        DUMP("hash(rhopw): %16llX", rho_->f_pw().hash());
-        DUMP("hash(rhoit): %16llX", rho_->f_it().hash());
-        #endif
-
-        /* remove possible negative noise */
-        for (int ir = 0; ir < ctx_.fft().local_size(); ir++)
-        {
-            if (rho_->f_rg(ir) < 0) rho_->f_rg(ir) = 0;
-        }
-
-        int ngv_loc = spl_num_gvec.local_size();
-
-        /* mapping between G-shell (global index) and a list of G-vectors (local index) */
-        std::map<int, std::vector<int> > gsh_map;
-
-        for (int igloc = 0; igloc < ngv_loc; igloc++)
-        {
-            /* global index of the G-vector */
-            int ig = spl_num_gvec[igloc];
-            /* index of the G-vector shell */
-            int igsh = ctx_.gvec().shell(ig);
-            if (gsh_map.count(igsh) == 0) gsh_map[igsh] = std::vector<int>();
-            gsh_map[igsh].push_back(igloc);
-        }
-
-        /* list of G-shells for the curent MPI rank */
-        std::vector<std::pair<int, std::vector<int> > > gsh_list;
-        for (auto& i: gsh_map) gsh_list.push_back(std::pair<int, std::vector<int> >(i.first, i.second));
-
-        int lmax = ctx_.lmax_rho();
-        int lmmax = Utils::lmmax(lmax);
-        
-        sbessel_approx sba(unit_cell_, lmax, ctx_.gvec().shell_len(1), ctx_.gvec().shell_len(ctx_.gvec().num_shells() - 1), 1e-6);
-        
-        std::vector<double> gvec_len(gsh_list.size());
-        for (int i = 0; i < (int)gsh_list.size(); i++)
-        {
-            gvec_len[i] = ctx_.gvec().shell_len(gsh_list[i].first);
-        }
-        sba.approximate(gvec_len);
-
-        auto l_by_lm = Utils::l_by_lm(lmax);
-
-        std::vector<double_complex> zil(lmax + 1);
-        for (int l = 0; l <= lmax; l++) zil[l] = std::pow(double_complex(0, 1), l);
-
-        runtime::Timer t3("sirius::Density::initial_density|znulm");
-
-        mdarray<double_complex, 3> znulm(sba.nqnu_max(), lmmax, unit_cell_.num_atoms());
-        znulm.zero();
-
-        auto gvec_ylm = mdarray<double_complex, 2>(lmmax, ngv_loc);
-        for (int igloc = 0; igloc < ngv_loc; igloc++)
-        {
-            int ig = spl_num_gvec[igloc];
-            auto rtp = SHT::spherical_coordinates(ctx_.gvec().cart(ig));
-            SHT::spherical_harmonics(lmax, rtp[1], rtp[2], &gvec_ylm(0, igloc));
-        }
-        
-        #pragma omp parallel for
-        for (int ia = 0; ia < unit_cell_.num_atoms(); ia++)
-        {
-            int iat = unit_cell_.atom(ia).type_id();
-
-            /* loop over local fraction of G-shells */
-            for (int i = 0; i < static_cast<int>(gsh_list.size()); i++)
-            {
-                auto& gv = gsh_list[i].second;
-                
-                /* loop over G-vectors */
-                for (int igloc: gv)
-                {
-                    /* global index of the G-vector */
-                    int ig = spl_num_gvec[igloc];
-
-                    auto z1 = ctx_.gvec_phase_factor(ig, ia) * v[ig] * fourpi; 
-
-                    for (int lm = 0; lm < lmmax; lm++)
-                    {
-                        int l = l_by_lm[lm];
-                        
-                        /* number of expansion coefficients */
-                        int nqnu = sba.nqnu(l, iat);
-
-                        auto z2 = z1 * zil[l] * gvec_ylm(lm, igloc);
-                    
-                        for (int iq = 0; iq < nqnu; iq++) znulm(iq, lm, ia) += z2 * sba.coeff(iq, i, l, iat);
-                    }
-                }
-            }
-        }
-        ctx_.comm().allreduce(znulm.at<CPU>(), (int)znulm.size());
-        t3.stop();
-        
-        #ifdef __PRINT_OBJECT_CHECKSUM
-        double_complex z3 = znulm.checksum();
-        DUMP("checksum(znulm): %18.10f %18.10f", std::real(z3), std::imag(z3));
-        #endif
-
-        runtime::Timer t4("sirius::Density::initial_density|rholm");
-        
-        SHT sht(lmax);
-
-        for (int ialoc = 0; ialoc < unit_cell_.spl_num_atoms().local_size(); ialoc++)
-        {
-            int ia = unit_cell_.spl_num_atoms(ialoc);
-            int iat = unit_cell_.atom(ia).type_id();
-
-            Spheric_function<spectral, double_complex> rhoylm(lmmax, unit_cell_.atom(ia).radial_grid());
-            rhoylm.zero();
-            #pragma omp parallel for
-            for (int lm = 0; lm < lmmax; lm++)
-            {
-                int l = l_by_lm[lm];
-                for (int iq = 0; iq < sba.nqnu(l, iat); iq++)
-                {
-                    double qnu = sba.qnu(iq, l, iat);
-
-                    for (int ir = 0; ir < unit_cell_.atom(ia).num_mt_points(); ir++)
-                    {
-                        double x = unit_cell_.atom(ia).radial_grid(ir);
-                        rhoylm(lm, ir) += znulm(iq, lm, ia) * gsl_sf_bessel_jl(l, x * qnu);
-                    }
-                }
-            }
-            for (int ir = 0; ir < unit_cell_.atom(ia).num_mt_points(); ir++)
-            {
-                double x = unit_cell_.atom(ia).radial_grid(ir);
-                rhoylm(0, ir) += (v[0] - unit_cell_.atom(ia).type().free_atom_density(x)) / y00;
-            }
-            sht.convert(rhoylm, rho_->f_mt(ialoc));
-        }
-        
-        t4.stop();
-
-        /* initialize density of free atoms (not smoothed) */
-        for (int iat = 0; iat < unit_cell_.num_atom_types(); iat++) unit_cell_.atom_type(iat).init_free_atom(false);
-
-        for (int ia = 0; ia < unit_cell_.num_atoms(); ia++)
-        {
-            auto p = unit_cell_.spl_num_atoms().location(ia);
-            
-            if (p.second == ctx_.comm().rank())
-            {
-                /* add density of a free atom */
-                for (int ir = 0; ir < unit_cell_.atom(ia).num_mt_points(); ir++)
-                {
-                    double x = unit_cell_.atom(ia).type().radial_grid(ir);
-                    rho_->f_mt<local>(0, ir, p.first) += unit_cell_.atom(ia).type().free_atom_density(x) / y00;
-                }
-            }
-        }
-
-        /* initialize the magnetization */
-        if (ctx_.num_mag_dims())
-        {
-            for (int ialoc = 0; ialoc < unit_cell_.spl_num_atoms().local_size(); ialoc++)
-            {
-                int ia = unit_cell_.spl_num_atoms(ialoc);
-                vector3d<double> v = unit_cell_.atom(ia).vector_field();
-                double len = v.length();
-
-                int nmtp = unit_cell_.atom(ia).num_mt_points();
-                Spline<double> rho(unit_cell_.atom(ia).type().radial_grid());
-                double R = unit_cell_.atom(ia).mt_radius();
-                for (int ir = 0; ir < nmtp; ir++)
-                {
-                    double x = unit_cell_.atom(ia).type().radial_grid(ir);
-                    rho[ir] = rho_->f_mt<local>(0, ir, ialoc) * y00 * (1 - 3 * std::pow(x / R, 2) + 2 * std::pow(x / R, 3));
-                }
-
-                /* maximum magnetization which can be achieved if we smooth density towards MT boundary */
-                double q = fourpi * rho.interpolate().integrate(2);
-                
-                /* if very strong initial magnetization is given */
-                if (q < len)
-                {
-                    /* renormalize starting magnetization */
-                    for (int x: {0, 1, 2}) v[x] *= (q / len);
-
-                    len = q;
-                }
-
-                if (len > 1e-8)
-                {
-                    for (int ir = 0; ir < nmtp; ir++)
-                        magnetization_[0]->f_mt<local>(0, ir, ialoc) = rho[ir] * v[2] / q / y00;
-
-                    if (ctx_.num_mag_dims() == 3)
-                    {
-                        for (int ir = 0; ir < nmtp; ir++)
-                        {
-                            magnetization_[1]->f_mt<local>(0, ir, ialoc) = rho[ir] * v[0] / q / y00;
-                            magnetization_[2]->f_mt<local>(0, ir, ialoc) = rho[ir] * v[1] / q / y00;
-                        }
-                    }
-                }
-            }
-        }
->>>>>>> 92c12ec5
     }
 
     if (!ctx_.full_potential())
     {
-<<<<<<< HEAD
     	initial_density_pseudo();
-=======
-        auto rho_radial_integrals = generate_rho_radial_integrals(1);
-        #ifdef __PRINT_OBJECT_HASH
-        DUMP("hash(rho_radial_integrals) : %16llX", rho_radial_integrals.hash());
-        #endif
-
-        std::vector<double_complex> v = unit_cell_.make_periodic_function(rho_radial_integrals, ctx_.gvec());
-        #ifdef __PRINT_OBJECT_HASH
-        DUMP("hash(rho(G)) : %16llX", Utils::hash(&v[0], ctx_.gvec().num_gvec() * sizeof(double_complex)));
-        #endif
-        #ifdef __PRINT_OBJECT_CHECKSUM
-        auto z1 = mdarray<double_complex, 1>(&v[0], ctx_.gvec().num_gvec()).checksum();
-        DUMP("checksum(rho_pw) : %18.10f %18.10f", z1.real(), z1.imag());
-        #endif
-        
-        std::memcpy(&rho_->f_pw(0), &v[0], ctx_.gvec().num_gvec() * sizeof(double_complex));
-
-        double charge = std::real(rho_->f_pw(0) * unit_cell_.omega());
-        if (std::abs(charge - unit_cell_.num_valence_electrons()) > 1e-6)
-        {
-            std::stringstream s;
-            s << "wrong initial charge density" << std::endl
-              << "  integral of the density : " << std::real(rho_->f_pw(0) * unit_cell_.omega()) << std::endl
-              << "  target number of electrons : " << unit_cell_.num_valence_electrons();
-            if (ctx_.comm().rank() == 0) WARNING(s);
-        }
-        rho_->fft_transform(1);
-
-        #ifdef __PRINT_OBJECT_HASH
-        DUMP("hash(rho(r)) : %16llX", Utils::hash(&rho_->f_it<global>(0), fft_->size() * sizeof(double)));
-        #endif
-        #ifdef __PRINT_OBJECT_CHECKSUM
-        DUMP("checksum(rho_rg) : %18.10f", rho_->checksum_rg());
-        #endif
-        
-        /* remove possible negative noise */
-        for (int ir = 0; ir < ctx_.fft().local_size(); ir++)
-        {
-            rho_->f_rg(ir) = rho_->f_rg(ir) * unit_cell_.num_valence_electrons() / charge;
-            if (rho_->f_rg(ir) < 0) rho_->f_rg(ir) = 0;
-        }
-
-        #ifdef __PRINT_OBJECT_HASH
-        DUMP("hash(rho) : %16llX", rho_->hash());
-        #endif
-
-        //== FILE* fout = fopen("unit_cell.xsf", "w");
-        //== fprintf(fout, "CRYSTAL\n");
-        //== fprintf(fout, "PRIMVEC\n");
-        //== auto& lv = unit_cell_.lattice_vectors();
-        //== for (int i = 0; i < 3; i++)
-        //== {
-        //==     fprintf(fout, "%18.12f %18.12f %18.12f\n", lv(0, i), lv(1, i), lv(2, i));
-        //== }
-        //== fprintf(fout, "CONVVEC\n");
-        //== for (int i = 0; i < 3; i++)
-        //== {
-        //==     fprintf(fout, "%18.12f %18.12f %18.12f\n", lv(0, i), lv(1, i), lv(2, i));
-        //== }
-        //== fprintf(fout, "PRIMCOORD\n");
-        //== fprintf(fout, "%i 1\n", unit_cell_.num_atoms());
-        //== for (int ia = 0; ia < unit_cell_.num_atoms(); ia++)
-        //== {
-        //==     auto pos = unit_cell_.get_cartesian_coordinates(unit_cell_.atom(ia).position());
-        //==     fprintf(fout, "%i %18.12f %18.12f %18.12f\n", unit_cell_.atom(ia).zn(), pos[0], pos[1], pos[2]);
-        //== }
-        //== fclose(fout);
-
-
-        /* initialize the magnetization */
-        if (ctx_.num_mag_dims())
-        {
-            for (int ia = 0; ia < unit_cell_.num_atoms(); ia++)
-            {
-                vector3d<double> v = unit_cell_.atom(ia).vector_field();
-                //double len = v.length();
-
-                for (int j0 = 0; j0 < ctx_.fft().grid().size(0); j0++)
-                {
-                    for (int j1 = 0; j1 < ctx_.fft().grid().size(1); j1++)
-                    {
-                        for (int j2 = 0; j2 < ctx_.fft().local_size_z(); j2++)
-                        {
-                            /* get real space fractional coordinate */
-                            auto v0 = vector3d<double>(double(j0) / ctx_.fft().grid().size(0), 
-                                                       double(j1) / ctx_.fft().grid().size(1), 
-                                                       double(ctx_.fft().offset_z() + j2) / ctx_.fft().grid().size(2));
-                            /* index of real space point */
-                            int ir = ctx_.fft().grid().index_by_coord(j0, j1, j2);
-
-                            for (int t0 = -1; t0 <= 1; t0++)
-                            {
-                                for (int t1 = -1; t1 <= 1; t1++)
-                                {
-                                    for (int t2 = -1; t2 <= 1; t2++)
-                                    {
-                                        vector3d<double> v1 = v0 - (unit_cell_.atom(ia).position() + vector3d<double>(t0, t1, t2));
-                                        auto r = unit_cell_.get_cartesian_coordinates(v1);
-                                        auto a = r.length();
-
-                                        const double R = 2.0;
-                                        const double norm = pi * std::pow(R, 3) / 3.0;
-
-                                        if (a <= R)
-                                        {
-                                            magnetization_[0]->f_rg(ir) += v[2] * (1.0 - a / R) / norm;
-                                        }
-                                    }
-                                }
-                            }
-                        }
-                    }
-                }
-            }
-        }
-
-
-        //== mdarray<double, 3> rho_grid(&rho_->f_it<global>(0), fft_->size(0), fft_->size(1), fft_->size(2));
-        //== mdarray<double, 4> pos_grid(3, fft_->size(0), fft_->size(1), fft_->size(2));
-
-        //== mdarray<double, 4> mag_grid(3, fft_->size(0), fft_->size(1), fft_->size(2));
-        //== mag_grid.zero();
-
-        //== // loop over 3D array (real space)
-        //== for (int j0 = 0; j0 < fft_->size(0); j0++)
-        //== {
-        //==     for (int j1 = 0; j1 < fft_->size(1); j1++)
-        //==     {
-        //==         for (int j2 = 0; j2 < fft_->size(2); j2++)
-        //==         {
-        //==             int ir = static_cast<int>(j0 + j1 * fft_->size(0) + j2 * fft_->size(0) * fft_->size(1));
-        //==             // get real space fractional coordinate
-        //==             double frv[] = {double(j0) / fft_->size(0), 
-        //==                             double(j1) / fft_->size(1), 
-        //==                             double(j2) / fft_->size(2)};
-        //==             vector3d<double> rv = ctx_.unit_cell()->get_cartesian_coordinates(vector3d<double>(frv));
-        //==             for (int x = 0; x < 3; x++) pos_grid(x, j0, j1, j2) = rv[x];
-        //==             if (ctx_.num_mag_dims() == 1) mag_grid(2, j0, j1, j2) = magnetization_[0]->f_it<global>(ir);
-        //==             if (ctx_.num_mag_dims() == 3) 
-        //==             {
-        //==                 mag_grid(0, j0, j1, j2) = magnetization_[1]->f_it<global>(ir);
-        //==                 mag_grid(1, j0, j1, j2) = magnetization_[2]->f_it<global>(ir);
-        //==             }
-        //==         }
-        //==     }
-        //== }
-
-        //== HDF5_tree h5_rho("rho.hdf5", true);
-        //== h5_rho.write("rho", rho_grid);
-        //== h5_rho.write("pos", pos_grid);
-        //== h5_rho.write("mag", mag_grid);
-
-        //== FILE* fout = fopen("rho.xdmf", "w");
-        //== //== fprintf(fout, "<?xml version=\"1.0\" ?>\n"
-        //== //==               "<!DOCTYPE Xdmf SYSTEM \"Xdmf.dtd\">\n"
-        //== //==               "<Xdmf>\n"
-        //== //==               "  <Domain Name=\"name1\">\n"
-        //== //==               "    <Grid Name=\"fft_fine_grid\" Collection=\"Unknown\">\n"
-        //== //==               "      <Topology TopologyType=\"3DSMesh\" NumberOfElements=\" %i %i %i \"/>\n"
-        //== //==               "      <Geometry GeometryType=\"XYZ\">\n"
-        //== //==               "        <DataItem Dimensions=\"%i %i %i 3\" NumberType=\"Float\" Precision=\"8\" Format=\"HDF\">rho.hdf5:/pos</DataItem>\n"
-        //== //==               "      </Geometry>\n"
-        //== //==               "      <Attribute\n"
-        //== //==               "           AttributeType=\"Scalar\"\n"
-        //== //==               "           Center=\"Node\"\n"
-        //== //==               "           Name=\"rho\">\n"
-        //== //==               "          <DataItem\n"
-        //== //==               "             NumberType=\"Float\"\n"
-        //== //==               "             Precision=\"8\"\n"
-        //== //==               "             Dimensions=\"%i %i %i\"\n"
-        //== //==               "             Format=\"HDF\">\n"
-        //== //==               "             rho.hdf5:/rho\n"
-        //== //==               "          </DataItem>\n"
-        //== //==               "        </Attribute>\n"
-        //== //==               "    </Grid>\n"
-        //== //==               "  </Domain>\n"
-        //== //==               "</Xdmf>\n", fft_->size(0), fft_->size(1), fft_->size(2), fft_->size(0), fft_->size(1), fft_->size(2), fft_->size(0), fft_->size(1), fft_->size(2));
-        //== fprintf(fout, "<?xml version=\"1.0\" ?>\n"
-        //==               "<!DOCTYPE Xdmf SYSTEM \"Xdmf.dtd\">\n"
-        //==               "<Xdmf>\n"
-        //==               "  <Domain Name=\"name1\">\n"
-        //==               "    <Grid Name=\"fft_fine_grid\" Collection=\"Unknown\">\n"
-        //==               "      <Topology TopologyType=\"3DSMesh\" NumberOfElements=\" %i %i %i \"/>\n"
-        //==               "      <Geometry GeometryType=\"XYZ\">\n"
-        //==               "        <DataItem Dimensions=\"%i %i %i 3\" NumberType=\"Float\" Precision=\"8\" Format=\"HDF\">rho.hdf5:/pos</DataItem>\n"
-        //==               "      </Geometry>\n"
-        //==               "      <Attribute\n"
-        //==               "           AttributeType=\"Vector\"\n"
-        //==               "           Center=\"Node\"\n"
-        //==               "           Name=\"mag\">\n"
-        //==               "          <DataItem\n"
-        //==               "             NumberType=\"Float\"\n"
-        //==               "             Precision=\"8\"\n"
-        //==               "             Dimensions=\"%i %i %i 3\"\n"
-        //==               "             Format=\"HDF\">\n"
-        //==               "             rho.hdf5:/mag\n"
-        //==               "          </DataItem>\n"
-        //==               "        </Attribute>\n"
-        //==               "    </Grid>\n"
-        //==               "  </Domain>\n"
-        //==               "</Xdmf>\n", fft_->size(0), fft_->size(1), fft_->size(2), fft_->size(0), fft_->size(1), fft_->size(2), fft_->size(0), fft_->size(1), fft_->size(2));
-        //== fclose(fout);
-
-        rho_->fft_transform(-1);
-        for (int j = 0; j < ctx_.num_mag_dims(); j++) magnetization_[j]->fft_transform(-1);
-    }
-    
-    if (ctx_.full_potential())
-    {
-        rho_->sync_mt();
-        for (int i = 0; i < ctx_.num_mag_dims(); i++) magnetization_[i]->sync_mt();
-
-        #ifdef __PRINT_OBJECT_CHECKSUM
-        DUMP("checksum(rhomt): %18.10f", rho_->f_mt().checksum());
-        #endif
-
-        #ifdef __PRINT_OBJECT_HASH
-        DUMP("hash(rho) : %16llX", rho_->hash());
-        #endif
-        /* check initial charge */
-        std::vector<double> nel_mt;
-        double nel_it;
-        double nel = rho_->integrate(nel_mt, nel_it);
-        if (unit_cell_.num_electrons() > 1e-8 && std::abs(nel - unit_cell_.num_electrons()) / unit_cell_.num_electrons() > 1e-3)
-        {
-            std::stringstream s;
-            s << "wrong initial charge density" << std::endl
-              << "  integral of the density : " << nel << std::endl
-              << "  target number of electrons : " << unit_cell_.num_electrons();
-            WARNING(s);
-        }
->>>>>>> 92c12ec5
     }
 
     ctx_.fft().dismiss();
@@ -490,108 +27,221 @@
 
 
 
+
+//----------------------------------------------------------------------------------------------------
+//----------------------------------------------------------------------------------------------------
 void Density::initial_density_pdeudo()
 {
 	auto rho_radial_integrals = generate_rho_radial_integrals(1);
-
-	#ifdef __PRINT_OBJECT_HASH
-	DUMP("hash(rho_radial_integrals) : %16llX", rho_radial_integrals.hash());
-	#endif
-
-	std::vector<double_complex> v = unit_cell_.make_periodic_function(rho_radial_integrals, ctx_.gvec());
-	#ifdef __PRINT_OBJECT_HASH
-	DUMP("hash(rho(G)) : %16llX", Utils::hash(&v[0], ctx_.gvec().num_gvec() * sizeof(double_complex)));
-	#endif
-	#ifdef __PRINT_OBJECT_CHECKSUM
-	auto z1 = mdarray<double_complex, 1>(&v[0], ctx_.gvec().num_gvec()).checksum();
-	DUMP("checksum(rho_pw) : %18.10f %18.10f", z1.real(), z1.imag());
-	#endif
-
-	std::memcpy(&rho_->f_pw(0), &v[0], ctx_.gvec().num_gvec() * sizeof(double_complex));
-
-	double charge = real(rho_->f_pw(0) * unit_cell_.omega());
-	if (std::abs(charge - unit_cell_.num_valence_electrons()) > 1e-6)
-	{
-		std::stringstream s;
-		s << "wrong initial charge density" << std::endl
-		  << "  integral of the density : " << real(rho_->f_pw(0) * unit_cell_.omega()) << std::endl
-		  << "  target number of electrons : " << unit_cell_.num_valence_electrons();
-		if (ctx_.comm().rank() == 0) WARNING(s);
-	}
-	rho_->fft_transform(1, ctx_.gvec_fft_distr());
-
-	#ifdef __PRINT_OBJECT_HASH
-	DUMP("hash(rho(r)) : %16llX", Utils::hash(&rho_->f_it<global>(0), fft_->size() * sizeof(double)));
-	#endif
-	#ifdef __PRINT_OBJECT_CHECKSUM
-	DUMP("checksum(rho_rg) : %18.10f", rho_->checksum_rg());
-	#endif
-
-	/* remove possible negative noise */
-	for (int ir = 0; ir < ctx_.fft().local_size(); ir++)
-	{
-		rho_->f_rg(ir) = rho_->f_rg(ir) * unit_cell_.num_valence_electrons() / charge;
-		if (rho_->f_rg(ir) < 0) rho_->f_rg(ir) = 0;
-	}
-
-	#ifdef __PRINT_OBJECT_HASH
-	DUMP("hash(rho) : %16llX", rho_->hash());
-	#endif
-
-
-	/* initialize the magnetization */
-	if (ctx_.num_mag_dims())
-	{
-		for (int ia = 0; ia < unit_cell_.num_atoms(); ia++)
-		{
-			vector3d<double> v = unit_cell_.atom(ia).vector_field();
-			//double len = v.length();
-
-			for (int j0 = 0; j0 < ctx_.fft().grid().size(0); j0++)
-			{
-				for (int j1 = 0; j1 < ctx_.fft().grid().size(1); j1++)
-				{
-					for (int j2 = 0; j2 < ctx_.fft().local_size_z(); j2++)
-					{
-						/* get real space fractional coordinate */
-						auto v0 = vector3d<double>(double(j0) / ctx_.fft().grid().size(0),
-												   double(j1) / ctx_.fft().grid().size(1),
-												   double(ctx_.fft().offset_z() + j2) / ctx_.fft().grid().size(2));
-						/* index of real space point */
-						int ir = ctx_.fft().grid().index_by_coord(j0, j1, j2);
-
-						for (int t0 = -1; t0 <= 1; t0++)
-						{
-							for (int t1 = -1; t1 <= 1; t1++)
-							{
-								for (int t2 = -1; t2 <= 1; t2++)
-								{
-									vector3d<double> v1 = v0 - (unit_cell_.atom(ia).position() + vector3d<double>(t0, t1, t2));
-									auto r = unit_cell_.get_cartesian_coordinates(v1);
-									auto a = r.length();
-
-									const double R = 2.0;
-									const double norm = pi * std::pow(R, 3) / 3.0;
-
-									if (a <= R)
-									{
-										magnetization_[0]->f_rg(ir) += v[2] * (1.0 - a / R) / norm;
-									}
-								}
-							}
-						}
-					}
-				}
-			}
-		}
-	}
-
-	rho_->fft_transform(-1, ctx_.gvec_fft_distr());
-	for (int j = 0; j < ctx_.num_mag_dims(); j++) magnetization_[j]->fft_transform(-1, ctx_.gvec_fft_distr());
+	        #ifdef __PRINT_OBJECT_HASH
+	        DUMP("hash(rho_radial_integrals) : %16llX", rho_radial_integrals.hash());
+	        #endif
+
+	        std::vector<double_complex> v = unit_cell_.make_periodic_function(rho_radial_integrals, ctx_.gvec());
+	        #ifdef __PRINT_OBJECT_HASH
+	        DUMP("hash(rho(G)) : %16llX", Utils::hash(&v[0], ctx_.gvec().num_gvec() * sizeof(double_complex)));
+	        #endif
+	        #ifdef __PRINT_OBJECT_CHECKSUM
+	        auto z1 = mdarray<double_complex, 1>(&v[0], ctx_.gvec().num_gvec()).checksum();
+	        DUMP("checksum(rho_pw) : %18.10f %18.10f", z1.real(), z1.imag());
+	        #endif
+
+	        std::memcpy(&rho_->f_pw(0), &v[0], ctx_.gvec().num_gvec() * sizeof(double_complex));
+
+	        double charge = std::real(rho_->f_pw(0) * unit_cell_.omega());
+	        if (std::abs(charge - unit_cell_.num_valence_electrons()) > 1e-6)
+	        {
+	            std::stringstream s;
+	            s << "wrong initial charge density" << std::endl
+	              << "  integral of the density : " << std::real(rho_->f_pw(0) * unit_cell_.omega()) << std::endl
+	              << "  target number of electrons : " << unit_cell_.num_valence_electrons();
+	            if (ctx_.comm().rank() == 0) WARNING(s);
+	        }
+	        rho_->fft_transform(1);
+
+	        #ifdef __PRINT_OBJECT_HASH
+	        DUMP("hash(rho(r)) : %16llX", Utils::hash(&rho_->f_it<global>(0), fft_->size() * sizeof(double)));
+	        #endif
+	        #ifdef __PRINT_OBJECT_CHECKSUM
+	        DUMP("checksum(rho_rg) : %18.10f", rho_->checksum_rg());
+	        #endif
+
+	        /* remove possible negative noise */
+	        for (int ir = 0; ir < ctx_.fft().local_size(); ir++)
+	        {
+	            rho_->f_rg(ir) = rho_->f_rg(ir) * unit_cell_.num_valence_electrons() / charge;
+	            if (rho_->f_rg(ir) < 0) rho_->f_rg(ir) = 0;
+	        }
+
+	        #ifdef __PRINT_OBJECT_HASH
+	        DUMP("hash(rho) : %16llX", rho_->hash());
+	        #endif
+
+	        //== FILE* fout = fopen("unit_cell.xsf", "w");
+	        //== fprintf(fout, "CRYSTAL\n");
+	        //== fprintf(fout, "PRIMVEC\n");
+	        //== auto& lv = unit_cell_.lattice_vectors();
+	        //== for (int i = 0; i < 3; i++)
+	        //== {
+	        //==     fprintf(fout, "%18.12f %18.12f %18.12f\n", lv(0, i), lv(1, i), lv(2, i));
+	        //== }
+	        //== fprintf(fout, "CONVVEC\n");
+	        //== for (int i = 0; i < 3; i++)
+	        //== {
+	        //==     fprintf(fout, "%18.12f %18.12f %18.12f\n", lv(0, i), lv(1, i), lv(2, i));
+	        //== }
+	        //== fprintf(fout, "PRIMCOORD\n");
+	        //== fprintf(fout, "%i 1\n", unit_cell_.num_atoms());
+	        //== for (int ia = 0; ia < unit_cell_.num_atoms(); ia++)
+	        //== {
+	        //==     auto pos = unit_cell_.get_cartesian_coordinates(unit_cell_.atom(ia).position());
+	        //==     fprintf(fout, "%i %18.12f %18.12f %18.12f\n", unit_cell_.atom(ia).zn(), pos[0], pos[1], pos[2]);
+	        //== }
+	        //== fclose(fout);
+
+
+	        /* initialize the magnetization */
+	        if (ctx_.num_mag_dims())
+	        {
+	            for (int ia = 0; ia < unit_cell_.num_atoms(); ia++)
+	            {
+	                vector3d<double> v = unit_cell_.atom(ia).vector_field();
+	                //double len = v.length();
+
+	                for (int j0 = 0; j0 < ctx_.fft().grid().size(0); j0++)
+	                {
+	                    for (int j1 = 0; j1 < ctx_.fft().grid().size(1); j1++)
+	                    {
+	                        for (int j2 = 0; j2 < ctx_.fft().local_size_z(); j2++)
+	                        {
+	                            /* get real space fractional coordinate */
+	                            auto v0 = vector3d<double>(double(j0) / ctx_.fft().grid().size(0),
+	                                                       double(j1) / ctx_.fft().grid().size(1),
+	                                                       double(ctx_.fft().offset_z() + j2) / ctx_.fft().grid().size(2));
+	                            /* index of real space point */
+	                            int ir = ctx_.fft().grid().index_by_coord(j0, j1, j2);
+
+	                            for (int t0 = -1; t0 <= 1; t0++)
+	                            {
+	                                for (int t1 = -1; t1 <= 1; t1++)
+	                                {
+	                                    for (int t2 = -1; t2 <= 1; t2++)
+	                                    {
+	                                        vector3d<double> v1 = v0 - (unit_cell_.atom(ia).position() + vector3d<double>(t0, t1, t2));
+	                                        auto r = unit_cell_.get_cartesian_coordinates(v1);
+	                                        auto a = r.length();
+
+	                                        const double R = 2.0;
+	                                        const double norm = pi * std::pow(R, 3) / 3.0;
+
+	                                        if (a <= R)
+	                                        {
+	                                            magnetization_[0]->f_rg(ir) += v[2] * (1.0 - a / R) / norm;
+	                                        }
+	                                    }
+	                                }
+	                            }
+	                        }
+	                    }
+	                }
+	            }
+	        }
+
+
+	        //== mdarray<double, 3> rho_grid(&rho_->f_it<global>(0), fft_->size(0), fft_->size(1), fft_->size(2));
+	        //== mdarray<double, 4> pos_grid(3, fft_->size(0), fft_->size(1), fft_->size(2));
+
+	        //== mdarray<double, 4> mag_grid(3, fft_->size(0), fft_->size(1), fft_->size(2));
+	        //== mag_grid.zero();
+
+	        //== // loop over 3D array (real space)
+	        //== for (int j0 = 0; j0 < fft_->size(0); j0++)
+	        //== {
+	        //==     for (int j1 = 0; j1 < fft_->size(1); j1++)
+	        //==     {
+	        //==         for (int j2 = 0; j2 < fft_->size(2); j2++)
+	        //==         {
+	        //==             int ir = static_cast<int>(j0 + j1 * fft_->size(0) + j2 * fft_->size(0) * fft_->size(1));
+	        //==             // get real space fractional coordinate
+	        //==             double frv[] = {double(j0) / fft_->size(0),
+	        //==                             double(j1) / fft_->size(1),
+	        //==                             double(j2) / fft_->size(2)};
+	        //==             vector3d<double> rv = ctx_.unit_cell()->get_cartesian_coordinates(vector3d<double>(frv));
+	        //==             for (int x = 0; x < 3; x++) pos_grid(x, j0, j1, j2) = rv[x];
+	        //==             if (ctx_.num_mag_dims() == 1) mag_grid(2, j0, j1, j2) = magnetization_[0]->f_it<global>(ir);
+	        //==             if (ctx_.num_mag_dims() == 3)
+	        //==             {
+	        //==                 mag_grid(0, j0, j1, j2) = magnetization_[1]->f_it<global>(ir);
+	        //==                 mag_grid(1, j0, j1, j2) = magnetization_[2]->f_it<global>(ir);
+	        //==             }
+	        //==         }
+	        //==     }
+	        //== }
+
+	        //== HDF5_tree h5_rho("rho.hdf5", true);
+	        //== h5_rho.write("rho", rho_grid);
+	        //== h5_rho.write("pos", pos_grid);
+	        //== h5_rho.write("mag", mag_grid);
+
+	        //== FILE* fout = fopen("rho.xdmf", "w");
+	        //== //== fprintf(fout, "<?xml version=\"1.0\" ?>\n"
+	        //== //==               "<!DOCTYPE Xdmf SYSTEM \"Xdmf.dtd\">\n"
+	        //== //==               "<Xdmf>\n"
+	        //== //==               "  <Domain Name=\"name1\">\n"
+	        //== //==               "    <Grid Name=\"fft_fine_grid\" Collection=\"Unknown\">\n"
+	        //== //==               "      <Topology TopologyType=\"3DSMesh\" NumberOfElements=\" %i %i %i \"/>\n"
+	        //== //==               "      <Geometry GeometryType=\"XYZ\">\n"
+	        //== //==               "        <DataItem Dimensions=\"%i %i %i 3\" NumberType=\"Float\" Precision=\"8\" Format=\"HDF\">rho.hdf5:/pos</DataItem>\n"
+	        //== //==               "      </Geometry>\n"
+	        //== //==               "      <Attribute\n"
+	        //== //==               "           AttributeType=\"Scalar\"\n"
+	        //== //==               "           Center=\"Node\"\n"
+	        //== //==               "           Name=\"rho\">\n"
+	        //== //==               "          <DataItem\n"
+	        //== //==               "             NumberType=\"Float\"\n"
+	        //== //==               "             Precision=\"8\"\n"
+	        //== //==               "             Dimensions=\"%i %i %i\"\n"
+	        //== //==               "             Format=\"HDF\">\n"
+	        //== //==               "             rho.hdf5:/rho\n"
+	        //== //==               "          </DataItem>\n"
+	        //== //==               "        </Attribute>\n"
+	        //== //==               "    </Grid>\n"
+	        //== //==               "  </Domain>\n"
+	        //== //==               "</Xdmf>\n", fft_->size(0), fft_->size(1), fft_->size(2), fft_->size(0), fft_->size(1), fft_->size(2), fft_->size(0), fft_->size(1), fft_->size(2));
+	        //== fprintf(fout, "<?xml version=\"1.0\" ?>\n"
+	        //==               "<!DOCTYPE Xdmf SYSTEM \"Xdmf.dtd\">\n"
+	        //==               "<Xdmf>\n"
+	        //==               "  <Domain Name=\"name1\">\n"
+	        //==               "    <Grid Name=\"fft_fine_grid\" Collection=\"Unknown\">\n"
+	        //==               "      <Topology TopologyType=\"3DSMesh\" NumberOfElements=\" %i %i %i \"/>\n"
+	        //==               "      <Geometry GeometryType=\"XYZ\">\n"
+	        //==               "        <DataItem Dimensions=\"%i %i %i 3\" NumberType=\"Float\" Precision=\"8\" Format=\"HDF\">rho.hdf5:/pos</DataItem>\n"
+	        //==               "      </Geometry>\n"
+	        //==               "      <Attribute\n"
+	        //==               "           AttributeType=\"Vector\"\n"
+	        //==               "           Center=\"Node\"\n"
+	        //==               "           Name=\"mag\">\n"
+	        //==               "          <DataItem\n"
+	        //==               "             NumberType=\"Float\"\n"
+	        //==               "             Precision=\"8\"\n"
+	        //==               "             Dimensions=\"%i %i %i 3\"\n"
+	        //==               "             Format=\"HDF\">\n"
+	        //==               "             rho.hdf5:/mag\n"
+	        //==               "          </DataItem>\n"
+	        //==               "        </Attribute>\n"
+	        //==               "    </Grid>\n"
+	        //==               "  </Domain>\n"
+	        //==               "</Xdmf>\n", fft_->size(0), fft_->size(1), fft_->size(2), fft_->size(0), fft_->size(1), fft_->size(2), fft_->size(0), fft_->size(1), fft_->size(2));
+	        //== fclose(fout);
+
+	        rho_->fft_transform(-1);
+	        for (int j = 0; j < ctx_.num_mag_dims(); j++) magnetization_[j]->fft_transform(-1);
 }
 
 
 
+//----------------------------------------------------------------------------------------------------
+//----------------------------------------------------------------------------------------------------
 void Density::initial_density_full_pot()
 {
 	splindex<block> spl_num_gvec(ctx_.gvec().num_gvec(), ctx_.comm().size(), ctx_.comm().rank());
@@ -613,7 +263,7 @@
 	/* set plane-wave coefficients of the charge density */
 	std::memcpy(&rho_->f_pw(0), &v[0], ctx_.gvec().num_gvec() * sizeof(double_complex));
 	/* convert charge deisnty to real space mesh */
-	rho_->fft_transform(1, ctx_.gvec_fft_distr());
+	rho_->fft_transform(1);
 
 	#ifdef __PRINT_OBJECT_CHECKSUM
 	DUMP("checksum(rho_rg): %18.10f", rho_->checksum_rg());
@@ -820,6 +470,7 @@
 		}
 	}
 
+	// second part
 	rho_->sync_mt();
 
 	for (int i = 0; i < ctx_.num_mag_dims(); i++) magnetization_[i]->sync_mt();
@@ -844,6 +495,8 @@
 		WARNING(s);
 	}
 }
+
+
 
 
 //----------------------------------------------------------------------------------------------------
