--- conflicted
+++ resolved
@@ -150,64 +150,6 @@
     }
 }
 
-<<<<<<< HEAD
-
-
-//------------------------------------------------------------------------------------------------
-//------------------------------------------------------------------------------------------------
-inline void Density::generate_paw_loc_density()
-{
-    PROFILE_WITH_TIMER("sirius::Density::generate_paw_loc_density");
-    
-    #pragma omp parallel for
-    for(int i = 0; i < unit_cell_.spl_num_atoms().local_size(); i++)
-//    tbb::parallel_for( size_t(0), (size_t)unit_cell_.spl_num_atoms().local_size(), [&]( size_t i )
-    {
-        int ia = unit_cell_.spl_num_atoms(i);
-
-        auto& atom = unit_cell_.atom(ia);
-
-        auto& atom_type = atom.type();
-
-        auto& paw = atom_type.get_PAW_descriptor();
-
-        auto& uspp = atom_type.uspp();
-
-        std::vector<int> l_by_lm = Utils::l_by_lm( 2 * atom_type.indexr().lmax_lo() );
-
-        //TODO calculate not for every atom but for every atom type
-        Gaunt_coefficients<double> GC(atom_type.indexr().lmax_lo(),
-                2*atom_type.indexr().lmax_lo(),
-                atom_type.indexr().lmax_lo(),
-                SHT::gaunt_rlm);
-
-        // get density for current atom
-        mdarray<double,2> &ae_atom_density = paw_ae_local_density_[i];
-        mdarray<double,2> &ps_atom_density = paw_ps_local_density_[i];
-
-        ae_atom_density.zero();
-        ps_atom_density.zero();
-
-        // and magnetization
-        auto &ae_atom_magnetization = paw_ae_local_magnetization_[i];
-        auto &ps_atom_magnetization = paw_ps_local_magnetization_[i];
-
-        ae_atom_magnetization.zero();
-        ps_atom_magnetization.zero();
-
-        // get radial grid to divide density over r^2
-        auto &grid = atom_type.radial_grid();
-
-        // iterate over local basis functions (or over lm1 and lm2)
-        for (int ib2 = 0; ib2 < atom_type.indexb().size(); ib2++)
-        {
-            for(int ib1 = 0; ib1 <= ib2; ib1++)
-            {
-                // get lm quantum numbers (lm index) of the basis functions
-                int lm2 = atom_type.indexb(ib2).lm;
-                int lm1 = atom_type.indexb(ib1).lm;
-=======
->>>>>>> afbf7500
 
 
 
