--- conflicted
+++ resolved
@@ -100,14 +100,11 @@
 
     template <typename T>
     inline T value(int xi1__, int xi2__, int ispn__, int ia__);
-<<<<<<< HEAD
-=======
 
     inline bool is_diag() const
     {
         return is_diag_;
     }
->>>>>>> d4b5f4ec
 };
 
 template<>
@@ -257,11 +254,8 @@
                      beta_phi__.at(mem, offs, 0), beta_phi__.ld(),
                      &linalg_const<double_complex>::zero(),
                      work.at(mem), nbf);
-<<<<<<< HEAD
-=======
 
     int jspn = ispn_block__ & 1;
->>>>>>> d4b5f4ec
 
     linalg2(ctx_.blas_linalg_t()).gemm('N', 'N', num_gkvec_loc, n__, nbf,
                                        &linalg_const<double_complex>::one(),
@@ -707,8 +701,6 @@
 //        }
 //    }
 //};
-<<<<<<< HEAD
-=======
 
 /// Apply non-local part of the Hamiltonian and S operators.
 /** This operations must be combined becuase of the expensive inner product between wave-functions and beta
@@ -758,7 +750,6 @@
         }
     }
 }
->>>>>>> d4b5f4ec
 
 } // namespace sirius
 
