--- conflicted
+++ resolved
@@ -632,11 +632,7 @@
 
             // now convert eV in Ha
             for (int s = 0; s < static_cast<int>(coef_.size() - 3); s++) {
-<<<<<<< HEAD
-                coef_[s] *= 0.0367493;
-=======
                 coef_[s] /= ha2ev;
->>>>>>> 92039fd8
             }
 
             species.push_back(std::make_pair(label, coef_));
