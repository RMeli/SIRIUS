inline void Band::initialize_subspace(K_point_set& kset__,
                                      Potential& potential__) const
{
    PROFILE("sirius::Band::initialize_subspace");

    int N{0};
    /* interpolate I_{\alpha,n}(q) = <j_{l_n}(q*x) | wf_{n,l_n}(x) > with splines */
    std::vector<std::vector<Spline<double>>> rad_int(unit_cell_.num_atom_types());

    int nq = static_cast<int>(ctx_.gk_cutoff() * 10);
    /* this is the regular grid in reciprocal space in the range [0, |G+k|_max ] */
    Radial_grid qgrid(linear_grid, nq, 0, ctx_.gk_cutoff());

    std::vector<int> pref = {1, 2, 6, 24, 120};
    if (ctx_.iterative_solver_input_section().init_subspace_ == "lcao") {
        /* spherical Bessel functions jl(qx) for atom types */
        mdarray<Spherical_Bessel_functions, 2> jl(nq, unit_cell_.num_atom_types());

        for (int iat = 0; iat < unit_cell_.num_atom_types(); iat++) {
            auto& atom_type = unit_cell_.atom_type(iat);
            /* create jl(qx) */
            #pragma omp parallel for
            for (int iq = 0; iq < nq; iq++) {
                jl(iq, iat) = Spherical_Bessel_functions(atom_type.indexr().lmax(), atom_type.radial_grid(), qgrid[iq]);
            }

            //rad_int[iat].resize(atom_type.pp_desc().atomic_pseudo_wfs_.size());
            rad_int[iat].resize(atom_type.indexr().lmax() + 1);
            /* loop over all pseudo wave-functions */
            //for (size_t i = 0; i < atom_type.pp_desc().atomic_pseudo_wfs_.size(); i++) {
            for (int l = 0; l <= atom_type.indexr().lmax(); l++) {
                //rad_int[iat][i] = Spline<double>(qgrid);
                rad_int[iat][l] = Spline<double>(qgrid);
                
                ///* interpolate atomic_pseudo_wfs(r) */
                //Spline<double> wf(atom_type.radial_grid());
                //for (int ir = 0; ir < atom_type.num_mt_points(); ir++) {
                //    //wf[ir] = atom_type.pp_desc().atomic_pseudo_wfs_[i].second[ir];
                //    double x = atom_type.radial_grid(ir);
                //    wf[ir] = std::exp(-atom_type.zn() * x) * std::pow(x, l);
                //}
                //wf.interpolate();
                //double norm = inner(wf, wf, 2);
                //
                ////int l = atom_type.pp_desc().atomic_pseudo_wfs_[i].first;
                #pragma omp parallel for
                for (int iq = 0; iq < nq; iq++) {
                    double q = qgrid[iq];
                    //rad_int[iat][i][iq] = sirius::inner(jl(iq, iat)[l], wf, 1);
                    //rad_int[iat][l][iq] = inner(jl(iq, iat)[l], wf, 2) / std::sqrt(norm);
                    double q2 = std::pow(q, 2);
                    /* integral of Exp[-2x]x^l with spherical bessel functions jl(qx) and standard x^2 weight */
                    rad_int[iat][l][iq] = std::pow(2, 2 + l) * std::pow(q, l) * std::pow(1.0 / (4 + q2), 2 + l) * pref[l];
                }

                //rad_int[iat][i].interpolate();
                rad_int[iat][l].interpolate();
            }
        }

        /* get the total number of atomic-centered orbitals */
        for (int iat = 0; iat < unit_cell_.num_atom_types(); iat++) {
            auto& atom_type = unit_cell_.atom_type(iat);
            int n = Utils::lmmax(atom_type.indexr().lmax());
            //int n{0};
            //for (auto& wf: atom_type.pp_desc().atomic_pseudo_wfs_) {
            //    n += (2 * wf.first + 1);
            //}
            N += atom_type.num_atoms() * n;
        }

        if (ctx_.comm().rank() == 0 && ctx_.control().verbosity_ >= 2) {
            printf("number of atomic orbitals: %i\n", N);
        }
    }

    local_op_->prepare(ctx_.gvec_coarse(), ctx_.num_mag_dims(), potential__.effective_potential(),
                       potential__.effective_magnetic_field());

    for (int ikloc = 0; ikloc < kset__.spl_num_kpoints().local_size(); ikloc++) {
        int ik = kset__.spl_num_kpoints(ikloc);
        auto kp = kset__[ik];
        
        if (ctx_.gamma_point()) {
            initialize_subspace<double>(kp, potential__.effective_potential(),
                                        potential__.effective_magnetic_field(), N, rad_int);
        } else {
            initialize_subspace<double_complex>(kp, potential__.effective_potential(),
                                                potential__.effective_magnetic_field(), N, rad_int);
        }
    }
    local_op_->dismiss();

    /* reset the energies for the iterative solver to do at least two steps */
    for (int ik = 0; ik < kset__.num_kpoints(); ik++) {
        for (int i = 0; i < ctx_.num_bands(); i++) {
            kset__[ik]->band_energy(i) = 0;
            kset__[ik]->band_occupancy(i) = ctx_.max_occupancy();
        }
    }
}

template <typename T>
inline void Band::initialize_subspace(K_point* kp__,
                                      Periodic_function<double>* effective_potential__,
                                      Periodic_function<double>* effective_magnetic_field__[3],
                                      int num_ao__,
                                      std::vector<std::vector<Spline<double>>> const& rad_int__) const
{
    PROFILE("sirius::Band::initialize_subspace|kp");

    /* number of basis functions */
    int num_phi = std::max(num_ao__, ctx_.num_fv_states());
    
    wave_functions phi(ctx_.processing_unit(), kp__->gkvec(), num_phi);
    phi.pw_coeffs().prime().zero();

    if (num_ao__ > 0) {
        #pragma omp parallel
        {
            std::vector<double> gkvec_rlm(Utils::lmmax(unit_cell_.lmax()));
            /* fill first N functions with atomic orbitals */
            #pragma omp for
            for (int igk_loc = 0; igk_loc < kp__->num_gkvec_loc(); igk_loc++) {
                /* global index of G+k vector */
                int igk = kp__->gkvec().gvec_offset(kp__->comm().rank()) + igk_loc;
                /* vs = {r, theta, phi} */
                auto vs = SHT::spherical_coordinates(kp__->gkvec().gkvec_cart(igk));
                int idx_gk = static_cast<int>((vs[0] / ctx_.gk_cutoff()) * (rad_int__[0][0].num_points() - 1));
                double dgk = vs[0] - rad_int__[0][0].radial_grid()[idx_gk];
                /* compute real spherical harmonics for G+k vector */
                SHT::spherical_harmonics(unit_cell_.lmax(), vs[1], vs[2], &gkvec_rlm[0]);

                int n{0};
                for (int ia = 0; ia < unit_cell_.num_atoms(); ia++) {
                    double phase = twopi * (kp__->gkvec().gkvec(igk) * unit_cell_.atom(ia).position());
                    double_complex phase_factor = std::exp(double_complex(0.0, -phase));

                    auto& atom_type = unit_cell_.atom(ia).type();
                    //for (size_t i = 0; i < atom_type.pp_desc().atomic_pseudo_wfs_.size(); i++) {
                    for (int l = 0; l <= atom_type.indexr().lmax(); l++) {
                        //int l = atom_type.pp_desc().atomic_pseudo_wfs_[i].first;
                        for (int m = -l; m <= l; m++) {
                            int lm = Utils::lm_by_l_m(l, m);
                            double_complex z = std::pow(double_complex(0, -1), l) * fourpi / std::sqrt(unit_cell_.omega());
                            //phi.pw_coeffs().prime(igk_loc, n++) = z * phase_factor * gkvec_rlm[lm] * rad_int__[atom_type.id()][i](vs[0]);
                            phi.pw_coeffs().prime(igk_loc, n++) = z * phase_factor * gkvec_rlm[lm] * rad_int__[atom_type.id()][l](idx_gk, dgk);
                        }
                    }
                }
            }
        }
    }

    assert(kp__->num_gkvec() > num_phi + 10);
    for (int i = 0; i < num_phi - num_ao__; i++) {
        for (int igk_loc = 0; igk_loc < kp__->num_gkvec_loc(); igk_loc++) {
            /* global index of G+k vector */
            int igk = kp__->gkvec().gvec_offset(kp__->comm().rank()) + igk_loc;
            if (igk == 0) {
                phi.pw_coeffs().prime(igk_loc, num_ao__ + i) = 0.0;
            }
            if (igk == i + 1) {
                phi.pw_coeffs().prime(igk_loc, num_ao__ + i) = 1.0;
            }
            if (igk == i + 2) {
                phi.pw_coeffs().prime(igk_loc, num_ao__ + i) = 0.5;
            }
            if (igk == i + 3) {
                phi.pw_coeffs().prime(igk_loc, num_ao__ + i) = 0.25;
            }
        }
    }
    for (int i = 0; i < num_phi; i++) {
        for (int igk_loc = 0; igk_loc < kp__->num_gkvec_loc(); igk_loc++) {
            /* global index of G+k vector */
            int igk = kp__->gkvec().gvec_offset(kp__->comm().rank()) + igk_loc;
            if (igk) {
                phi.pw_coeffs().prime(igk_loc, i) += type_wrapper<double_complex>::random() * 1e-5;
            }
        }
    }

    /* short notation for number of target wave-functions */
    int num_bands = ctx_.num_fv_states();

    ctx_.fft_coarse().prepare(kp__->gkvec().partition());
    local_op_->prepare(kp__->gkvec());
    
    D_operator<T> d_op(ctx_, kp__->beta_projectors());
    Q_operator<T> q_op(ctx_, kp__->beta_projectors());

    /* allocate wave-functions */
    wave_functions hphi(ctx_.processing_unit(), kp__->gkvec(), num_phi);
    wave_functions ophi(ctx_.processing_unit(), kp__->gkvec(), num_phi);
    wave_functions wf_tmp(ctx_.processing_unit(), kp__->gkvec(), num_phi);

    int bs = ctx_.cyclic_block_size();
    auto mem_type = (std_evp_solver().type() == ev_magma) ? memory_t::host_pinned : memory_t::host;
    dmatrix<T> hmlt(num_phi, num_phi, ctx_.blacs_grid(), bs, bs, mem_type);
    dmatrix<T> evec(num_phi, num_phi, ctx_.blacs_grid(), bs, bs, mem_type);
    dmatrix<T> hmlt_old;

    std::vector<double> eval(num_bands);
    
    kp__->beta_projectors().prepare();

    #ifdef __GPU
    if (ctx_.processing_unit() == GPU) {
        phi.allocate_on_device();
        phi.copy_to_device(0, num_phi);
        hphi.allocate_on_device();
        ophi.allocate_on_device();
        wf_tmp.allocate_on_device();
        evec.allocate(memory_t::device);
        hmlt.allocate(memory_t::device);
    }
    #endif
    
    if (ctx_.control().print_checksum_) {
        auto cs = phi.checksum(0, num_phi);
        DUMP("checksum(phi): %18.10f %18.10f", cs.real(), cs.imag());
    }

    for (int ispn = 0; ispn < ctx_.num_spins(); ispn++) {
        /* apply Hamiltonian and overlap operators to the new basis functions */
        apply_h_o<T>(kp__, ispn, 0, num_phi, phi, hphi, ophi, d_op, q_op);
        
        /* do some checks */
        if (ctx_.control().verification_ >= 1) {
            set_subspace_mtrx<T>(0, num_phi, phi, ophi, hmlt, hmlt_old);
            //hmlt.serialize("overlap", num_phi);
            double max_diff = Utils::check_hermitian(hmlt, num_phi);
            if (max_diff > 1e-12) {
                std::stringstream s;
                s << "overlap matrix is not hermitian, max_err = " << max_diff;
                TERMINATE(s);
            }
            std::vector<double> eo(num_phi);
            if (std_evp_solver().solve(num_phi, num_phi, hmlt.template at<CPU>(), hmlt.ld(),
                                       eo.data(), evec.template at<CPU>(), evec.ld(),
                                       hmlt.num_rows_local(), hmlt.num_cols_local())) {
                std::stringstream s;
                s << "error in diagonalziation";
                TERMINATE(s);
            }
            if (kp__->comm().rank() == 0) {
                printf("[verification] minimum eiegen-value of the overlap matrix: %18.12f\n", eo[0]);
            }
            if (eo[0] < 0) {
                TERMINATE("overlap matrix is not positively defined");
            }
        }
        
        orthogonalize<T>(0, num_phi, phi, hphi, ophi, hmlt, wf_tmp);

        /* setup eigen-value problem */
        set_subspace_mtrx<T>(0, num_phi, phi, hphi, hmlt, hmlt_old);

        /* solve generalized eigen-value problem with the size N */
        if (Eigenproblem_lapack().solve(num_phi, num_bands, hmlt.template at<CPU>(), hmlt.ld(),
<<<<<<< HEAD
                                   eval.data(), evec.template at<CPU>(), evec.ld(),
                                   hmlt.num_rows_local(), hmlt.num_cols_local())) {
=======
                                        eval.data(), evec.template at<CPU>(), evec.ld(),
                                        hmlt.num_rows_local(), hmlt.num_cols_local())) {
>>>>>>> 70b43291
            std::stringstream s;
            s << "error in diagonalziation";
            TERMINATE(s);
        }

        if (ctx_.control().print_checksum_) {
            auto cs = evec.checksum();
            kp__->comm().allreduce(&cs, 1);
            DUMP("checksum(evec): %18.10f", std::abs(cs));
            double cs1{0};
            for (int i = 0; i < num_bands; i++) {
                cs1 += eval[i];
            }
            DUMP("checksum(eval): %18.10f", cs1);
        }

        if (ctx_.control().verbosity_ >= 3 && kp__->comm().rank() == 0) {
            for (int i = 0; i < num_bands; i++) {
                DUMP("eval[%i]=%20.16f", i, eval[i]);
            }
        }
        
        /* compute wave-functions */
        /* \Psi_{i} = \sum_{mu} \phi_{mu} * Z_{mu, i} */
        #ifdef __GPU
        if (ctx_.processing_unit() == GPU) {
            kp__->spinor_wave_functions(ispn).pw_coeffs().allocate_on_device();
        }
        #endif

        transform<T>(phi, 0, num_phi, evec, 0, 0, kp__->spinor_wave_functions(ispn), 0, num_bands);

        if (ctx_.control().print_checksum_) {
            auto cs = kp__->spinor_wave_functions(ispn).checksum(0, num_bands);
            DUMP("checksum(spinor_wave_functions): %18.10f %18.10f", cs.real(), cs.imag());
        }

        #ifdef __GPU
        if (ctx_.processing_unit() == GPU) {
            kp__->spinor_wave_functions(ispn).pw_coeffs().copy_to_host(0, num_bands);
            kp__->spinor_wave_functions(ispn).pw_coeffs().deallocate_on_device();
        }
        #endif

        for (int j = 0; j < ctx_.num_fv_states(); j++) {
            kp__->band_energy(j + ispn * ctx_.num_fv_states()) = eval[j];
        }
    }

    kp__->beta_projectors().dismiss();
    ctx_.fft_coarse().dismiss();
}<|MERGE_RESOLUTION|>--- conflicted
+++ resolved
@@ -259,13 +259,8 @@
 
         /* solve generalized eigen-value problem with the size N */
         if (Eigenproblem_lapack().solve(num_phi, num_bands, hmlt.template at<CPU>(), hmlt.ld(),
-<<<<<<< HEAD
-                                   eval.data(), evec.template at<CPU>(), evec.ld(),
-                                   hmlt.num_rows_local(), hmlt.num_cols_local())) {
-=======
                                         eval.data(), evec.template at<CPU>(), evec.ld(),
                                         hmlt.num_rows_local(), hmlt.num_cols_local())) {
->>>>>>> 70b43291
             std::stringstream s;
             s << "error in diagonalziation";
             TERMINATE(s);
