inline void Band::initialize_subspace(K_point_set& kset__, Potential& potential__) const
{
    PROFILE("sirius::Band::initialize_subspace");

    int N{0};
    /* interpolate I_{\alpha,n}(q) = <j_{l_n}(q*x) | wf_{n,l_n}(x) > with splines */
    std::vector<std::vector<Spline<double>>> rad_int(unit_cell_.num_atom_types());

    int nq = static_cast<int>(ctx_.gk_cutoff() * 10);
    /* this is the regular grid in reciprocal space in the range [0, |G+k|_max ] */
    Radial_grid_lin<double> qgrid(nq, 0, ctx_.gk_cutoff());

    std::vector<int> pref = {1, 2, 6, 24, 120};
    if (ctx_.iterative_solver_input().init_subspace_ == "lcao") {
        /* spherical Bessel functions jl(qx) for atom types */
        // mdarray<Spherical_Bessel_functions, 2> jl(nq, unit_cell_.num_atom_types());

        for (int iat = 0; iat < unit_cell_.num_atom_types(); iat++) {
            auto& atom_type = unit_cell_.atom_type(iat);
            ///* create jl(qx) */
            //#pragma omp parallel for
            // for (int iq = 0; iq < nq; iq++) {
            //    jl(iq, iat) = Spherical_Bessel_functions(atom_type.indexr().lmax(), atom_type.radial_grid(),
            //    qgrid[iq]);
            //}

            // rad_int[iat].resize(atom_type.pp_desc().atomic_pseudo_wfs_.size());
            rad_int[iat].resize(atom_type.indexr().lmax() + 1);
            /* loop over all pseudo wave-functions */
            // for (size_t i = 0; i < atom_type.pp_desc().atomic_pseudo_wfs_.size(); i++) {
            for (int l = 0; l <= atom_type.indexr().lmax(); l++) {
                // rad_int[iat][i] = Spline<double>(qgrid);
                rad_int[iat][l] = Spline<double>(qgrid);

///* interpolate atomic_pseudo_wfs(r) */
// Spline<double> wf(atom_type.radial_grid());
// for (int ir = 0; ir < atom_type.num_mt_points(); ir++) {
//    //wf[ir] = atom_type.pp_desc().atomic_pseudo_wfs_[i].second[ir];
//    double x = atom_type.radial_grid(ir);
//    wf[ir] = std::exp(-atom_type.zn() * x) * std::pow(x, l);
//}
// wf.interpolate();
// double norm = inner(wf, wf, 2);
//
////int l = atom_type.pp_desc().atomic_pseudo_wfs_[i].first;
#pragma omp parallel for
                for (int iq = 0; iq < nq; iq++) {
                    double q = qgrid[iq];
                    // rad_int[iat][i][iq] = sirius::inner(jl(iq, iat)[l], wf, 1);
                    // rad_int[iat][l][iq] = inner(jl(iq, iat)[l], wf, 2) / std::sqrt(norm);
                    double q2 = std::pow(q, 2);
                    /* integral of Exp[-2x]x^l with spherical bessel functions jl(qx) and standard x^2 weight */
                    rad_int[iat][l][iq] =
                        std::pow(2, 2 + l) * std::pow(q, l) * std::pow(1.0 / (4 + q2), 2 + l) * pref[l];
                }

                // rad_int[iat][i].interpolate();
                rad_int[iat][l].interpolate();
            }
        }

        /* get the total number of atomic-centered orbitals */
        for (int iat = 0; iat < unit_cell_.num_atom_types(); iat++) {
            auto& atom_type = unit_cell_.atom_type(iat);
            int n           = Utils::lmmax(atom_type.indexr().lmax());
            // int n{0};
            // for (auto& wf: atom_type.pp_desc().atomic_pseudo_wfs_) {
            //    n += (2 * wf.first + 1);
            //}
            N += atom_type.num_atoms() * n;
        }

        if (ctx_.comm().rank() == 0 && ctx_.control().verbosity_ >= 2) {
            printf("number of atomic orbitals: %i\n", N);
        }
    }

    local_op_->prepare(ctx_.gvec_coarse(), ctx_.num_mag_dims(), potential__);

    for (int ikloc = 0; ikloc < kset__.spl_num_kpoints().local_size(); ikloc++) {
        int ik  = kset__.spl_num_kpoints(ikloc);
        auto kp = kset__[ik];
<<<<<<< HEAD

        if (ctx_.gamma_point() && (ctx_.so_correction() == false)) {
            initialize_subspace<double>(kp, potential__.effective_potential(), potential__.effective_magnetic_field(),
                                        N, rad_int);
=======
        
        if (ctx_.gamma_point()) {
            initialize_subspace<double>(kp, N, rad_int);
>>>>>>> c8555af3
        } else {
            initialize_subspace<double_complex>(kp, N, rad_int);
        }
    }
    local_op_->dismiss();

    /* reset the energies for the iterative solver to do at least two steps */
    for (int ik = 0; ik < kset__.num_kpoints(); ik++) {
        for (int i = 0; i < ctx_.num_bands(); i++) {
            kset__[ik]->band_energy(i)    = 0;
            kset__[ik]->band_occupancy(i) = ctx_.max_occupancy();
        }
    }
}

template <typename T>
<<<<<<< HEAD
inline void Band::initialize_subspace(K_point* kp__,
                                      Periodic_function<double>* effective_potential__,
                                      Periodic_function<double>* effective_magnetic_field__[3],
                                      int num_ao__,
=======
inline void Band::initialize_subspace(K_point*                                        kp__,
                                      int                                             num_ao__,
>>>>>>> c8555af3
                                      std::vector<std::vector<Spline<double>>> const& rad_int__) const
{
    PROFILE("sirius::Band::initialize_subspace|kp");

    /* number of basis functions */
    int num_phi = std::max(num_ao__, ctx_.num_fv_states());

    int num_sc = (ctx_.num_mag_dims() == 3) ? 2 : 1;

    int num_spin_steps = (ctx_.num_mag_dims() == 3) ? 1 : ctx_.num_spins();

    int num_phi_tot = (ctx_.num_mag_dims() == 3) ? num_phi * 2 : num_phi;

    /* initial basis functions */
    Wave_functions phi(ctx_.processing_unit(), kp__->gkvec(), num_phi_tot, num_sc);
    for (int ispn = 0; ispn < num_sc; ispn++) {
        phi.component(ispn).pw_coeffs().prime().zero();
    }

    sddk::timer t1("sirius::Band::initialize_subspace|kp|wf");

    if (num_ao__ > 0) {
        mdarray<double, 2> rlm_gk(kp__->num_gkvec_loc(), Utils::lmmax(unit_cell_.lmax()));
        mdarray<std::pair<int, double>, 1> idx_gk(kp__->num_gkvec_loc());
#pragma omp parallel for schedule(static)
        for (int igk_loc = 0; igk_loc < kp__->num_gkvec_loc(); igk_loc++) {
            int igk = kp__->idxgk(igk_loc);
            /* vs = {r, theta, phi} */
            auto vs = SHT::spherical_coordinates(kp__->gkvec().gkvec_cart(igk));
            /* compute real spherical harmonics for G+k vector */
            std::vector<double> rlm(Utils::lmmax(unit_cell_.lmax()));
            SHT::spherical_harmonics(unit_cell_.lmax(), vs[1], vs[2], &rlm[0]);
            for (int lm = 0; lm < Utils::lmmax(unit_cell_.lmax()); lm++) {
                rlm_gk(igk_loc, lm) = rlm[lm];
            }
            int i           = static_cast<int>((vs[0] / ctx_.gk_cutoff()) * (rad_int__[0][0].num_points() - 1));
            double dgk      = vs[0] - rad_int__[0][0].radial_grid()[i];
            idx_gk(igk_loc) = std::pair<int, double>(i, dgk);
        }

        std::vector<int> idxao;
        int n{0};
        for (int ia = 0; ia < unit_cell_.num_atoms(); ia++) {
            auto& atom_type = unit_cell_.atom(ia).type();
            idxao.push_back(n);
            // for (size_t i = 0; i < atom_type.pp_desc().atomic_pseudo_wfs_.size(); i++) {
            for (int l = 0; l <= atom_type.indexr().lmax(); l++) {
                // int l = atom_type.pp_desc().atomic_pseudo_wfs_[i].first;
                n += (2 * l + 1);
            }
        }

        mdarray<double, 3> ri(kp__->num_gkvec_loc(), unit_cell_.lmax() + 1, unit_cell_.num_atom_types());
        for (int iat = 0; iat < unit_cell_.num_atom_types(); iat++) {
            for (int l = 0; l <= unit_cell_.atom_type(iat).indexr().lmax(); l++) {
#pragma omp parallel for
                for (int igk_loc = 0; igk_loc < kp__->num_gkvec_loc(); igk_loc++) {
                    ri(igk_loc, l, iat) = rad_int__[iat][l](idx_gk[igk_loc].first, idx_gk[igk_loc].second);
                }
            }
        }

#pragma omp parallel for schedule(static)
        for (int ia = 0; ia < unit_cell_.num_atoms(); ia++) {
            double phase           = twopi * (kp__->gkvec().vk() * unit_cell_.atom(ia).position());
            double_complex phase_k = std::exp(double_complex(0.0, phase));

            std::vector<double_complex> phase_gk(kp__->num_gkvec_loc());
            for (int igk_loc = 0; igk_loc < kp__->num_gkvec_loc(); igk_loc++) {
                int igk           = kp__->idxgk(igk_loc);
                auto G            = kp__->gkvec().gvec(igk);
                phase_gk[igk_loc] = std::conj(ctx_.gvec_phase_factor(G, ia) * phase_k);
            }
            auto& atom_type = unit_cell_.atom(ia).type();
            int n{0};
            // for (size_t i = 0; i < atom_type.pp_desc().atomic_pseudo_wfs_.size(); i++) {
            for (int l = 0; l <= atom_type.indexr().lmax(); l++) {
                // int l = atom_type.pp_desc().atomic_pseudo_wfs_[i].first;
                double_complex z = std::pow(double_complex(0, -1), l) * fourpi / std::sqrt(unit_cell_.omega());
                for (int m = -l; m <= l; m++) {
                    int lm = Utils::lm_by_l_m(l, m);
                    for (int igk_loc = 0; igk_loc < kp__->num_gkvec_loc(); igk_loc++) {
                        // phi.pw_coeffs().prime(igk_loc, n++) = z * phase_factor * gkvec_rlm[lm] *
                        // rad_int__[atom_type.id()][i](vs[0]);
                        phi.component(0).pw_coeffs().prime(igk_loc, idxao[ia] + n) =
                            z * phase_gk[igk_loc] * rlm_gk(igk_loc, lm) * ri(igk_loc, l, atom_type.id());
                    }
                    n++;
                }
            }
        }
    }
    
    /* fill remaining wave-functions with pseudo-random guess */
    assert(kp__->num_gkvec() > num_phi + 10);
#pragma omp parallel for schedule(static)
    for (int i = 0; i < num_phi - num_ao__; i++) {
        for (int igk_loc = 0; igk_loc < kp__->num_gkvec_loc(); igk_loc++) {
            /* global index of G+k vector */
            int igk = kp__->idxgk(igk_loc);
            if (igk == i + 1) {
                phi.component(0).pw_coeffs().prime(igk_loc, num_ao__ + i) = 1.0;
            }
            if (igk == i + 2) {
                phi.component(0).pw_coeffs().prime(igk_loc, num_ao__ + i) = 0.5;
            }
            if (igk == i + 3) {
                phi.component(0).pw_coeffs().prime(igk_loc, num_ao__ + i) = 0.25;
            }
        }
        //for (int igk_loc = 0; igk_loc < kp__->num_gkvec_loc(); igk_loc++) {
        //    /* global index of G+k vector */
        //    int igk = kp__->idxgk(igk_loc);
        //    /* G-vector */
        //    auto G = kp__->gkvec().gvec(igk);
        //    /* index of G-vector */
        //    int ig = ctx_.gvec().index_by_gvec(G);

        //    if (ig == -1) {
        //        ig = ctx_.gvec().index_by_gvec(G * (-1));
        //    }

        //    if (ig >= 0 && ctx_.gvec().shell(ig) == i + 1) {
        //        phi.component(0).pw_coeffs().prime(igk_loc, num_ao__ + i) = 1.0;
        //    }
        //}
    }

    std::vector<double> tmp(4096);
    for (int i = 0; i < 4096; i++) {
        tmp[i] = type_wrapper<double>::random();
    }
<<<<<<< HEAD

    int igk0{0};
    if (kp__->comm().rank() == 0) {
        igk0 = 1;
    }
#pragma omp parallel for schedule(static)
=======
    
    int igk0 = (kp__->comm().rank() == 0) ? 1 : 0;

    #pragma omp parallel for schedule(static)
    //for (int i = 0; i < num_phi - num_ao__; i++) {
>>>>>>> c8555af3
    for (int i = 0; i < num_phi; i++) {
        for (int igk_loc = igk0; igk_loc < kp__->num_gkvec_loc(); igk_loc++) {
            /* global index of G+k vector */
            int igk = kp__->idxgk(igk_loc);
            phi.component(0).pw_coeffs().prime(igk_loc, i) += tmp[igk & 0xFFF] * 1e-5;
        }
    }

    if (ctx_.num_mag_dims() == 3) {
        phi.component(1).copy_from(phi.component(0), 0, num_phi, num_phi, CPU);
    }
    t1.stop();

    /* short notation for number of target wave-functions */
    int num_bands = (ctx_.num_mag_dims() == 3) ? ctx_.num_bands() : ctx_.num_fv_states();

    ctx_.fft_coarse().prepare(kp__->gkvec().partition());
    local_op_->prepare(kp__->gkvec());

    D_operator<T> d_op(ctx_, kp__->beta_projectors());
    Q_operator<T> q_op(ctx_, kp__->beta_projectors());

    /* allocate wave-functions */
    Wave_functions hphi(ctx_.processing_unit(), kp__->gkvec(), num_phi_tot, num_sc);
    Wave_functions ophi(ctx_.processing_unit(), kp__->gkvec(), num_phi_tot, num_sc);
    /* temporary wave-functions required as a storage during orthogonalization */
    wave_functions wf_tmp(ctx_.processing_unit(), kp__->gkvec(), num_phi_tot);

    int bs        = ctx_.cyclic_block_size();
    auto mem_type = (std_evp_solver().type() == ev_magma) ? memory_t::host_pinned : memory_t::host;
    dmatrix<T> hmlt(num_phi_tot, num_phi_tot, ctx_.blacs_grid(), bs, bs, mem_type);
    dmatrix<T> evec(num_phi_tot, num_phi_tot, ctx_.blacs_grid(), bs, bs, mem_type);
    dmatrix<T> hmlt_old;

    std::vector<double> eval(num_bands);

    kp__->beta_projectors().prepare();

    if (ctx_.comm().rank() == 0 && ctx_.control().print_memory_usage_) {
        MEMORY_USAGE_INFO();
    }

#ifdef __GPU
    if (ctx_.processing_unit() == GPU) {
        if (!keep_wf_on_gpu) {
            for (int ispn = 0; ispn < ctx_.num_spins(); ispn++) {
                kp__->spinor_wave_functions(ispn).pw_coeffs().allocate_on_device();
            }
        }
        for (int ispn = 0; ispn < num_sc; ispn++) {
            phi.component(ispn).allocate_on_device();
            phi.component(ispn).copy_to_device(0, num_phi_tot);
            hphi.component(ispn).allocate_on_device();
            ophi.component(ispn).allocate_on_device();
        }
        wf_tmp.allocate_on_device();
        evec.allocate(memory_t::device);
        hmlt.allocate(memory_t::device);
    }
#endif

    if (ctx_.comm().rank() == 0 && ctx_.control().print_memory_usage_) {
        MEMORY_USAGE_INFO();
    }

    if (ctx_.control().print_checksum_) {
        for (int ispn = 0; ispn < num_sc; ispn++) {
            auto cs = phi.component(ispn).checksum(0, num_phi_tot);
            DUMP("checksum(phi%i): %18.10f %18.10f", ispn, cs.real(), cs.imag());
        }
    }

    for (int ispn_step = 0; ispn_step < num_spin_steps; ispn_step++) {
        /* apply Hamiltonian and overlap operators to the new basis functions */
        apply_h_o<T>(kp__, ispn_step, 0, num_phi_tot, phi, hphi, ophi, d_op, q_op);

        /* do some checks */
        if (ctx_.control().verification_ >= 1) {
            set_subspace_mtrx<T>(num_sc, 0, num_phi_tot, phi, ophi, hmlt, hmlt_old);
<<<<<<< HEAD
            // hmlt.serialize("overlap", num_phi);
=======
            //hmlt.serialize("overlap", num_phi_tot);
>>>>>>> c8555af3
            double max_diff = check_hermitian(hmlt, num_phi_tot);
            if (max_diff > 1e-12) {
                std::stringstream s;
                s << "overlap matrix is not hermitian, max_err = " << max_diff;
                TERMINATE(s);
            }
            std::vector<double> eo(num_phi_tot);
            if (std_evp_solver().solve(num_phi_tot, num_phi_tot, hmlt.template at<CPU>(), hmlt.ld(), eo.data(),
                                       evec.template at<CPU>(), evec.ld(), hmlt.num_rows_local(),
                                       hmlt.num_cols_local())) {
                std::stringstream s;
                s << "error in diagonalziation";
                TERMINATE(s);
            }
            if (kp__->comm().rank() == 0) {
                printf("[verification] minimum eigen-value of the overlap matrix: %18.12f\n", eo[0]);
            }
            if (eo[0] < 0) {
                TERMINATE("overlap matrix is not positively defined");
            }
        }

        orthogonalize<T>(ctx_.processing_unit(), num_sc, 0, num_phi_tot, phi, hphi, ophi, hmlt, wf_tmp);

        /* setup eigen-value problem */
        set_subspace_mtrx<T>(num_sc, 0, num_phi_tot, phi, hphi, hmlt, hmlt_old);
        
        //hmlt.serialize("hmlt", num_phi_tot);

        /* solve generalized eigen-value problem with the size N */
        if (std_evp_solver().solve(num_phi_tot, num_bands, hmlt.template at<CPU>(), hmlt.ld(), eval.data(),
                                   evec.template at<CPU>(), evec.ld(), hmlt.num_rows_local(), hmlt.num_cols_local())) {
            std::stringstream s;
            s << "error in diagonalization";
            TERMINATE(s);
        }

        if (ctx_.control().print_checksum_) {
            auto cs = evec.checksum();
            kp__->comm().allreduce(&cs, 1);
            DUMP("checksum(evec): %18.10f", std::abs(cs));
            double cs1{0};
            for (int i = 0; i < num_bands; i++) {
                cs1 += eval[i];
            }
            DUMP("checksum(eval): %18.10f", cs1);
        }

        if (ctx_.control().verbosity_ >= 3 && kp__->comm().rank() == 0) {
            for (int i = 0; i < num_bands; i++) {
                DUMP("eval[%i]=%20.16f", i, eval[i]);
            }
        }

        /* compute wave-functions */
        /* \Psi_{i} = \sum_{mu} \phi_{mu} * Z_{mu, i} */
        if (ctx_.num_mag_dims() == 3) {
            transform<T>(ctx_.processing_unit(), 1.0, {&phi}, 0, num_phi_tot, evec, 0, 0, 0.0, {&kp__->spinor_wave_functions()}, 0, num_bands);
        } else {
<<<<<<< HEAD
            transform<T>(phi.component(0), 0, num_phi, evec, 0, 0, kp__->spinor_wave_functions(ispn_step), 0,
                         num_bands);
=======
            transform<T>(ctx_.processing_unit(), phi.component(0), 0, num_phi, evec, 0, 0, kp__->spinor_wave_functions(ispn_step), 0, num_bands);
>>>>>>> c8555af3
        }

        for (int j = 0; j < num_bands; j++) {
            kp__->band_energy(j + ispn_step * ctx_.num_fv_states()) = eval[j];
        }
    }

<<<<<<< HEAD
#ifdef __GPU
=======
    if (ctx_.control().print_checksum_) {
        for (int ispn = 0; ispn < ctx_.num_spins(); ispn++) {
            auto cs = kp__->spinor_wave_functions(ispn).checksum(0, num_bands);
            DUMP("checksum(spinor_wave_functions_%i): %18.10f %18.10f", ispn, cs.real(), cs.imag());
        }
    }

    #ifdef __GPU
>>>>>>> c8555af3
    if (ctx_.processing_unit() == GPU) {
        for (int ispn = 0; ispn < ctx_.num_spins(); ispn++) {
            kp__->spinor_wave_functions(ispn).pw_coeffs().copy_to_host(0, num_bands);
            if (!keep_wf_on_gpu) {
                kp__->spinor_wave_functions(ispn).pw_coeffs().deallocate_on_device();
            }
        }
    }
#endif

    kp__->beta_projectors().dismiss();
    ctx_.fft_coarse().dismiss();
}<|MERGE_RESOLUTION|>--- conflicted
+++ resolved
@@ -80,16 +80,9 @@
     for (int ikloc = 0; ikloc < kset__.spl_num_kpoints().local_size(); ikloc++) {
         int ik  = kset__.spl_num_kpoints(ikloc);
         auto kp = kset__[ik];
-<<<<<<< HEAD
-
+        
         if (ctx_.gamma_point() && (ctx_.so_correction() == false)) {
-            initialize_subspace<double>(kp, potential__.effective_potential(), potential__.effective_magnetic_field(),
-                                        N, rad_int);
-=======
-        
-        if (ctx_.gamma_point()) {
             initialize_subspace<double>(kp, N, rad_int);
->>>>>>> c8555af3
         } else {
             initialize_subspace<double_complex>(kp, N, rad_int);
         }
@@ -106,15 +99,8 @@
 }
 
 template <typename T>
-<<<<<<< HEAD
-inline void Band::initialize_subspace(K_point* kp__,
-                                      Periodic_function<double>* effective_potential__,
-                                      Periodic_function<double>* effective_magnetic_field__[3],
-                                      int num_ao__,
-=======
 inline void Band::initialize_subspace(K_point*                                        kp__,
                                       int                                             num_ao__,
->>>>>>> c8555af3
                                       std::vector<std::vector<Spline<double>>> const& rad_int__) const
 {
     PROFILE("sirius::Band::initialize_subspace|kp");
@@ -247,20 +233,9 @@
     for (int i = 0; i < 4096; i++) {
         tmp[i] = type_wrapper<double>::random();
     }
-<<<<<<< HEAD
-
-    int igk0{0};
-    if (kp__->comm().rank() == 0) {
-        igk0 = 1;
-    }
-#pragma omp parallel for schedule(static)
-=======
-    
     int igk0 = (kp__->comm().rank() == 0) ? 1 : 0;
 
     #pragma omp parallel for schedule(static)
-    //for (int i = 0; i < num_phi - num_ao__; i++) {
->>>>>>> c8555af3
     for (int i = 0; i < num_phi; i++) {
         for (int igk_loc = igk0; igk_loc < kp__->num_gkvec_loc(); igk_loc++) {
             /* global index of G+k vector */
@@ -340,11 +315,7 @@
         /* do some checks */
         if (ctx_.control().verification_ >= 1) {
             set_subspace_mtrx<T>(num_sc, 0, num_phi_tot, phi, ophi, hmlt, hmlt_old);
-<<<<<<< HEAD
             // hmlt.serialize("overlap", num_phi);
-=======
-            //hmlt.serialize("overlap", num_phi_tot);
->>>>>>> c8555af3
             double max_diff = check_hermitian(hmlt, num_phi_tot);
             if (max_diff > 1e-12) {
                 std::stringstream s;
@@ -404,12 +375,7 @@
         if (ctx_.num_mag_dims() == 3) {
             transform<T>(ctx_.processing_unit(), 1.0, {&phi}, 0, num_phi_tot, evec, 0, 0, 0.0, {&kp__->spinor_wave_functions()}, 0, num_bands);
         } else {
-<<<<<<< HEAD
-            transform<T>(phi.component(0), 0, num_phi, evec, 0, 0, kp__->spinor_wave_functions(ispn_step), 0,
-                         num_bands);
-=======
             transform<T>(ctx_.processing_unit(), phi.component(0), 0, num_phi, evec, 0, 0, kp__->spinor_wave_functions(ispn_step), 0, num_bands);
->>>>>>> c8555af3
         }
 
         for (int j = 0; j < num_bands; j++) {
@@ -417,9 +383,6 @@
         }
     }
 
-<<<<<<< HEAD
-#ifdef __GPU
-=======
     if (ctx_.control().print_checksum_) {
         for (int ispn = 0; ispn < ctx_.num_spins(); ispn++) {
             auto cs = kp__->spinor_wave_functions(ispn).checksum(0, num_bands);
@@ -428,17 +391,16 @@
     }
 
     #ifdef __GPU
->>>>>>> c8555af3
     if (ctx_.processing_unit() == GPU) {
-        for (int ispn = 0; ispn < ctx_.num_spins(); ispn++) {
-            kp__->spinor_wave_functions(ispn).pw_coeffs().copy_to_host(0, num_bands);
-            if (!keep_wf_on_gpu) {
-                kp__->spinor_wave_functions(ispn).pw_coeffs().deallocate_on_device();
-            }
-        }
+      for (int ispn = 0; ispn < ctx_.num_spins(); ispn++) {
+	kp__->spinor_wave_functions(ispn).pw_coeffs().copy_to_host(0, num_bands);
+	if (!keep_wf_on_gpu) {
+	  kp__->spinor_wave_functions(ispn).pw_coeffs().deallocate_on_device();
+	}
+      }
     }
 #endif
-
+    
     kp__->beta_projectors().dismiss();
     ctx_.fft_coarse().dismiss();
 }