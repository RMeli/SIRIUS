// Copyright (c) 2013-2019 Anton Kozhevnikov, Thomas Schulthess
// All rights reserved.
//
// Redistribution and use in source and binary forms, with or without modification, are permitted provided that
// the following conditions are met:
//
// 1. Redistributions of source code must retain the above copyright notice, this list of conditions and the
//    following disclaimer.
// 2. Redistributions in binary form must reproduce the above copyright notice, this list of conditions
//    and the following disclaimer in the documentation and/or other materials provided with the distribution.
//
// THIS SOFTWARE IS PROVIDED BY THE COPYRIGHT HOLDERS AND CONTRIBUTORS "AS IS" AND ANY EXPRESS OR IMPLIED
// WARRANTIES, INCLUDING, BUT NOT LIMITED TO, THE IMPLIED WARRANTIES OF MERCHANTABILITY AND FITNESS FOR A
// PARTICULAR PURPOSE ARE DISCLAIMED. IN NO EVENT SHALL THE COPYRIGHT HOLDER OR CONTRIBUTORS BE LIABLE FOR
// ANY DIRECT, INDIRECT, INCIDENTAL, SPECIAL, EXEMPLARY, OR CONSEQUENTIAL DAMAGES (INCLUDING, BUT NOT LIMITED TO,
// PROCUREMENT OF SUBSTITUTE GOODS OR SERVICES; LOSS OF USE, DATA, OR PROFITS; OR BUSINESS INTERRUPTION) HOWEVER
// CAUSED AND ON ANY THEORY OF LIABILITY, WHETHER IN CONTRACT, STRICT LIABILITY, OR TORT (INCLUDING NEGLIGENCE OR
// OTHERWISE) ARISING IN ANY WAY OUT OF THE USE OF THIS SOFTWARE, EVEN IF ADVISED OF THE POSSIBILITY OF SUCH DAMAGE.

/** \file stress.cpp
 *
 *  \brief Contains implementation of sirius::Stress class.
 */

#include "SDDK/geometry3d.hpp"
#include "k_point/k_point.hpp"
#include "stress.hpp"
#include "non_local_functor.hpp"
#include "utils/profiler.hpp"
#include "dft/energy.hpp"
#include "symmetry/crystal_symmetry.hpp"

namespace sirius {

using namespace geometry3d;

template <typename T>
void
Stress::calc_stress_nonloc_aux()
{
    PROFILE("sirius::Stress|nonloc");

    mdarray<real_type<T>, 2> collect_result(9, ctx_.unit_cell().num_atoms());
    collect_result.zero();

    stress_nonloc_.zero();

    /* if there are no beta projectors then get out there */
    if (ctx_.unit_cell().mt_lo_basis_size() == 0) {
        return;
    }

    ctx_.print_memory_usage(__FILE__, __LINE__);

    for (int ikloc = 0; ikloc < kset_.spl_num_kpoints().local_size(); ikloc++) {
        int ik  = kset_.spl_num_kpoints(ikloc);
        auto kp = kset_.get<real_type<T>>(ik);
        if (is_device_memory(ctx_.preferred_memory_t())) {
            int nbnd = ctx_.num_bands();
            for (int ispn = 0; ispn < ctx_.num_spins(); ispn++) {
                /* allocate GPU memory */
                kp->spinor_wave_functions().pw_coeffs(ispn).allocate(ctx_.mem_pool(memory_t::device));
                kp->spinor_wave_functions().pw_coeffs(ispn).copy_to(memory_t::device, 0, nbnd);
            }
        }
        Beta_projectors_strain_deriv<real_type<T>> bp_strain_deriv(ctx_, kp->gkvec(), kp->igk_loc());

        Non_local_functor<T> nlf(ctx_, bp_strain_deriv);

        nlf.add_k_point_contribution(*kp, collect_result);

        if (is_device_memory(ctx_.preferred_memory_t())) {
            for (int ispn = 0; ispn < ctx_.num_spins(); ispn++) {
                /* deallocate GPU memory */
                kp->spinor_wave_functions().pw_coeffs(ispn).deallocate(memory_t::device);
            }
        }
    }

    #pragma omp parallel
    {
        matrix3d<double> tmp_stress; // TODO: test pragma omp parallel for reduction(+:stress)

        #pragma omp for
        for (int ia = 0; ia < ctx_.unit_cell().num_atoms(); ia++) {
            for (int i = 0; i < 3; i++) {
                for (int j = 0; j < 3; j++) {
                    tmp_stress(i, j) -= collect_result(j * 3 + i, ia);
                }
            }
        }

        #pragma omp critical
        stress_nonloc_ += tmp_stress;
    }

    ctx_.comm().allreduce(&stress_nonloc_(0, 0), 9);

    stress_nonloc_ *= (1.0 / ctx_.unit_cell().omega());

    symmetrize(stress_nonloc_);
}

template void Stress::calc_stress_nonloc_aux<double>();

template void Stress::calc_stress_nonloc_aux<double_complex>();

matrix3d<double>
Stress::calc_stress_total()
{
    calc_stress_kin();
    calc_stress_har();
    calc_stress_ewald();
    calc_stress_vloc();
    calc_stress_core();
    calc_stress_xc();
    calc_stress_us();
    calc_stress_nonloc();
    stress_hubbard_.zero();
    if (ctx_.hubbard_correction()) {
        calc_stress_hubbard();
    }
    stress_total_.zero();

    for (int mu = 0; mu < 3; mu++) {
        for (int nu = 0; nu < 3; nu++) {
            stress_total_(mu, nu) = stress_kin_(mu, nu) + stress_har_(mu, nu) + stress_ewald_(mu, nu) +
                                    stress_vloc_(mu, nu) + stress_core_(mu, nu) + stress_xc_(mu, nu) +
                                    stress_us_(mu, nu) + stress_nonloc_(mu, nu) + stress_hubbard_(mu, nu);
        }
    }
    return stress_total_;
}

matrix3d<double>
Stress::calc_stress_hubbard()
{
    stress_hubbard_.zero();
    auto r = ctx_.unit_cell().num_hubbard_wf();
    /* if there are no beta projectors then get out there */
    /* TODO : Need to fix the case where pp have no beta projectors */
    if (ctx_.unit_cell().mt_lo_basis_size() == 0) {
        TERMINATE("Hubbard forces : Your pseudo potentials do not have beta projectors. This need a proper fix");
        return stress_hubbard_;
    }

    Q_operator<double> q_op(ctx_);

    for (int ikloc = 0; ikloc < kset_.spl_num_kpoints().local_size(); ikloc++) {
        int ik  = kset_.spl_num_kpoints(ikloc);
        auto kp = kset_.get<double>(ik);
        mdarray<double_complex, 4> dn(kp->hubbard_wave_functions_S().num_wf(), kp->hubbard_wave_functions_S().num_wf(),
                                      2, 9);
        dn.zero();
        kp->beta_projectors().prepare();

        if (ctx_.num_mag_dims() == 3) {
            TERMINATE("Hubbard stress correction is only implemented for the simple hubbard correction.");
        }

        /* compute the derivative of the occupancies numbers */
        potential_.U().compute_occupancies_stress_derivatives(*kp, q_op, dn);
        for (int dir1 = 0; dir1 < 3; dir1++) {
            for (int dir2 = 0; dir2 < 3; dir2++) {
                for (int at_lvl = 0; at_lvl < static_cast<int>(potential_.hubbard_potential().local().size());
                     at_lvl++) {
                    const int ia1    = potential_.hubbard_potential().atomic_orbitals(at_lvl).first;
                    const auto& atom = ctx_.unit_cell().atom(ia1);
                    const int lo     = potential_.hubbard_potential().atomic_orbitals(at_lvl).second;
                    if (atom.type().lo_descriptor_hub(lo).use_for_calculation()) {
                        const int lmax_at = 2 * atom.type().lo_descriptor_hub(lo).l() + 1;
                        const int offset  = potential_.hubbard_potential().offset(at_lvl);
                        for (int ispn = 0; ispn < ctx_.num_spins(); ispn++) {
                            for (int m1 = 0; m1 < lmax_at; m1++) {
                                for (int m2 = 0; m2 < lmax_at; m2++) {
                                    stress_hubbard_(dir1, dir2) -=
                                        (potential_.hubbard_potential().local(at_lvl)(m2, m1, ispn) *
                                         dn(offset + m1, offset + m2, ispn, dir1 + 3 * dir2))
                                        .real() /
                                        ctx_.unit_cell().omega();
                                }
                            }
                        }
                    }
                }

<<<<<<< HEAD
                /* We search all links involving the atom ia and then sum over them.
                 * Note that we do not consider the links [i, j] but only the links
                 * [i, j] */
                double d = 0;
=======
                double d = 0;

>>>>>>> 3079c872
                for (int i = 0; i < ctx_.cfg().hubbard().nonlocal().size(); i++) {
                    auto nl = ctx_.cfg().hubbard().nonlocal(i);
                    int ia = nl.atom_pair()[0];
                    int ja  = nl.atom_pair()[1];
                    int il  = nl.l()[0];
                    int jl  = nl.l()[1];
                    int in  = nl.n()[0];
                    int jn  = nl.n()[1];
                    auto Tr = nl.T();

                    auto z1           = std::exp(double_complex(0, -twopi * dot(vector3d<int>(Tr), kp->vk())));
                    const int at_lvl1 = potential_.hubbard_potential().find_orbital_index(ia, in, il);
                    const int at_lvl2 = potential_.hubbard_potential().find_orbital_index(ja, jn, jl);
                    const int offset1 = potential_.hubbard_potential().offset(at_lvl1);
                    const int offset2 = potential_.hubbard_potential().offset(at_lvl2);

                    for (int is = 0; is < ctx_.num_spins(); is++) {
                        for (int m2 = 0; m2 < 2 * jl + 1; m2++) {
                            for (int m1 = 0; m1 < 2 * il + 1; m1++) {
<<<<<<< HEAD
                                auto result1_ = z1 * dn(offset2 + m2, offset1 + m1, is, dir1 + 3 * dir2) *
=======
                              auto result1_ = z1 * std::conj(dn(offset2 + m2, offset1 + m1, is, dir1 + 3 * dir2)) *
>>>>>>> 3079c872
                                    potential_.hubbard_potential().nonlocal(i)(m1, m2, is);
                                d += std::real(result1_);
                            }
                        }
                    }
                }
<<<<<<< HEAD
=======

>>>>>>> 3079c872
                stress_hubbard_(dir1, dir2) -= d / ctx_.unit_cell().omega();
            }
        }
        kp->beta_projectors().dismiss();
    }

    /* global reduction */
    kset_.comm().allreduce(&stress_hubbard_(0, 0), 9);
    symmetrize(stress_hubbard_);

    stress_hubbard_ = -1.0 * stress_hubbard_;

    return stress_hubbard_;
}

matrix3d<double>
Stress::calc_stress_core()
{
    stress_core_.zero();

    bool empty = true;

    /* check if the core atomic wave functions are set up or not */
    /* if not then the core correction is simply ignored */

    for (int ia = 0; (ia < ctx_.unit_cell().num_atoms()) && empty; ia++) {
        Atom& atom = ctx_.unit_cell().atom(ia);
        if (!atom.type().ps_core_charge_density().empty()) {
            empty = false;
        }
    }

    if (empty) {
        return stress_core_;
    }

    potential_.xc_potential().fft_transform(-1);

    auto q     = ctx_.gvec().shells_len();
    auto ff    = ctx_.ps_core_ri_djl().values(q, ctx_.comm());
    auto drhoc = ctx_.make_periodic_function<index_domain_t::local>(ff);

    double sdiag{0};
    int ig0 = ctx_.gvec().skip_g0();

    for (int igloc = ig0; igloc < ctx_.gvec().count(); igloc++) {
        auto G = ctx_.gvec().gvec_cart<index_domain_t::local>(igloc);
        auto g = G.length();

        for (int mu : {0, 1, 2}) {
            for (int nu : {0, 1, 2}) {
                stress_core_(mu, nu) -=
                    std::real(std::conj(potential_.xc_potential().f_pw_local(igloc)) * drhoc[igloc]) * G[mu] * G[nu] /
                    g;
            }
        }

        sdiag += std::real(std::conj(potential_.xc_potential().f_pw_local(igloc)) *
                           density_.rho_pseudo_core().f_pw_local(igloc));
    }

    if (ctx_.gvec().reduced()) {
        stress_core_ *= 2;
        sdiag *= 2;
    }
    if (ctx_.comm().rank() == 0) {
        sdiag +=
            std::real(std::conj(potential_.xc_potential().f_pw_local(0)) * density_.rho_pseudo_core().f_pw_local(0));
    }

    for (int mu : {0, 1, 2}) {
        stress_core_(mu, mu) -= sdiag;
    }

    ctx_.comm().allreduce(&stress_core_(0, 0), 9);

    symmetrize(stress_core_);

    return stress_core_;
}

matrix3d<double>
Stress::calc_stress_xc()
{
    stress_xc_.zero();

    double e = sirius::energy_exc(density_, potential_) - sirius::energy_vxc(density_, potential_) -
               sirius::energy_bxc(density_, potential_);

    for (int l = 0; l < 3; l++) {
        stress_xc_(l, l) = e / ctx_.unit_cell().omega();
    }

    if (potential_.is_gradient_correction()) {

        matrix3d<double> t;

        /* factor 2 in the expression for gradient correction comes from the
           derivative of sigm (which is grad(rho) * grad(rho)) */

        if (ctx_.num_spins() == 1) {
            Smooth_periodic_function<double> rhovc(ctx_.spfft<double>(), ctx_.gvec_partition());
            rhovc.zero();
            rhovc.add(density_.rho());
            rhovc.add(density_.rho_pseudo_core());

            /* transform to PW domain */
            rhovc.fft_transform(-1);

            /* generate pw coeffs of the gradient */
            auto grad_rho = gradient(rhovc);

            /* gradient in real space */
            for (int x : {0, 1, 2}) {
                grad_rho[x].fft_transform(1);
            }

            for (int irloc = 0; irloc < ctx_.spfft<double>().local_slice_size(); irloc++) {
                for (int mu = 0; mu < 3; mu++) {
                    for (int nu = 0; nu < 3; nu++) {
                        t(mu, nu) +=
                            2 * grad_rho[mu].f_rg(irloc) * grad_rho[nu].f_rg(irloc) * potential_.vsigma(0).f_rg(irloc);
                    }
                }
            }
        } else {
            auto result  = get_rho_up_dn<true>(density_);
            auto& rho_up = *result[0];
            auto& rho_dn = *result[1];

            /* transform to PW domain */
            rho_up.fft_transform(-1);
            rho_dn.fft_transform(-1);

            /* generate pw coeffs of the gradient */
            auto grad_rho_up = gradient(rho_up);
            auto grad_rho_dn = gradient(rho_dn);

            /* gradient in real space */
            for (int x : {0, 1, 2}) {
                grad_rho_up[x].fft_transform(1);
                grad_rho_dn[x].fft_transform(1);
            }

            for (int irloc = 0; irloc < ctx_.spfft<double>().local_slice_size(); irloc++) {
                for (int mu = 0; mu < 3; mu++) {
                    for (int nu = 0; nu < 3; nu++) {
                        t(mu, nu) += grad_rho_up[mu].f_rg(irloc) * grad_rho_up[nu].f_rg(irloc) * 2 *
                                         potential_.vsigma(0).f_rg(irloc) +
                                     (grad_rho_up[mu].f_rg(irloc) * grad_rho_dn[nu].f_rg(irloc) +
                                      grad_rho_dn[mu].f_rg(irloc) * grad_rho_up[nu].f_rg(irloc)) *
                                         potential_.vsigma(1).f_rg(irloc) +
                                     grad_rho_dn[mu].f_rg(irloc) * grad_rho_dn[nu].f_rg(irloc) * 2 *
                                         potential_.vsigma(2).f_rg(irloc);
                    }
                }
            }
        }
        Communicator(ctx_.spfft<double>().communicator()).allreduce(&t(0, 0), 9);
        t *= (-1.0 / ctx_.fft_grid().num_points());
        stress_xc_ += t;
    }

    symmetrize(stress_xc_);

    return stress_xc_;
}

matrix3d<double>
Stress::calc_stress_us()
{
    PROFILE("sirius::Stress|us");

    stress_us_.zero();

    /* check if we have beta projectors. Only for pseudo potentials */
    if (ctx_.unit_cell().mt_lo_basis_size() == 0) {
        return stress_us_;
    }

    auto& ri    = ctx_.aug_ri();
    auto& ri_dq = ctx_.aug_ri_djl();

    potential_.fft_transform(-1);

    Augmentation_operator_gvec_deriv q_deriv(ctx_, ctx_.unit_cell().lmax(), ctx_.gvec(), ctx_.gvec_tp());

    linalg_t la{linalg_t::none};
    memory_t qmem{memory_t::none};

    memory_pool* mp{nullptr};
    switch (ctx_.processing_unit()) {
        case device_t::CPU: {
            mp   = &ctx_.mem_pool(memory_t::host);
            la   = linalg_t::blas;
            qmem = memory_t::host;
            break;
        }
        case device_t::GPU: {
            mp   = &ctx_.mem_pool(memory_t::host_pinned);
            la   = linalg_t::spla;
            qmem = memory_t::device;
            break;
        }
    }

    for (int iat = 0; iat < ctx_.unit_cell().num_atom_types(); iat++) {
        auto& atom_type = ctx_.unit_cell().atom_type(iat);
        if (!atom_type.augment() || atom_type.num_atoms() == 0) {
            continue;
        }

        q_deriv.prepare(atom_type, ri, ri_dq);

        int nbf = atom_type.mt_basis_size();

        /* get auxiliary density matrix */
        auto dm = density_.density_matrix_aux(density_.density_matrix(), iat);

        sddk::mdarray<double_complex, 2> phase_factors(atom_type.num_atoms(), ctx_.gvec().count(),
                                                       ctx_.mem_pool(memory_t::host));

        PROFILE_START("sirius::Stress|us|phase_fac");
        #pragma omp parallel for schedule(static)
        for (int igloc = 0; igloc < ctx_.gvec().count(); igloc++) {
            int ig = ctx_.gvec().offset() + igloc;
            for (int i = 0; i < atom_type.num_atoms(); i++) {
                phase_factors(i, igloc) = ctx_.gvec_phase_factor(ig, atom_type.atom_id(i));
            }
        }
        PROFILE_STOP("sirius::Stress|us|phase_fac");

        mdarray<double, 2> v_tmp(atom_type.num_atoms(), ctx_.gvec().count() * 2, *mp);
        mdarray<double, 2> tmp(nbf * (nbf + 1) / 2, atom_type.num_atoms(), *mp);
        /* over spin components, can be from 1 to 4 */
        for (int ispin = 0; ispin < ctx_.num_mag_dims() + 1; ispin++) {
            for (int nu = 0; nu < 3; nu++) {
                q_deriv.generate_pw_coeffs(atom_type, nu);

                for (int mu = 0; mu < 3; mu++) {
                    PROFILE_START("sirius::Stress|us|prepare");
                    int igloc0{0};
                    if (ctx_.comm().rank() == 0) {
                        for (int ia = 0; ia < atom_type.num_atoms(); ia++) {
                            v_tmp(ia, 0) = v_tmp(ia, 1) = 0;
                        }
                        igloc0 = 1;
                    }
                    #pragma omp parallel for schedule(static)
                    for (int igloc = igloc0; igloc < ctx_.gvec().count(); igloc++) {
                        auto gvc = ctx_.gvec().gvec_cart<index_domain_t::local>(igloc);
                        double g = gvc.length();

                        for (int ia = 0; ia < atom_type.num_atoms(); ia++) {
                            auto z = phase_factors(ia, igloc) * potential_.component(ispin).f_pw_local(igloc) *
                                     (-gvc[mu] / g);
                            v_tmp(ia, 2 * igloc)     = z.real();
                            v_tmp(ia, 2 * igloc + 1) = z.imag();
                        }
                    }
                    PROFILE_STOP("sirius::Stress|us|prepare");

                    PROFILE_START("sirius::Stress|us|gemm");
                    linalg(la).gemm('N', 'T', nbf * (nbf + 1) / 2, atom_type.num_atoms(), 2 * ctx_.gvec().count(),
                                    &linalg_const<double>::one(), q_deriv.q_pw().at(qmem), q_deriv.q_pw().ld(),
                                    v_tmp.at(memory_t::host), v_tmp.ld(), &linalg_const<double>::zero(),
                                    tmp.at(memory_t::host), tmp.ld());
                    PROFILE_STOP("sirius::Stress|us|gemm");

                    for (int ia = 0; ia < atom_type.num_atoms(); ia++) {
                        for (int i = 0; i < nbf * (nbf + 1) / 2; i++) {
                            stress_us_(mu, nu) += tmp(i, ia) * dm(i, ia, ispin) * q_deriv.sym_weight(i);
                        }
                    }
                }
            }
        }
    }

    ctx_.comm().allreduce(&stress_us_(0, 0), 9);
    if (ctx_.gvec().reduced()) {
        stress_us_ *= 2;
    }

    stress_us_ *= (1.0 / ctx_.unit_cell().omega());

    symmetrize(stress_us_);

    return stress_us_;
}

matrix3d<double>
Stress::calc_stress_ewald()
{
    PROFILE("sirius::Stress|ewald");

    stress_ewald_.zero();

    double lambda = ctx_.ewald_lambda();

    auto& uc = ctx_.unit_cell();

    int ig0 = ctx_.gvec().skip_g0();
    for (int igloc = ig0; igloc < ctx_.gvec().count(); igloc++) {
        int ig = ctx_.gvec().offset() + igloc;

        auto G          = ctx_.gvec().gvec_cart<index_domain_t::local>(igloc);
        double g2       = std::pow(G.length(), 2);
        double g2lambda = g2 / 4.0 / lambda;

        double_complex rho(0, 0);

        for (int ia = 0; ia < uc.num_atoms(); ia++) {
            rho += ctx_.gvec_phase_factor(ig, ia) * static_cast<double>(uc.atom(ia).zn());
        }

        double a1 = twopi * std::pow(std::abs(rho) / uc.omega(), 2) * std::exp(-g2lambda) / g2;

        for (int mu : {0, 1, 2}) {
            for (int nu : {0, 1, 2}) {
                stress_ewald_(mu, nu) += a1 * G[mu] * G[nu] * 2 * (g2lambda + 1) / g2;
            }
        }

        for (int mu : {0, 1, 2}) {
            stress_ewald_(mu, mu) -= a1;
        }
    }

    if (ctx_.gvec().reduced()) {
        stress_ewald_ *= 2;
    }

    ctx_.comm().allreduce(&stress_ewald_(0, 0), 9);

    for (int mu : {0, 1, 2}) {
        stress_ewald_(mu, mu) += twopi * std::pow(uc.num_electrons() / uc.omega(), 2) / 4 / lambda;
    }

    for (int ia = 0; ia < uc.num_atoms(); ia++) {
        for (int i = 1; i < uc.num_nearest_neighbours(ia); i++) {
            auto ja = uc.nearest_neighbour(i, ia).atom_id;
            auto d  = uc.nearest_neighbour(i, ia).distance;
            auto rc = uc.nearest_neighbour(i, ia).rc;

            double a1 = (0.5 * uc.atom(ia).zn() * uc.atom(ja).zn() / uc.omega() / std::pow(d, 3)) *
                        (-2 * std::exp(-lambda * std::pow(d, 2)) * std::sqrt(lambda / pi) * d -
                         std::erfc(std::sqrt(lambda) * d));

            for (int mu : {0, 1, 2}) {
                for (int nu : {0, 1, 2}) {
                    stress_ewald_(mu, nu) += a1 * rc[mu] * rc[nu];
                }
            }
        }
    }

    symmetrize(stress_ewald_);

    return stress_ewald_;
}

void
Stress::print_info() const
{
    if (ctx_.comm().rank() == 0) {

        auto print_stress = [&](matrix3d<double> const& s) {
            for (int mu : {0, 1, 2}) {
                std::printf("%12.6f %12.6f %12.6f\n", s(mu, 0), s(mu, 1), s(mu, 2));
            }
        };

        const double au2kbar = 2.94210119E5;
        auto stress_kin      = stress_kin_ * au2kbar;
        auto stress_har      = stress_har_ * au2kbar;
        auto stress_ewald    = stress_ewald_ * au2kbar;
        auto stress_vloc     = stress_vloc_ * au2kbar;
        auto stress_xc       = stress_xc_ * au2kbar;
        auto stress_nonloc   = stress_nonloc_ * au2kbar;
        auto stress_us       = stress_us_ * au2kbar;
        auto stress_hubbard  = stress_hubbard_ * au2kbar;
        auto stress_core     = stress_core_ * au2kbar;

        std::printf("== stress tensor components [kbar] ===\n");

        std::printf("== stress_kin ==\n");
        print_stress(stress_kin);

        std::printf("== stress_har ==\n");
        print_stress(stress_har);

        std::printf("== stress_ewald ==\n");
        print_stress(stress_ewald);

        std::printf("== stress_vloc ==\n");
        print_stress(stress_vloc);

        std::printf("== stress_xc ==\n");
        print_stress(stress_xc);

        std::printf("== stress_core ==\n");
        print_stress(stress_core);

        std::printf("== stress_nonloc ==\n");
        print_stress(stress_nonloc);

        std::printf("== stress_us ==\n");
        print_stress(stress_us);

        stress_us = stress_us + stress_nonloc;
        std::printf("== stress_us_nl ==\n");
        print_stress(stress_us);

        if (ctx_.hubbard_correction()) {
            std::printf("== stress_hubbard ==\n");
            print_stress(stress_hubbard);
        }

        auto stress_total = stress_total_ * au2kbar;
        std::printf("== stress_total ==\n");
        print_stress(stress_total);
    }
}

matrix3d<double>
Stress::calc_stress_har()
{
    PROFILE("sirius::Stress|har");

    stress_har_.zero();

    int ig0 = ctx_.gvec().skip_g0();
    for (int igloc = ig0; igloc < ctx_.gvec().count(); igloc++) {
        auto G    = ctx_.gvec().gvec_cart<index_domain_t::local>(igloc);
        double g2 = std::pow(G.length(), 2);
        auto z    = density_.rho().f_pw_local(igloc);
        double d  = twopi * (std::pow(z.real(), 2) + std::pow(z.imag(), 2)) / g2;

        for (int mu : {0, 1, 2}) {
            for (int nu : {0, 1, 2}) {
                stress_har_(mu, nu) += d * 2 * G[mu] * G[nu] / g2;
            }
        }
        for (int mu : {0, 1, 2}) {
            stress_har_(mu, mu) -= d;
        }
    }

    if (ctx_.gvec().reduced()) {
        stress_har_ *= 2;
    }

    ctx_.comm().allreduce(&stress_har_(0, 0), 9);

    symmetrize(stress_har_);

    return stress_har_;
}

template <typename T>
void
Stress::calc_stress_kin_aux()
{
    stress_kin_.zero();

    for (int ikloc = 0; ikloc < kset_.spl_num_kpoints().local_size(); ikloc++) {
        int ik  = kset_.spl_num_kpoints(ikloc);
        auto kp = kset_.get<T>(ik);

        double fact = kp->gkvec().reduced() ? 2.0 : 1.0;
        fact *=  kp->weight();

        #pragma omp parallel
        {
            matrix3d<double> tmp;
            for (int ispin = 0; ispin < ctx_.num_spins(); ispin++) {
                #pragma omp for
                for (int i = 0; i < kp->num_occupied_bands(ispin); i++) {
                    for (int igloc = 0; igloc < kp->num_gkvec_loc(); igloc++) {
                        auto Gk = kp->gkvec().template gkvec_cart<index_domain_t::local>(igloc);

                        double f = kp->band_occupancy(i, ispin);
                        auto z = kp->spinor_wave_functions().pw_coeffs(ispin).prime(igloc, i);
                        double d = fact * f * (std::pow(z.real(), 2) + std::pow(z.imag(), 2));
                        for (int mu : {0, 1, 2}) {
                            for (int nu : {0, 1, 2}) {
                                tmp(mu, nu) += Gk[mu] * Gk[nu] * d;
                            }
                        }
                    }
                }
            }
            #pragma omp critical
            stress_kin_ += tmp;
        }
    } // ikloc

    ctx_.comm().allreduce(&stress_kin_(0, 0), 9);

    stress_kin_ *= (-1.0 / ctx_.unit_cell().omega());

    symmetrize(stress_kin_);
}

matrix3d<double>
Stress::calc_stress_kin()
{
    PROFILE("sirius::Stress|kin");
    if (ctx_.cfg().parameters().precision_wf() == "fp32") {
#if defined(USE_FP32)
        this->calc_stress_kin_aux<float>();
#endif
    } else {
        this->calc_stress_kin_aux<double>();
    }
    return stress_kin_;
}

void
Stress::symmetrize(matrix3d<double>& mtrx__) const
{
    if (!ctx_.use_symmetry()) {
        return;
    }

    matrix3d<double> result;

    for (int i = 0; i < ctx_.unit_cell().symmetry().size(); i++) {
        auto R = ctx_.unit_cell().symmetry()[i].spg_op.Rcp;
        result = result + dot(dot(transpose(R), mtrx__), R);
    }

    mtrx__ = result * (1.0 / ctx_.unit_cell().symmetry().size());

    std::vector<std::array<int, 2>> idx = {{0, 1}, {0, 2}, {1, 2}};
    for (auto e : idx) {
        mtrx__(e[0], e[1]) = mtrx__(e[1], e[0]) = 0.5 * (mtrx__(e[0], e[1]) + mtrx__(e[1], e[0]));
    }
}

matrix3d<double>
Stress::calc_stress_vloc()
{
    PROFILE("sirius::Stress|vloc");

    stress_vloc_.zero();

    auto q          = ctx_.gvec().shells_len();
    auto ri_vloc    = ctx_.vloc_ri().values(q, ctx_.comm());
    auto ri_vloc_dg = ctx_.vloc_ri_djl().values(q, ctx_.comm());

    auto v  = ctx_.make_periodic_function<index_domain_t::local>(ri_vloc);
    auto dv = ctx_.make_periodic_function<index_domain_t::local>(ri_vloc_dg);

    double sdiag{0};

    int ig0 = ctx_.gvec().skip_g0();
    for (int igloc = ig0; igloc < ctx_.gvec().count(); igloc++) {

        auto G = ctx_.gvec().gvec_cart<index_domain_t::local>(igloc);

        for (int mu : {0, 1, 2}) {
            for (int nu : {0, 1, 2}) {
                stress_vloc_(mu, nu) +=
                    std::real(std::conj(density_.rho().f_pw_local(igloc)) * dv[igloc]) * G[mu] * G[nu];
            }
        }

        sdiag += std::real(std::conj(density_.rho().f_pw_local(igloc)) * v[igloc]);
    }

    if (ctx_.gvec().reduced()) {
        stress_vloc_ *= 2;
        sdiag *= 2;
    }
    if (ctx_.comm().rank() == 0) {
        sdiag += std::real(std::conj(density_.rho().f_pw_local(0)) * v[0]);
    }

    for (int mu : {0, 1, 2}) {
        stress_vloc_(mu, mu) -= sdiag;
    }

    ctx_.comm().allreduce(&stress_vloc_(0, 0), 9);

    symmetrize(stress_vloc_);

    return stress_vloc_;
}

matrix3d<double>
Stress::calc_stress_nonloc()
{
    if (ctx_.cfg().parameters().precision_wf() == "fp32") {
#if defined(USE_FP32)
        if (ctx_.gamma_point()) {
            calc_stress_nonloc_aux<float>();
        } else {
            calc_stress_nonloc_aux<std::complex<float>>();
        }
#else
        RTE_THROW("Not compiled with FP32 support");
#endif
    } else {
        if (ctx_.gamma_point()) {
            calc_stress_nonloc_aux<double>();
        } else {
            calc_stress_nonloc_aux<std::complex<double>>();
        }
    }

    return stress_nonloc_;
}

} // namespace sirius<|MERGE_RESOLUTION|>--- conflicted
+++ resolved
@@ -184,15 +184,7 @@
                     }
                 }
 
-<<<<<<< HEAD
-                /* We search all links involving the atom ia and then sum over them.
-                 * Note that we do not consider the links [i, j] but only the links
-                 * [i, j] */
                 double d = 0;
-=======
-                double d = 0;
-
->>>>>>> 3079c872
                 for (int i = 0; i < ctx_.cfg().hubbard().nonlocal().size(); i++) {
                     auto nl = ctx_.cfg().hubbard().nonlocal(i);
                     int ia = nl.atom_pair()[0];
@@ -212,21 +204,13 @@
                     for (int is = 0; is < ctx_.num_spins(); is++) {
                         for (int m2 = 0; m2 < 2 * jl + 1; m2++) {
                             for (int m1 = 0; m1 < 2 * il + 1; m1++) {
-<<<<<<< HEAD
-                                auto result1_ = z1 * dn(offset2 + m2, offset1 + m1, is, dir1 + 3 * dir2) *
-=======
                               auto result1_ = z1 * std::conj(dn(offset2 + m2, offset1 + m1, is, dir1 + 3 * dir2)) *
->>>>>>> 3079c872
                                     potential_.hubbard_potential().nonlocal(i)(m1, m2, is);
                                 d += std::real(result1_);
                             }
                         }
                     }
                 }
-<<<<<<< HEAD
-=======
-
->>>>>>> 3079c872
                 stress_hubbard_(dir1, dir2) -= d / ctx_.unit_cell().omega();
             }
         }
