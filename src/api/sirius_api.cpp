// Copyright (c) 2013-2017 Anton Kozhevnikov, Thomas Schulthess
// All rights reserved.
//
// Redistribution and use in source and binary forms, with or without modification, are permitted provided that
// the following conditions are met:
//
// 1. Redistributions of source code must retain the above copyright notice, this list of conditions and the
//    following disclaimer.
// 2. Redistributions in binary form must reproduce the above copyright notice, this list of conditions
//    and the following disclaimer in the documentation and/or other materials provided with the distribution.
//
// THIS SOFTWARE IS PROVIDED BY THE COPYRIGHT HOLDERS AND CONTRIBUTORS "AS IS" AND ANY EXPRESS OR IMPLIED
// WARRANTIES, INCLUDING, BUT NOT LIMITED TO, THE IMPLIED WARRANTIES OF MERCHANTABILITY AND FITNESS FOR A
// PARTICULAR PURPOSE ARE DISCLAIMED. IN NO EVENT SHALL THE COPYRIGHT HOLDER OR CONTRIBUTORS BE LIABLE FOR
// ANY DIRECT, INDIRECT, INCIDENTAL, SPECIAL, EXEMPLARY, OR CONSEQUENTIAL DAMAGES (INCLUDING, BUT NOT LIMITED TO,
// PROCUREMENT OF SUBSTITUTE GOODS OR SERVICES; LOSS OF USE, DATA, OR PROFITS; OR BUSINESS INTERRUPTION) HOWEVER
// CAUSED AND ON ANY THEORY OF LIABILITY, WHETHER IN CONTRACT, STRICT LIABILITY, OR TORT (INCLUDING NEGLIGENCE OR
// OTHERWISE) ARISING IN ANY WAY OUT OF THE USE OF THIS SOFTWARE, EVEN IF ADVISED OF THE POSSIBILITY OF SUCH DAMAGE.

/** \file sirius_api.cpp
 *
 *  \brief Fortran API.
 */

#include <ctype.h>
#include <iostream>
#include "sirius.hpp"
#include "utils/any_ptr.hpp"
#include "utils/profiler.hpp"
#include "error_codes.hpp"
#ifdef __NLCGLIB
#include "nlcglib/adaptor.hpp"
#include "nlcglib/nlcglib.hpp"
#endif

static inline void sirius_exit(int error_code__, std::string msg__ = "")
{
    switch (error_code__) {
        case SIRIUS_ERROR_UNKNOWN: {
            printf("Unknown error\n");
            break;
        }
        case SIRIUS_ERROR_RUNTIME: {
            printf("Run-time error\n");
            break;
        }
        default: {
            printf("Unknown error code: %i\n", error_code__);
            break;
        }
    }

    if (msg__.size()) {
        printf("%s\n", msg__.c_str());
    }
    if (!Communicator::is_finalized()) {
        Communicator::world().abort(error_code__);
    }
    std::exit(error_code__);
}

template <typename F>
static void call_sirius(F&& f__, int* error_code__)
{
    try {
        f__();
        if (error_code__) {
            *error_code__ = SIRIUS_SUCCESS;
            return;
        }
    }
    catch (std::runtime_error const& e) {
        if (error_code__) {
            *error_code__ = SIRIUS_ERROR_RUNTIME;
            return;
       } else {
           sirius_exit(SIRIUS_ERROR_RUNTIME, e.what());
       }
    }
    catch (...) {
        if (error_code__) {
            *error_code__ = SIRIUS_ERROR_UNKNOWN;
            return;
        } else {
            sirius_exit(SIRIUS_ERROR_UNKNOWN);
        }
    }
}

sirius::Simulation_context& get_sim_ctx(void* const* h)
{
    if (h == nullptr || *h == nullptr) {
        throw std::runtime_error("Non-existing simulation context handler");
    }
    return static_cast<utils::any_ptr*>(*h)->get<sirius::Simulation_context>();
}

sirius::DFT_ground_state& get_gs(void* const* h)
{
    if (h == nullptr || *h == nullptr) {
        throw std::runtime_error("Non-existing DFT ground state handler");
    }
    return static_cast<utils::any_ptr*>(*h)->get<sirius::DFT_ground_state>();
}

sirius::K_point_set& get_ks(void* const* h)
{
    if (h == nullptr || *h == nullptr) {
        throw std::runtime_error("Non-existing K-point set handler");
    }
    return static_cast<utils::any_ptr*>(*h)->get<sirius::K_point_set>();
}

/// Index of Rlm in QE in the block of lm coefficients for a given l.
static inline int idx_m_qe(int m__)
{
    return (m__ > 0) ? 2 * m__ - 1 : -2 * m__;
}

/// Mapping of atomic indices from SIRIUS to QE order.
static inline std::vector<int> atomic_orbital_index_map_QE(sirius::Atom_type const& type__)
{
    int nbf = type__.mt_basis_size();

    std::vector<int> idx_map(nbf);
    for (int xi = 0; xi < nbf; xi++) {
        int m       = type__.indexb(xi).m;
        int idxrf   = type__.indexb(xi).idxrf;
        idx_map[xi] = type__.indexb().index_by_idxrf(idxrf) + idx_m_qe(m); /* beginning of lm-block + new offset in lm block */
    }
    return idx_map;
}

static inline int phase_Rlm_QE(::sirius::Atom_type const& type__, int xi__)
{
    return (type__.indexb(xi__).m < 0 && (-type__.indexb(xi__).m) % 2 == 0) ? -1 : 1;
}

extern "C" {

/*
@api begin
sirius_initialize:
  doc: Initialize the SIRIUS library.
  arguments:
    call_mpi_init:
      type: bool
      attr: in, required
      doc: If .true. then MPI_Init must be called prior to initialization.
@api end
*/
void sirius_initialize(bool const* call_mpi_init__)
{
    sirius::initialize(*call_mpi_init__);
}

/*
@api begin
sirius_finalize:
  doc: Shut down the SIRIUS library
  arguments:
    call_mpi_fin:
      type: bool
      attr: in, optional
      doc: If .true. then MPI_Finalize must be called after the shutdown.
    call_device_reset:
      type: bool
      attr: in, optional
      doc: If .true. then cuda device is reset after shutdown.
    call_fftw_fin:
      type: bool
      attr: in, optional
      doc: If .true. then fft_cleanup must be called after the shutdown.
@api end
*/
void sirius_finalize(bool const* call_mpi_fin__, bool const *call_device_reset__, bool const* call_fftw_fin__)
{
    bool mpi_fin{true};
    bool device_reset{true};
    bool fftw_fin{true};

    if (call_mpi_fin__!= nullptr) {
        mpi_fin = *call_mpi_fin__;
    }

    if (call_device_reset__ != nullptr) {
        device_reset = *call_device_reset__;
    }

    if (call_fftw_fin__ != nullptr) {
        fftw_fin = *call_fftw_fin__;
    }

    sirius::finalize(mpi_fin, device_reset, fftw_fin);
}

/*
@api begin
sirius_start_timer:
  doc: Start the timer.
  arguments:
    name:
      type: string
      attr: in, required
      doc: Timer label.
@api end
*/
void sirius_start_timer(char const* name__)
{
    ::utils::global_rtgraph_timer.start(name__);
}

/*
@api begin
sirius_stop_timer:
  doc: Stop the running timer.
  arguments:
    name:
      type: string
      attr: in, required
      doc: Timer label.
@api end
*/
void sirius_stop_timer(char const* name__)
{
    ::utils::global_rtgraph_timer.stop(name__);
}

/*
@api begin
sirius_print_timers:
  doc: Print all timers.
  arguments:
@api end
*/
void sirius_print_timers(void)
{
    std::cout << ::utils::global_rtgraph_timer.process().print();
}

/*
@api begin
sirius_serialize_timers:
  doc: Save all timers to JSON file.
  arguments:
    fname:
      type: string
      attr: in, required
      doc: Name of the output JSON file.
@api end
*/
void sirius_serialize_timers(char const* fname__)
{
    std::ofstream ofs(fname__, std::ofstream::out | std::ofstream::trunc);
    ofs << ::utils::global_rtgraph_timer.process().json();
}

/*
@api begin
sirius_integrate:
  doc: Spline integration of f(x)*x^m.
  arguments:
    m:
      type: int
      attr: in, required
      doc: Defines the x^{m} factor.
    np:
      type: int
      attr: in, required
      doc: Number of x-points.
    x:
      type: double
      attr: in, required
      doc: List of x-points.
    f:
      type: double
      attr: in, required
      doc: List of function values.
    result:
      type: double
      attr: out, required
      doc: Resulting value.
@api end
*/
void sirius_integrate(int const* m__, int const* np__, double const* x__, double const* f__, double* result__)
{
    sirius::Radial_grid_ext<double> rgrid(*np__, x__);
    sirius::Spline<double> s(rgrid, std::vector<double>(f__, f__ + *np__));
    *result__ = s.integrate(*m__);
}

/*
@api begin
sirius_context_initialized:
  doc: Check if the simulation context is initialized.
  arguments:
    handler:
      type: void*
      attr: in, required
      doc: Simulation context handler.
    status:
      type: bool
      attr: out, required 
      doc: Status of the library (true if initialized)
    error_code:
      type: int
      attr: out, optional
      doc: Error code.
@api end
*/
void sirius_context_initialized(void* const* handler__, bool* status__, int* error_code__)
{
    call_sirius([&]()
    {
        auto& sim_ctx = get_sim_ctx(handler__);
        *status__ = sim_ctx.initialized();
    }, error_code__);
}

/*
@api begin
sirius_create_context:
  doc: Create context of the simulation.
  full_doc: ['Simulation context is the complex data structure that holds all the parameters of the individual simulation.', 'The context must be created, populated with the correct parameters and initialized before using all subsequent', 'SIRIUS functions.']
  arguments:
    fcomm:
      type: int
      attr: in, required
      doc: Entire communicator of the simulation.
    handler:
      type: void*
      attr: out, required
      doc: New empty simulation context.
    error_code:
      type: int
      attr: out, optional
      doc: Error code.
@api end
*/
void sirius_create_context(int const* fcomm__, void** handler__, int* error_code__)
{
    call_sirius([&]()
    {
        auto& comm = Communicator::map_fcomm(*fcomm__);
        *handler__ = new utils::any_ptr(new sirius::Simulation_context(comm));
    }, error_code__);
}

/*
@api begin
sirius_import_parameters:
  doc: Import parameters of simulation from a JSON string
  arguments:
    handler:
      type: void*
      attr: in, required
      doc: Simulation context handler.
    str:
      type: string
      attr: in, optional
      doc: JSON string with parameters or a JSON file.
    error_code:
      type: int
      attr: out, optional
      doc: Error code
@api end
*/
void sirius_import_parameters(void* const* handler__, char const* str__, int* error_code__)
{
    call_sirius([&]()
    {
        auto& sim_ctx = get_sim_ctx(handler__);
        if (str__) {
            sim_ctx.import(std::string(str__));
        } else {
            sim_ctx.import(sim_ctx.get_runtime_options_dictionary());
        }
    }, error_code__);
}

/*
@api begin
sirius_set_parameters:
  doc: Set parameters of the simulation.
  arguments:
    handler:
      type: void*
      attr: in, required
      doc: Simulation context handler
    lmax_apw:
      type: int
      attr: in, optional
      doc: Maximum orbital quantum number for APW functions.
    lmax_rho:
      type: int
      attr: in, optional
      doc: Maximum orbital quantum number for density.
    lmax_pot:
      type: int
      attr: in, optional
      doc: Maximum orbital quantum number for potential.
    num_fv_states:
      type: int
      attr: in, optional
      doc: Number of first-variational states.
    num_bands:
      type: int
      attr: in, optional
      doc: Number of bands.
    num_mag_dims:
      type: int
      attr: in, optional
      doc: Number of magnetic dimensions.
    pw_cutoff:
      type: double
      attr: in, optional
      doc: Cutoff for G-vectors.
    gk_cutoff:
      type: double
      attr: in, optional
      doc: Cutoff for G+k-vectors.
    fft_grid_size:
      type: int
      attr: in, optional, dimension(3)
      doc: Size of the fine-grain FFT grid.
    auto_rmt:
      type: int
      attr: in, optional
      doc: Set the automatic search of muffin-tin radii.
    gamma_point:
      type: bool
      attr: in, optional
      doc: True if this is a Gamma-point calculation.
    use_symmetry:
      type: bool
      attr: in, optional
      doc: True if crystal symmetry is taken into account.
    so_correction:
      type: bool
      attr: in, optional
      doc: True if spin-orbit correnctio is enabled.
    valence_rel:
      type: string
      attr: in, optional
      doc: Valence relativity treatment.
    core_rel:
      type: string
      attr: in, optional
      doc: Core relativity treatment.
    esm_bc:
      type: string
      attr: in, optional
      doc: Type of boundary condition for effective screened medium.
    iter_solver_tol:
      type: double
      attr: in, optional
      doc: Tolerance of the iterative solver.
    iter_solver_tol_empty:
      type: double
      attr: in, optional
      doc: Tolerance for the empty states.
    iter_solver_type:
      type: string
      attr: in, optional
      doc: Type of iterative solver.
    verbosity:
      type: int
      attr: in, optional
      doc: Verbosity level.
    hubbard_correction:
      type: bool
      attr: in, optional
      doc: True if LDA+U correction is enabled.
    hubbard_correction_kind:
      type: int
      attr: in, optional
      doc: Type of LDA+U implementation (simplified or full).
    hubbard_orbitals:
      type: string
      attr: in, optional
      doc: Type of localized orbitals.
    sht_coverage:
      type: int
      attr: in, optional
      doc: Type of spherical coverage (0 for Lebedev-Laikov, 1 for uniform).
    min_occupancy:
      type: double
      attr: in, optional
      doc: Minimum band occupancy to trat is as "occupied".
    error_code:
      type: int
      attr: out, optional
      doc: Error code.
@api end
*/
void sirius_set_parameters(void*  const* handler__,
                           int    const* lmax_apw__,
                           int    const* lmax_rho__,
                           int    const* lmax_pot__,
                           int    const* num_fv_states__,
                           int    const* num_bands__,
                           int    const* num_mag_dims__,
                           double const* pw_cutoff__,
                           double const* gk_cutoff__,
                           int    const* fft_grid_size__,
                           int    const* auto_rmt__,
                           bool   const* gamma_point__,
                           bool   const* use_symmetry__,
                           bool   const* so_correction__,
                           char   const* valence_rel__,
                           char   const* core_rel__,
                           char   const* esm_bc__,
                           double const* iter_solver_tol__,
                           double const* iter_solver_tol_empty__,
                           char   const* iter_solver_type__,
                           int    const* verbosity__,
                           bool   const* hubbard_correction__,
                           int    const* hubbard_correction_kind__,
                           char   const* hubbard_orbitals__,
                           int    const* sht_coverage__,
                           double const* min_occupancy__,
                           int* error_code__)
{
    call_sirius([&]()
    {
        auto& sim_ctx = get_sim_ctx(handler__);
        if (lmax_apw__ != nullptr) {
            sim_ctx.set_lmax_apw(*lmax_apw__);
        }
        if (lmax_rho__ != nullptr) {
            sim_ctx.set_lmax_rho(*lmax_rho__);
        }
        if (lmax_pot__ != nullptr) {
            sim_ctx.set_lmax_pot(*lmax_pot__);
        }
        if (num_fv_states__ != nullptr) {
            sim_ctx.num_fv_states(*num_fv_states__);
        }
        if (num_bands__ != nullptr) {
            sim_ctx.num_bands(*num_bands__);
        }
        if (num_mag_dims__ != nullptr) {
            sim_ctx.set_num_mag_dims(*num_mag_dims__);
        }
        if (pw_cutoff__ != nullptr) {
            sim_ctx.pw_cutoff(*pw_cutoff__);
        }
        if (gk_cutoff__ != nullptr) {
            sim_ctx.gk_cutoff(*gk_cutoff__);
        }
        if (auto_rmt__ != nullptr) {
            sim_ctx.set_auto_rmt(*auto_rmt__);
        }
        if (gamma_point__ != nullptr) {
            sim_ctx.gamma_point(*gamma_point__);
        }
        if (use_symmetry__ != nullptr) {
            sim_ctx.use_symmetry(*use_symmetry__);
        }
        if (so_correction__ != nullptr) {
            sim_ctx.so_correction(*so_correction__);
        }
        if (valence_rel__ != nullptr) {
            sim_ctx.set_valence_relativity(valence_rel__);
        }
        if (core_rel__ != nullptr) {
            sim_ctx.set_core_relativity(core_rel__);
        }
        if (esm_bc__ != nullptr) {
            sim_ctx.esm_bc(std::string(esm_bc__));
        }
        if (iter_solver_tol__ != nullptr) {
            sim_ctx.iterative_solver_tolerance(*iter_solver_tol__);
        }
        if (iter_solver_tol_empty__ != nullptr) {
            sim_ctx.empty_states_tolerance(*iter_solver_tol_empty__);
        }
        if (iter_solver_type__ != nullptr) {
            sim_ctx.iterative_solver_type(std::string(iter_solver_type__));
        }
        if (verbosity__ != nullptr) {
            sim_ctx.verbosity(*verbosity__);
        }
        if (hubbard_correction__ != nullptr) {
            sim_ctx.set_hubbard_correction(*hubbard_correction__);
        }
        if (hubbard_correction_kind__ != nullptr) {
            if (*hubbard_correction_kind__ == 0) {
                sim_ctx.set_hubbard_simplified_version();
            }
        }
        if (hubbard_orbitals__ != nullptr) {
            std::string s(hubbard_orbitals__);
            if (s == "ortho-atomic") {
                sim_ctx.set_orthogonalize_hubbard_orbitals(true);
            }
            if (s == "norm-atomic") {
                sim_ctx.set_normalize_hubbard_orbitals(true);
            }
        }
        if (fft_grid_size__ != nullptr) {
            sim_ctx.fft_grid_size({fft_grid_size__[0], fft_grid_size__[1], fft_grid_size__[2]});
        }
        if (sht_coverage__ != nullptr) {
            sim_ctx.sht_coverage(*sht_coverage__);
        }
        if (min_occupancy__ != nullptr) {
            sim_ctx.min_occupancy(*min_occupancy__);
        }
    }, error_code__);
}

/*
@api begin
sirius_get_parameters:
  doc: Get parameters of the simulation.
  arguments:
    handler:
      type: void*
      attr: in, required
      doc: Simulation context handler
    lmax_apw:
      type: int
      attr: out, optional
      doc: Maximum orbital quantum number for APW functions.
    lmax_rho:
      type: int
      attr: out, optional
      doc: Maximum orbital quantum number for density.
    lmax_pot:
      type: int
      attr: out, optional
      doc: Maximum orbital quantum number for potential.
    num_fv_states:
      type: int
      attr: out, optional
      doc: Number of first-variational states.
    num_bands:
      type: int
      attr: out, optional
      doc: Number of bands.
    num_mag_dims:
      type: int
      attr: out, optional
      doc: Number of magnetic dimensions.
    pw_cutoff:
      type: double
      attr: out, optional
      doc: Cutoff for G-vectors.
    gk_cutoff:
      type: double
      attr: out, optional
      doc: Cutoff for G+k-vectors.
    fft_grid_size:
      type: int
      attr: out, optional, dimension(3)
      doc: Size of the fine-grain FFT grid.
    auto_rmt:
      type: int
      attr: out, optional
      doc: Set the automatic search of muffin-tin radii.
    gamma_point:
      type: bool
      attr: out, optional
      doc: True if this is a Gamma-point calculation.
    use_symmetry:
      type: bool
      attr: out, optional
      doc: True if crystal symmetry is taken into account.
    so_correction:
      type: bool
      attr: out, optional
      doc: True if spin-orbit correnctio is enabled.
    iter_solver_tol:
      type: double
      attr: out, optional
      doc: Tolerance of the iterative solver.
    iter_solver_tol_empty:
      type: double
      attr: out, optional
      doc: Tolerance for the empty states.
    verbosity:
      type: int
      attr: out, optional
      doc: Verbosity level.
    hubbard_correction:
      type: bool
      attr: out, optional
      doc: True if LDA+U correction is enabled.
    evp_work_count:
      type: double
      attr: out, optional
      doc: Internal counter of total eigen-value problem work.
    num_loc_op_applied:
      type: int
      attr: out, optional
      doc: Internal counter of the number of wave-functions to which Hamiltonian was applied.
    error_code:
      type: int
      attr: out, optional
      doc: Error code.
@api end
*/
void sirius_get_parameters(void* const* handler__,
                           int*         lmax_apw__,
                           int*         lmax_rho__,
                           int*         lmax_pot__,
                           int*         num_fv_states__,
                           int*         num_bands__,
                           int*         num_mag_dims__,
                           double*      pw_cutoff__,
                           double*      gk_cutoff__,
                           int*         fft_grid_size__,
                           int*         auto_rmt__,
                           bool*        gamma_point__,
                           bool*        use_symmetry__,
                           bool*        so_correction__,
                           double*      iter_solver_tol__,
                           double*      iter_solver_tol_empty__,
                           int*         verbosity__,
                           bool*        hubbard_correction__,
                           double*      evp_work_count__,
                           int*         num_loc_op_applied__,
                           int*         error_code__)
{
    call_sirius([&]()
    {
        auto& sim_ctx = get_sim_ctx(handler__);
        if (lmax_apw__ != nullptr) {
            *lmax_apw__ = sim_ctx.lmax_apw();
        }
        if (lmax_rho__ != nullptr) {
            *lmax_rho__ = sim_ctx.lmax_rho();
        }
        if (lmax_pot__ != nullptr) {
            *lmax_pot__ = sim_ctx.lmax_pot();
        }
        if (num_fv_states__ != nullptr) {
            *num_fv_states__ = sim_ctx.num_fv_states();
        }
        if (num_bands__ != nullptr) {
            *num_bands__ = sim_ctx.num_bands();
        }
        if (num_mag_dims__ != nullptr) {
            *num_mag_dims__ = sim_ctx.num_mag_dims();
        }
        if (pw_cutoff__ != nullptr) {
            *pw_cutoff__ = sim_ctx.pw_cutoff();
        }
        if (gk_cutoff__ != nullptr) {
            *gk_cutoff__ = sim_ctx.gk_cutoff();
        }
        if (auto_rmt__ != nullptr) {
            *auto_rmt__ = sim_ctx.auto_rmt();
        }
        if (gamma_point__ != nullptr) {
            *gamma_point__ = sim_ctx.gamma_point();
        }
        if (use_symmetry__ != nullptr) {
            *use_symmetry__ = sim_ctx.use_symmetry();
        }
        if (so_correction__ != nullptr) {
            *so_correction__ = sim_ctx.so_correction();
        }
        if (iter_solver_tol__ != nullptr) {
            *iter_solver_tol__ = sim_ctx.iterative_solver_tolerance();
        }
        if (iter_solver_tol_empty__ != nullptr) {
            *iter_solver_tol_empty__ = sim_ctx.iterative_solver_input().empty_states_tolerance_;
        }
        if (verbosity__ != nullptr) {
            *verbosity__ = sim_ctx.control().verbosity_;
        }
        if (hubbard_correction__ != nullptr) {
            *hubbard_correction__ = sim_ctx.hubbard_correction();
        }
        if (fft_grid_size__ != nullptr) {
            for (int x: {0, 1, 2}) {
                fft_grid_size__[x] = sim_ctx.fft_grid()[x];
            }
        }
        if (evp_work_count__ != nullptr) {
            *evp_work_count__ = sim_ctx.evp_work_count();
        }
        if (num_loc_op_applied__ != nullptr) {
            *num_loc_op_applied__ = sim_ctx.num_loc_op_applied();
        }
    }, error_code__);
}


/*
@api begin
sirius_add_xc_functional:
  doc: Add one of the XC functionals.
  arguments:
    handler:
      type: void*
      attr: in, required
      doc: Simulation context handler
    name:
      type: string
      attr: in, required
      doc: LibXC label of the functional.
@api end
*/
void sirius_add_xc_functional(void* const* handler__, char const* name__)
{
    auto& sim_ctx = get_sim_ctx(handler__);
    sim_ctx.add_xc_functional(std::string(name__));
}

/*
@api begin
sirius_insert_xc_functional:
  doc: Add one of the XC functionals.
  arguments:
    gs_handler:
      type: void*
      attr: in, required
      doc: Handler of the ground state
    name:
      type: string
      attr: in, required
      doc: LibXC label of the functional.
@api end
*/
void sirius_insert_xc_functional(void* const* gs_handler__,
                                 char const* name__)
{
    auto& gs = get_gs(gs_handler__);
    auto& potential = gs.potential();
    potential.insert_xc_functionals({name__});
}

/*
@api begin
sirius_set_mpi_grid_dims:
  doc: Set dimensions of the MPI grid.
  arguments:
    handler:
      type: void*
      attr: in, required
      doc: Simulation context handler
    ndims:
      type: int
      attr: in, required
      doc: Number of dimensions.
    dims:
      type: int
      attr: in, required, dimension(ndims)
      doc: Size of each dimension.
    error_code:
      type: int
      attr: out, optional
      doc: Error code.
@api end
*/
void sirius_set_mpi_grid_dims(void* const* handler__, int const* ndims__, int const* dims__, int* error_code__)
{
    call_sirius([&]()
    {
        assert(*ndims__ > 0);
        auto& sim_ctx = get_sim_ctx(handler__);
        std::vector<int> dims(dims__, dims__ + *ndims__);
        sim_ctx.mpi_grid_dims(dims);
    }, error_code__);
}

/*
@api begin
sirius_set_lattice_vectors:
  doc: Set vectors of the unit cell.
  arguments:
    handler:
      type: void*
      attr: in, required
      doc: Simulation context handler
    a1:
      type: double
      attr: in, required, dimension(3)
      doc: 1st vector
    a2:
      type: double
      attr: in, required, dimension(3)
      doc: 2nd vector
    a3:
      type: double
      attr: in, required, dimension(3)
      doc: 3rd vector
@api end
*/
void sirius_set_lattice_vectors(void*  const* handler__,
                                double const* a1__,
                                double const* a2__,
                                double const* a3__)
{
    auto& sim_ctx = get_sim_ctx(handler__);
    sim_ctx.unit_cell().set_lattice_vectors(vector3d<double>(a1__), vector3d<double>(a2__), vector3d<double>(a3__));
}

/*
@api begin
sirius_initialize_context:
  doc: Initialize simulation context.
  arguments:
    handler:
      type: void*
      attr: in, required
      doc: Simulation context handler.
    error_code:
      type: int
      attr: out, optional
      doc: Error code.
@api end
*/
void sirius_initialize_context(void* const* handler__, int* error_code__)
{
    call_sirius([&]()
    {
        auto& sim_ctx = get_sim_ctx(handler__);
        sim_ctx.initialize();
        return 0;
    }, error_code__);
}

/*
@api begin
sirius_update_context:
  doc: Update simulation context after changing lattice or atomic positions.
  arguments:
    handler:
      type: void*
      attr: in, required
      doc: Simulation context handler.
    error_code:
      type: int
      attr: out, optional
      doc: Error code.
@api end
*/
void sirius_update_context(void* const* handler__, int* error_code__)
{
    call_sirius([&]()
    {
        auto& sim_ctx = get_sim_ctx(handler__);
        sim_ctx.update();
        return 0;
    }, error_code__);
}

/*
@api begin
sirius_print_info:
  doc: Print basic info
  arguments:
    handler:
      type: void*
      attr: in, required
      doc: Simulation context handler.
@api end
*/
void sirius_print_info(void* const* handler__)
{
    auto& sim_ctx = get_sim_ctx(handler__);
    sim_ctx.print_info();
}

/*
@api begin
sirius_free_handler:
  doc: Free any handler of object created by SIRIUS.
  arguments:
    handler:
      type: void*
      attr: inout, required
      doc: Handler of the object.
    error_code:
      type: int
      attr: out, optional
      doc: Error code
@api end
*/
void sirius_free_handler(void** handler__, int* error_code__)
{
    call_sirius([&]()
    {
        if (*handler__ != nullptr) {
            delete static_cast<utils::any_ptr*>(*handler__);
        }
        *handler__ = nullptr;
    }, error_code__);
}

/*
@api begin
sirius_set_periodic_function_ptr:
  doc: Set pointer to density or megnetization.
  arguments:
    handler:
      type: void*
      attr: in, required
      doc: Handler of the DFT ground state object.
    label:
      type: string
      attr: in, required
      doc: Label of the function.
    f_mt:
      type: double
      attr: in, optional
      doc: Pointer to the muffin-tin part of the function.
    f_rg:
      type: double
      attr: in, optional
      doc: Pointer to the regualr-grid part of the function.
@api end
*/
void sirius_set_periodic_function_ptr(void*  const* handler__,
                                      char   const* label__,
                                      double*       f_mt__,
                                      double*       f_rg__)
{
    auto& gs = get_gs(handler__);
    std::string label(label__);

    std::map<std::string, sirius::Periodic_function<double>*> func_map = {
        {"rho",  &gs.density().component(0)},
        {"magz", &gs.density().component(1)},
        {"magx", &gs.density().component(2)},
        {"magy", &gs.density().component(3)},
        {"veff", &gs.potential().component(0)},
        {"bz",   &gs.potential().component(1)},
        {"bx",   &gs.potential().component(2)},
        {"by",   &gs.potential().component(3)},
        {"vha",  &gs.potential().hartree_potential()}
    };

    sirius::Periodic_function<double>* f;
    try {
        f = func_map.at(label);
    } catch(...) {
        std::stringstream s;
        s << "wrong label: " << label;
        TERMINATE(s);
    }

    if (f_mt__) {
        f->set_mt_ptr(f_mt__);
    }
    if (f_rg__) {
        f->set_rg_ptr(f_rg__);
    }
}

/*
@api begin
sirius_create_kset:
  doc: Create k-point set from the list of k-points.
  arguments:
    handler:
      type: void*
      attr: in, required
      doc: Simulation context handler.
    num_kpoints:
      type: int
      attr: in, required
      doc: Total number of k-points in the set.
    kpoints:
      type: double
      attr: in, required, dimension(3,num_kpoints)
      doc: List of k-points in lattice coordinates.
    kpoint_weights:
      type: double
      attr: in, required, dimension(num_kpoints)
      doc: Weights of k-points.
    init_kset:
      type: bool
      attr: in, required
      doc: If .true. k-set will be initialized.
    kset_handler:
      type: void*
      attr: out, required
      doc: Handler of the newly created k-point set.
    error_code:
      type: int
      attr: out, optional
      doc: Error code.
@api end
*/
void sirius_create_kset(void* const* handler__, int const* num_kpoints__, double* kpoints__,
                        double const* kpoint_weights__, bool const* init_kset__, void** kset_handler__,
                        int* error_code__)
{
    call_sirius([&]()
    {
        auto& sim_ctx = get_sim_ctx(handler__);

        mdarray<double, 2> kpoints(kpoints__, 3, *num_kpoints__);

        sirius::K_point_set* new_kset = new sirius::K_point_set(sim_ctx);
        new_kset->add_kpoints(kpoints, kpoint_weights__);
        if (*init_kset__) {
            new_kset->initialize();
        }
        *kset_handler__ = new utils::any_ptr(new_kset);
    }, error_code__);
}

/*
@api begin
sirius_create_kset_from_grid:
  doc: Create k-point set from a grid.
  arguments:
    handler:
      type: void*
      attr: in, required
      doc: Simulation context handler.
    k_grid:
      type: int
      attr: in, required, dimension(3)
      doc: dimensions of the k points grid.
    k_shift:
      type: int
      attr: in, required, dimension(3)
      doc: k point shifts.
    use_symmetry:
      type: bool
      attr: in, required
      doc: If .true. k-set will be generated using symmetries.
    kset_handler:
      type: void*
      attr: out, required
      doc: Handler of the newly created k-point set.
    error_code:
      type: int
      attr: out, optional
      doc: Error code.
@api end
*/
void sirius_create_kset_from_grid(void* const* handler__, int const* k_grid__, int const* k_shift__,
                                  bool const* use_symmetry, void** kset_handler__, int* error_code__)
{
    call_sirius([&]()
    {
        auto& sim_ctx = get_sim_ctx(handler__);
        std::vector<int> k_grid(3);
        std::vector<int> k_shift(3);

        k_grid[0] = k_grid__[0];
        k_grid[1] = k_grid__[1];
        k_grid[2] = k_grid__[2];

        k_shift[0] = k_shift__[0];
        k_shift[1] = k_shift__[1];
        k_shift[2] = k_shift__[2];

        sirius::K_point_set* new_kset = new sirius::K_point_set(sim_ctx, k_grid, k_shift, *use_symmetry);

        *kset_handler__ = new utils::any_ptr(new_kset);
    }, error_code__);
}

/*
@api begin
sirius_create_ground_state:
  doc: Create a ground state object.
  arguments:
    ks_handler:
      type: void*
      attr: in, required
      doc: Handler of the k-point set.
    gs_handler:
      type: void*
      attr: out, required
      doc: Handler of the newly created ground state object.
    error_code:
      type: int
      attr: out, optional
      doc: Error code.
@api end
*/
void sirius_create_ground_state(void* const* ks_handler__, void** gs_handler__, int* error_code__)
{
    call_sirius([&]()
    {
        auto& ks = get_ks(ks_handler__);

        *gs_handler__ = new utils::any_ptr(new sirius::DFT_ground_state(ks));
    }, error_code__);
}

/*
@api begin
sirius_initialize_kset:
  doc: Initialize k-point set.
  arguments:
    ks_handler:
      type: void*
      attr: in, required
      doc: K-point set handler.
    error_code:
      type: int
      attr: out, optional
      doc: Error code.
@api end
*/
void sirius_initialize_kset(void* const* ks_handler__, int* error_code__)
{
    call_sirius([&]()
    {
        auto& ks = get_ks(ks_handler__);
        ks.initialize();
    }, error_code__);
}

/*
@api begin
sirius_find_ground_state:
  doc: Find the ground state.
  arguments:
    gs_handler:
      type: void*
      attr: in, required
      doc: Handler of the ground state.
    density_tol:
      type: double
      attr: in, optional
      doc: Tolerance on RMS in density.
    energy_tol:
      type: double
      attr: in, optional
      doc: Tolerance in total energy difference.
    niter:
      type: int
      attr: in, optional
      doc: Maximum number of SCF iterations.
    save_state:
      type: bool
      attr: in, optional
      doc: boolean variable indicating if we want to save the ground state.
@api end
*/
void sirius_find_ground_state(void*  const* gs_handler__,
                              double const* density_tol__,
                              double const* energy_tol__,
                              int    const* niter__,
                              bool   const* save_state__)
{
    auto& gs = get_gs(gs_handler__);
    auto& ctx = gs.ctx();
    auto& inp = ctx.parameters_input();
    gs.initial_state();

    double rho_tol = inp.density_tol_;
    if (density_tol__) {
        rho_tol = *density_tol__;
    }

    double etol = inp.energy_tol_;
    if (energy_tol__) {
        etol = *energy_tol__;
    }

    int niter = inp.num_dft_iter_;
    if (niter__) {
        niter = *niter__;
    }

    bool save{false};
    if (save_state__ != nullptr) {
        save = *save_state__;
    }

    auto result = gs.find(rho_tol, etol, ctx.iterative_solver_tolerance(), niter, save);
}

/*
@api begin
sirius_find_ground_state_robust:
  doc: Find the ground state using the robust
  arguments:
    gs_handler:
      type: void*
      attr: in, required
      doc: Handler of the ground state.
    ks_handler:
      type: void*
      attr: in, required
      doc: Handler of the k-point set.
    scf_density_tol:
      type: double
      attr: in, optional
      doc: Tolerance on RMS in density.
    scf_energy_tol:
      type: double
      attr: in, optional
      doc: Tolerance in total energy difference.
    scf_ninit__:
      type: int
      attr: in, optional
      doc: Number of SCF iterations.
    temp__:
      type: double
      attr: in, optional
      doc: Temperature.
    tol__:
      type: double
      attr: in, optional
      doc: Tolerance.
    cg_restart__:
      type: int
      attr: in, optional
      doc: CG restart.
    kappa__:
      type: double
      attr: in, optional
      doc: Scalar preconditioner for pseudo Hamiltonian
@api end
*/
void sirius_find_ground_state_robust(void*  const* gs_handler__,
                                     void*  const* ks_handler__,
                                     double const* scf_density_tol__,
                                     double const* scf_energy_tol__,
                                     int    const* scf_ninit__,
                                     double const* temp__,
                                     double const* tol__
                                    )
{
#ifdef __NLCGLIB
    auto& gs = get_gs(gs_handler__);
    auto& ctx = gs.ctx();
    auto& inp = ctx.parameters_input();
    gs.initial_state();

    double rho_tol = inp.density_tol_;
    if (scf_density_tol__) {
        rho_tol = *scf_density_tol__;
    }

    double etol = inp.energy_tol_;
    if (scf_energy_tol__) {
        etol = *scf_energy_tol__;
    }

    int niter = inp.num_dft_iter_;
    if (scf_ninit__) {
        niter = *scf_ninit__;
    }

    // do a couple of SCF iterations to obtain a good initial guess
    bool save_state = false;
    auto result = gs.find(rho_tol, etol, ctx.iterative_solver_tolerance(), niter, save_state);

    // now call the direct solver
    // call nlcg solver
    auto& potential = gs.potential();
    auto& density = gs.density();

    auto& kset = get_ks(ks_handler__);

    auto nlcg_params  = ctx.nlcg_input();
    double temp       = nlcg_params.T_;
    double tol        = nlcg_params.tol_;
    double kappa      = nlcg_params.kappa_;
    double tau        = nlcg_params.tau_;
    int maxiter       = nlcg_params.maxiter_;
    int restart       = nlcg_params.restart_;
    std::string smear = nlcg_params.smearing_;
    std::string pu = nlcg_params.processing_unit_;

    nlcglib::smearing_type smearing;
    if (smear.compare("FD") == 0) {
        smearing = nlcglib::smearing_type::FERMI_DIRAC;
    } else if (smear.compare("GS") == 0) {
        smearing = nlcglib::smearing_type::GAUSSIAN_SPLINE;
    } else {
        throw std::runtime_error("invalid smearing type given");
    }

    sirius::Energy energy(kset, density, potential);
    if (is_device_memory(ctx.preferred_memory_t())) {
        if (pu.empty() || pu.compare("gpu") == 0) {
            nlcglib::nlcg_mvp2_device(energy, smearing, temp, tol, kappa, tau, maxiter, restart);
        } else if (pu.compare("cpu") == 0) {
            nlcglib::nlcg_mvp2_device_cpu(energy, smearing, temp, tol, kappa, tau, maxiter, restart);
        } else {
            throw std::runtime_error("invalid processing unit for nlcg given: " + pu);
        }
    } else {
        if (pu.empty() || pu.compare("gpu") == 0) {
            nlcglib::nlcg_mvp2_cpu(energy, smearing, temp, tol, kappa, tau, maxiter, restart);
        } else if (pu.compare("cpu") == 0) {
            nlcglib::nlcg_mvp2_cpu_device(energy, smearing, temp, tol, kappa, tau, maxiter, restart);
        } else {
            throw std::runtime_error("invalid processing unit for nlcg given: " + pu);
        }
    }
#else
    throw std::runtime_error("SIRIUS was not compiled with NLCG option.");
#endif

}


/*
@api begin
sirius_update_ground_state:
  doc: Update a ground state object after change of atomic coordinates or lattice vectors.
  arguments:
    gs_handler:
      type: void*
      attr: in, required
      doc: Ground-state handler.
@api end
*/
void sirius_update_ground_state(void** handler__)
{
    auto& gs = get_gs(handler__);
    gs.update();
}

/*
@api begin
sirius_add_atom_type:
  doc: Add new atom type to the unit cell.
  arguments:
    handler:
      type: void*
      attr: in, required
      doc: Simulation context handler.
    label:
      type: string
      attr: in, required
      doc: Atom type unique label.
    fname:
      type: string
      attr: in, optional
      doc: Species file name (in JSON format).
    zn:
      type: int
      attr: in, optional
      doc: Nucleus charge.
    symbol:
      type: string
      attr: in, optional
      doc: Atomic symbol.
    mass:
      type: double
      attr: in, optional
      doc: Atomic mass.
    spin_orbit:
      type: bool
      attr: in, optional
      doc: True if spin-orbit correction is enabled for this atom type.
    error_code:
      type: int
      attr: out, optional
      doc: Error code.
@api end
*/
void sirius_add_atom_type(void* const* handler__, char const* label__, char const* fname__, int const* zn__,
                          char const* symbol__, double const* mass__, bool const* spin_orbit__, int* error_code__)
{
    call_sirius([&]()
    {
        auto& sim_ctx = get_sim_ctx(handler__);

        std::string label = std::string(label__);
        std::string fname = (fname__ == nullptr) ? std::string("") : std::string(fname__);
        sim_ctx.unit_cell().add_atom_type(label, fname);

        auto& type = sim_ctx.unit_cell().atom_type(label);
        if (zn__ != nullptr) {
            type.set_zn(*zn__);
        }
        if (symbol__ != nullptr) {
            type.set_symbol(std::string(symbol__));
        }
        if (mass__ != nullptr) {
            type.set_mass(*mass__);
        }
        if (spin_orbit__ != nullptr) {
            type.spin_orbit_coupling(*spin_orbit__);
        }
        return 0;
    }, error_code__);
}

/*
@api begin
sirius_set_atom_type_radial_grid:
  doc: Set radial grid of the atom type.
  arguments:
    handler:
      type: void*
      attr: in, required
      doc: Simulation context handler.
    label:
      type: string
      attr: in, required
      doc: Atom type label.
    num_radial_points:
      type: int
      attr: in, required
      doc: Number of radial grid points.
    radial_points:
      type: double
      attr: in, required, dimension(num_radial_points)
      doc: List of radial grid points.
@api end
*/
void sirius_set_atom_type_radial_grid(void*  const* handler__,
                                      char   const* label__,
                                      int    const* num_radial_points__,
                                      double const* radial_points__)
{
    auto& sim_ctx = get_sim_ctx(handler__);

    auto& type = sim_ctx.unit_cell().atom_type(std::string(label__));
    type.set_radial_grid(*num_radial_points__, radial_points__);
}

/*
@api begin
sirius_set_atom_type_radial_grid_inf:
  doc: Set radial grid of the free atom (up to effectice infinity).
  arguments:
    handler:
      type: void*
      attr: in, required
      doc: Simulation context handler.
    label:
      type: string
      attr: in, required
      doc: Atom type label.
    num_radial_points:
      type: int
      attr: in, required
      doc: Number of radial grid points.
    radial_points:
      type: double
      attr: in, required, dimension(num_radial_points)
      doc: List of radial grid points.
@api end
*/
void sirius_set_atom_type_radial_grid_inf(void*  const* handler__,
                                          char   const* label__,
                                          int    const* num_radial_points__,
                                          double const* radial_points__)
{
    auto& sim_ctx = get_sim_ctx(handler__);

    auto& type = sim_ctx.unit_cell().atom_type(std::string(label__));
    type.set_free_atom_radial_grid(*num_radial_points__, radial_points__);
}

/*
@api begin
sirius_add_atom_type_radial_function:
  doc: Add one of the radial functions.
  arguments:
    handler:
      type: void*
      attr: in, required
      doc: Simulation context handler.
    atom_type:
      type: string
      attr: in, required
      doc: Label of the atom type.
    label:
      type: string
      attr: in, required
      doc: Label of the radial function.
    rf:
      type: double
      attr: in, required, dimension(num_points)
      doc: Array with radial function values.
    num_points:
      type: int
      attr: in, required
      doc: Length of radial function array.
    n:
      type: int
      attr: in, optional
      doc: Orbital quantum number.
    l:
      type: int
      attr: in, optional
      doc: angular momentum.
    idxrf1:
      type: int
      attr: in, optional
      doc: First index of radial function (for Q-operator).
    idxrf2:
      type: int
      attr: in, optional
      doc: Second index of radial function (for Q-operator).
    occ:
      type: double
      attr: in, optional
      doc: Occupancy of the wave-function.
@api end
*/
void sirius_add_atom_type_radial_function(void*  const* handler__,
                                          char   const* atom_type__,
                                          char   const* label__,
                                          double const* rf__,
                                          int    const* num_points__,
                                          int    const* n__,
                                          int    const* l__,
                                          int    const* idxrf1__,
                                          int    const* idxrf2__,
                                          double const* occ__)
{
    auto& sim_ctx = get_sim_ctx(handler__);

    auto& type = sim_ctx.unit_cell().atom_type(std::string(atom_type__));
    std::string label(label__);

    if (label == "beta") { /* beta-projectors */
        if (l__ == nullptr) {
            TERMINATE("orbital quantum number must be provided for beta-projector");
        }
        type.add_beta_radial_function(*l__, std::vector<double>(rf__, rf__ + *num_points__));
    } else if (label == "ps_atomic_wf") { /* pseudo-atomic wave functions */
        if (l__ == nullptr) {
            TERMINATE("orbital quantum number must be provided for pseudo-atomic radial function");
        }

        int n = (n__) ? *n__ : -1;
        double occ = (occ__) ? *occ__ : 0.0;
        type.add_ps_atomic_wf(n, *l__, std::vector<double>(rf__, rf__ + *num_points__), occ);
    } else if (label == "ps_rho_core") {
        type.ps_core_charge_density(std::vector<double>(rf__, rf__ + *num_points__));
    } else if (label == "ps_rho_total") {
        type.ps_total_charge_density(std::vector<double>(rf__, rf__ + *num_points__));
    } else if (label == "vloc") {
        type.local_potential(std::vector<double>(rf__, rf__ + *num_points__));
    } else if (label == "q_aug") { /* augmentation charge */
        if (l__ == nullptr) {
            TERMINATE("orbital quantum number must be provided for augmentation charge radial function");
        }
        if (idxrf1__ == nullptr || idxrf2__ == nullptr) {
            TERMINATE("both radial-function indices must be provided for augmentation charge radial function");
        }
        type.add_q_radial_function(*idxrf1__, *idxrf2__, *l__, std::vector<double>(rf__, rf__ + *num_points__));
    } else if (label == "ae_paw_wf") {
        type.add_ae_paw_wf(std::vector<double>(rf__, rf__ + *num_points__));
    } else if (label == "ps_paw_wf") {
        type.add_ps_paw_wf(std::vector<double>(rf__, rf__ + *num_points__));
    } else if (label == "ae_paw_core") {
        type.paw_ae_core_charge_density(std::vector<double>(rf__, rf__ + *num_points__));
    } else if (label == "ae_rho") {
        type.free_atom_density(std::vector<double>(rf__, rf__ + *num_points__));
    } else {
        std::stringstream s;
        s << "wrong label of radial function: " << label__;
        TERMINATE(s);
    }
}

/*
@api begin
sirius_set_atom_type_hubbard:
  doc: Set the hubbard correction for the atomic type.
  arguments:
    handler:
      type: void*
      attr: in, required
      doc: Simulation context handler.
    label:
      type: string
      attr: in, required
      doc: Atom type label.
    l:
      type: int
      attr: in, required
      doc: Orbital quantum number.
    n:
      type: int
      attr: in, required
      doc: principal quantum number (s, p, d, f)
    occ:
      type: double
      attr: in, required
      doc: Atomic shell occupancy.
    U:
      type: double
      attr: in, required
      doc: Hubbard U parameter.
    J:
      type: double
      attr: in, required
      doc: Exchange J parameter for the full interaction treatment.
    alpha:
      type: double
      attr: in, required
      doc: J_alpha for the simple interaction treatment.
    beta:
      type: double
      attr: in, required
      doc: J_beta for the simple interaction treatment.
    J0:
      type: double
      attr: in, required
      doc: J0 for the simple interaction treatment.
@api end
*/
void sirius_set_atom_type_hubbard(void*  const* handler__,
                                  char   const* label__,
                                  int    const* l__,
                                  int    const* n__,
                                  double const* occ__,
                                  double const* U__,
                                  double const* J__,
                                  double const* alpha__,
                                  double const* beta__,
                                  double const* J0__)
{
    auto& sim_ctx = get_sim_ctx(handler__);
    auto& type = sim_ctx.unit_cell().atom_type(std::string(label__));
    type.hubbard_correction(true);
    type.add_hubbard_orbital(*n__, *l__, *occ__, *U__, J__[1], J__, *alpha__, *beta__, *J0__);
}

/*
@api begin
sirius_set_atom_type_dion:
  doc: Set ionic part of D-operator matrix.
  arguments:
    handler:
      type: void*
      attr: in, required
      doc: Simulation context handler.
    label:
      type: string
      attr: in, required
      doc: Atom type label.
    num_beta:
      type: int
      attr: in, required
      doc: Number of beta-projectors.
    dion:
      type: double
      attr: in, required, dimension(num_beta, num_beta)
      doc: Ionic part of D-operator matrix.
@api end
*/
void sirius_set_atom_type_dion(void*  const* handler__,
                               char   const* label__,
                               int    const* num_beta__,
                               double*       dion__)
{
    auto& sim_ctx = get_sim_ctx(handler__);
    auto& type = sim_ctx.unit_cell().atom_type(std::string(label__));
    matrix<double> dion(dion__, *num_beta__, *num_beta__);
    type.d_mtrx_ion(dion);
}

/*
@api begin
sirius_set_atom_type_paw:
  doc: Set PAW related data.
  arguments:
    handler:
      type: void*
      attr: in, required
      doc: Simulation context handler.
    label:
      type: string
      attr: in, required
      doc: Atom type label.
    core_energy:
      type: double
      attr: in, required
      doc: Core-electrons energy contribution.
    occupations:
      type: double
      attr: in, required, dimension(num_occ)
      doc: array of orbital occupancies
    num_occ:
      type: int
      attr: in, required
      doc: size of the occupations array
@api end
*/
void sirius_set_atom_type_paw(void*  const* handler__,
                              char   const* label__,
                              double const* core_energy__,
                              double const* occupations__,
                              int    const* num_occ__)
{
    auto& sim_ctx = get_sim_ctx(handler__);

    auto& type = sim_ctx.unit_cell().atom_type(std::string(label__));

    if (*num_occ__ != type.num_beta_radial_functions()) {
        TERMINATE("PAW error: different number of occupations and wave functions!");
    }

    /* we load PAW, so we set is_paw to true */
    type.is_paw(true);

    type.paw_core_energy(*core_energy__);

    type.paw_wf_occ(std::vector<double>(occupations__, occupations__ + type.num_beta_radial_functions()));
}

/*
@api begin
sirius_add_atom:
  doc: Add atom to the unit cell.
  arguments:
    handler:
      type: void*
      attr: in, required
      doc: Simulation context handler.
    label:
      type: string
      attr: in, required
      doc: Atom type label.
    position:
      type: double
      attr: in, required, dimension(3)
      doc: Atom position in lattice coordinates.
    vector_field:
      type: double
      attr: in, optional, dimension(3)
      doc: Starting magnetization.
@api end
*/
void sirius_add_atom(void*  const* handler__,
                     char   const* label__,
                     double const* position__,
                     double const* vector_field__)
{
    auto& sim_ctx = get_sim_ctx(handler__);
    if (vector_field__ != nullptr) {
        sim_ctx.unit_cell().add_atom(std::string(label__), std::vector<double>(position__, position__ + 3), vector_field__);
    } else {
        sim_ctx.unit_cell().add_atom(std::string(label__), std::vector<double>(position__, position__ + 3));
    }
}

/*
@api begin
sirius_set_atom_position:
  doc: Set new atomic position.
  arguments:
    handler:
      type: void*
      attr: in, required
      doc: Simulation context handler.
    ia:
      type: int
      attr: in, required
      doc: Index of atom; index starts form 1
    position:
      type: double
      attr: in, required, dimension(3)
      doc: Atom position in lattice coordinates.
@api end
*/
void sirius_set_atom_position(void*  const* handler__,
                              int    const* ia__,
                              double const* position__)
{
    auto& sim_ctx = get_sim_ctx(handler__);
    sim_ctx.unit_cell().atom(*ia__ - 1).set_position(std::vector<double>(position__, position__ + 3));
}

/*
@api begin
sirius_set_pw_coeffs:
  doc: Set plane-wave coefficients of a periodic function.
  arguments:
    handler:
      type: void*
      attr: in, required
      doc: Ground state handler.
    label:
      type: string
      attr: in, required
      doc: Label of the function.
    pw_coeffs:
      type: complex
      attr: in, required, dimension(*)
      doc: Local array of plane-wave coefficients.
    transform_to_rg:
      type: bool
      attr: in, optional
      doc: True if function has to be transformed to real-space grid.
    ngv:
      type: int
      attr: in, optional
      doc: Local number of G-vectors.
    gvl:
      type: int
      attr: in, optional, dimension(3, *)
      doc: List of G-vectors in lattice coordinates (Miller indices).
    comm:
      type: int
      attr: in, optional
      doc: MPI communicator used in distribution of G-vectors
@api end
*/
void sirius_set_pw_coeffs(void*                const* handler__,
                          char                 const* label__,
                          std::complex<double> const* pw_coeffs__,
                          bool                 const* transform_to_rg__,
                          int                  const* ngv__,
                          int*                        gvl__,
                          int                  const* comm__)
{
    PROFILE("sirius_api::sirius_set_pw_coeffs");

    auto& gs = get_gs(handler__);

    std::string label(label__);

    if (gs.ctx().full_potential()) {
        if (label == "veff") {
            gs.potential().set_veff_pw(pw_coeffs__);
        } else if (label == "rm_inv") {
            gs.potential().set_rm_inv_pw(pw_coeffs__);
        } else if (label == "rm2_inv") {
            gs.potential().set_rm2_inv_pw(pw_coeffs__);
        } else {
            TERMINATE("wrong label");
        }
    } else {
        assert(ngv__ != nullptr);
        assert(gvl__ != nullptr);
        assert(comm__ != nullptr);

        Communicator comm(MPI_Comm_f2c(*comm__));
        mdarray<int, 2> gvec(gvl__, 3, *ngv__);

        std::vector<double_complex> v(gs.ctx().gvec().num_gvec(), 0);
        #pragma omp parallel for schedule(static)
        for (int i = 0; i < *ngv__; i++) {
            vector3d<int> G(gvec(0, i), gvec(1, i), gvec(2, i));
            //auto gvc = gs.ctx().unit_cell().reciprocal_lattice_vectors() * vector3d<double>(G[0], G[1], G[2]);
            //if (gvc.length() > gs.ctx().pw_cutoff()) {
            //    continue;
            //}
            int ig = gs.ctx().gvec().index_by_gvec(G);
            if (ig >= 0) {
                v[ig] = pw_coeffs__[i];
            } else {
                if (gs.ctx().gamma_point()) {
                    ig = gs.ctx().gvec().index_by_gvec(G * (-1));
                    if (ig == -1) {
                        std::stringstream s;
                        auto gvc = gs.ctx().unit_cell().reciprocal_lattice_vectors() * vector3d<double>(G[0], G[1], G[2]);
                        s << "wrong index of G-vector" << std::endl
                          << "input G-vector: " << G << " (length: " << gvc.length() << " [a.u.^-1])" << std::endl;
                        TERMINATE(s);
                    } else {
                        v[ig] = std::conj(pw_coeffs__[i]);
                    }
                }
            }
        }
        comm.allreduce(v.data(), gs.ctx().gvec().num_gvec());

        std::map<std::string, sirius::Smooth_periodic_function<double>*> func = {
            {"rho",   &gs.density().rho()},
            {"rhoc",  &gs.density().rho_pseudo_core()},
            {"magz",  &gs.density().magnetization(0)},
            {"magx",  &gs.density().magnetization(1)},
            {"magy",  &gs.density().magnetization(2)},
            {"veff",  &gs.potential().effective_potential()},
            {"bz",    &gs.potential().effective_magnetic_field(0)},
            {"bx",    &gs.potential().effective_magnetic_field(1)},
            {"by",    &gs.potential().effective_magnetic_field(2)},
            {"vloc",  &gs.potential().local_potential()},
            {"vxc",   &gs.potential().xc_potential()},
            {"dveff", &gs.potential().dveff()},
        };

        try {
            func.at(label)->scatter_f_pw(v);
            if (transform_to_rg__ && *transform_to_rg__) {
                func.at(label)->fft_transform(1);
            }
        } catch(...) {
            TERMINATE("wrong label");
        }
    }
}

/*
@api begin
sirius_get_pw_coeffs:
  doc: Get plane-wave coefficients of a periodic function.
  arguments:
    handler:
      type: void*
      attr: in, required
      doc: Ground state handler.
    label:
      type: string
      attr: in, required
      doc: Label of the function.
    pw_coeffs:
      type: complex
      attr: in, required, dimension(*)
      doc: Local array of plane-wave coefficients.
    ngv:
      type: int
      attr: in, optional
      doc: Local number of G-vectors.
    gvl:
      type: int
      attr: in, optional, dimension(3, *)
      doc: List of G-vectors in lattice coordinates (Miller indices).
    comm:
      type: int
      attr: in, optional
      doc: MPI communicator used in distribution of G-vectors
@api end
*/
void sirius_get_pw_coeffs(void*                const* handler__,
                          char                 const* label__,
                          std::complex<double>*       pw_coeffs__,
                          int                  const* ngv__,
                          int*                        gvl__,
                          int                  const* comm__)
{
    PROFILE("sirius_api::sirius_get_pw_coeffs");

    auto& gs = get_gs(handler__);

    std::string label(label__);
    if (gs.ctx().full_potential()) {
        STOP();
    } else {
        assert(ngv__ != NULL);
        assert(gvl__ != NULL);
        assert(comm__ != NULL);

        Communicator comm(MPI_Comm_f2c(*comm__));
        mdarray<int, 2> gvec(gvl__, 3, *ngv__);

        std::map<std::string, sirius::Smooth_periodic_function<double>*> func = {
            {"rho",  &gs.density().rho()},
            {"magz", &gs.density().magnetization(0)},
            {"magx", &gs.density().magnetization(1)},
            {"magy", &gs.density().magnetization(2)},
            {"veff", &gs.potential().effective_potential()},
            {"vloc", &gs.potential().local_potential()},
            {"rhoc", &gs.density().rho_pseudo_core()}
        };

        std::vector<double_complex> v;
        try {
            v = func.at(label)->gather_f_pw();
        } catch(...) {
            TERMINATE("wrong label");
        }

        for (int i = 0; i < *ngv__; i++) {
            vector3d<int> G(gvec(0, i), gvec(1, i), gvec(2, i));

            //auto gvc = gs.ctx().unit_cell().reciprocal_lattice_vectors() * vector3d<double>(G[0], G[1], G[2]);
            //if (gvc.length() > gs.ctx().pw_cutoff()) {
            //    pw_coeffs__[i] = 0;
            //    continue;
            //}

            bool is_inverse{false};
            int ig = gs.ctx().gvec().index_by_gvec(G);
            if (ig == -1 && gs.ctx().gvec().reduced()) {
                ig = gs.ctx().gvec().index_by_gvec(G * (-1));
                is_inverse = true;
            }
            if (ig == -1) {
                std::stringstream s;
                auto gvc = gs.ctx().unit_cell().reciprocal_lattice_vectors() * vector3d<double>(G[0], G[1], G[2]);
                s << "wrong index of G-vector" << std::endl
                  << "input G-vector: " << G << " (length: " << gvc.length() << " [a.u.^-1])" << std::endl;
                TERMINATE(s);
            }
            if (is_inverse) {
                pw_coeffs__[i] = std::conj(v[ig]);
            } else {
                pw_coeffs__[i] = v[ig];
            }
        }
    }
}

/*
@api begin
sirius_get_pw_coeffs_real:
  doc: Get atom type contribution to plane-wave coefficients of a periodic function.
  arguments:
    handler:
      type: void*
      attr: in, required
      doc: Simulation context handler.
    atom_type:
      type: string
      attr: in, required
      doc: Label of the atom type.
    label:
      type: string
      attr: in, required
      doc: Label of the function.
    pw_coeffs:
      type: double
      attr: out, required, dimension(*)
      doc: Local array of plane-wave coefficients.
    ngv:
      type: int
      attr: in, optional
      doc: Local number of G-vectors.
    gvl:
      type: int
      attr: in, optional, dimension(3, *)
      doc: List of G-vectors in lattice coordinates (Miller indices).
    comm:
      type: int
      attr: in, optional
      doc: MPI communicator used in distribution of G-vectors
@api end
*/
void sirius_get_pw_coeffs_real(void* const* handler__,
                               char  const* atom_type__,
                               char  const* label__,
                               double*      pw_coeffs__,
                               int   const* ngv__,
                               int*         gvl__,
                               int   const* comm__)
{
    PROFILE("sirius_api::sirius_get_pw_coeffs_real");

    std::string label(label__);
    std::string atom_label(atom_type__);
    auto& sim_ctx = get_sim_ctx(handler__);

    int iat = sim_ctx.unit_cell().atom_type(atom_label).id();

    auto make_pw_coeffs = [&](std::function<double(double)> f)
    {
        mdarray<int, 2> gvec(gvl__, 3, *ngv__);

        double fourpi_omega = fourpi / sim_ctx.unit_cell().omega();
        #pragma omp parallel for schedule(static)
        for (int i = 0; i < *ngv__; i++) {
            auto gc = sim_ctx.unit_cell().reciprocal_lattice_vectors() * vector3d<int>(gvec(0, i), gvec(1, i), gvec(2, i));
            pw_coeffs__[i] = fourpi_omega * f(gc.length());
        }
    };

    if (label == "rhoc") {
        make_pw_coeffs([&](double g)
                       {
                           return sim_ctx.ps_core_ri().value<int>(iat, g);
                       });
    } else if (label == "rhoc_dg") {
        make_pw_coeffs([&](double g)
                       {
                           return sim_ctx.ps_core_ri_djl().value<int>(iat, g);
                       });
    } else if (label == "vloc") {
        make_pw_coeffs([&](double g)
                       {
                           return sim_ctx.vloc_ri().value(iat, g);
                       });
    } else if (label == "rho") {
        make_pw_coeffs([&](double g)
                       {
                           return sim_ctx.ps_rho_ri().value<int>(iat, g);
                       });
    } else {
        std::stringstream s;
        s << "[sirius_get_pw_coeffs_real] wrong label" << std::endl
          << "  label : " << label;
        TERMINATE(s);
    }
}

/*
@api begin
sirius_initialize_subspace:
  doc: Initialize the subspace of wave-functions.
  arguments:
    gs_handler:
      type: void*
      attr: in, required
      doc: Ground state handler.
    ks_handler:
      type: void*
      attr: in, required
      doc: K-point set handler.
@api end
*/
void sirius_initialize_subspace(void* const* gs_handler__,
                                void* const* ks_handler__)
{
    auto& gs = get_gs(gs_handler__);
    auto& ks = get_ks(ks_handler__);
    sirius::Hamiltonian0 H0(gs.potential());
    sirius::Band(ks.ctx()).initialize_subspace(ks, H0);
}

<<<<<<< HEAD
/*
@api begin
sirius_find_eigen_states:
  doc: Find eigen-states of the Hamiltonian/
  arguments:
    gs_handler:
      type: void*
      attr: in, required
      doc: Ground state handler.
    ks_handler:
      type: void*
      attr: in, required
      doc: K-point set handler.
    precompute:
      type: bool
      attr: in, required
      doc: True if neccessary data to setup eigen-value problem must be automatically precomputed.
    iter_solver_tol:
      type: double
      attr: in, optional
      doc: Iterative solver tolerance.
@api end
*/
=======
/* @fortran begin function void sirius_find_eigen_states     Find eigen-states of the Hamiltonian/
   @fortran argument in  required void*   gs_handler         Ground state handler.
   @fortran argument in  required void*   ks_handler         K-point set handler.
   @fortran argument in  required bool    precompute         True if necessary data to setup eigen-value problem must be automatically precomputed.
   @fortran argument in  optional double  iter_solver_tol    Iterative solver tolerance.
   @fortran end */
>>>>>>> a891e6df
void sirius_find_eigen_states(void* const* gs_handler__,
                              void* const* ks_handler__,
                              bool  const* precompute__,
                              double const* iter_solver_tol__)
{
    auto& gs = get_gs(gs_handler__);
    auto& ks = get_ks(ks_handler__);
    if (iter_solver_tol__ != nullptr) {
        ks.ctx().iterative_solver_tolerance(*iter_solver_tol__);
    }
    sirius::Hamiltonian0 H0(gs.potential());
    sirius::Band(ks.ctx()).solve(ks, H0, *precompute__);
}

/*
@api begin
sirius_generate_d_operator_matrix:
  doc: Generate D-operator matrix.
  arguments:
    handler:
      type: void*
      attr: in, required
      doc: Ground state handler.
@api end
*/
void sirius_generate_d_operator_matrix(void* const* handler__)
{
    auto& gs = get_gs(handler__);
    gs.potential().generate_D_operator_matrix();
}

/*
@api begin
sirius_generate_initial_density:
  doc: Generate initial density.
  arguments:
    handler:
      type: void*
      attr: in, required
      doc: Ground state handler.
@api end
*/
void sirius_generate_initial_density(void* const* handler__)
{
    auto& gs = get_gs(handler__);
    gs.density().initial_density();
}

/*
@api begin
sirius_generate_effective_potential:
  doc: Generate effective potential and magnetic field.
  arguments:
    handler:
      type: void*
      attr: in, required
      doc: Ground state handler.
@api end
*/
void sirius_generate_effective_potential(void* const* handler__)
{
    auto& gs = get_gs(handler__);
    gs.potential().generate(gs.density());
}

/*
@api begin
sirius_generate_density:
  doc: Generate charge density and magnetization.
  arguments:
    gs_handler:
      type: void*
      attr: in, required
      doc: Ground state handler.
    add_core:
      type: bool
      attr: in, optional
      doc: Add core charge density in the muffin-tins.
    transform_to_rg:
      type: bool
      attr: in, optional
      doc: If true, density and magnetization are transformed to real-space grid.
@api end
*/
void sirius_generate_density(void* const* gs_handler__,
                             bool const*  add_core__,
                             bool const*  transform_to_rg__)
{
    auto& gs = get_gs(gs_handler__);
    bool add_core{false};
    if (add_core__ != nullptr) {
        add_core = *add_core__;
    }
    bool transform_to_rg{false};
    if (transform_to_rg__ != nullptr) {
        transform_to_rg = *transform_to_rg__;
    }

    gs.density().generate(gs.k_point_set(), add_core, transform_to_rg);
}

/*
@api begin
sirius_set_band_occupancies:
  doc: Set band occupancies.
  arguments:
    ks_handler:
      type: void*
      attr: in, required
      doc: K-point set handler.
    ik:
      type: int
      attr: in, required
      doc: Global index of k-point.
    ispn:
      type: int
      attr: in, required
      doc: Spin component.
    band_occupancies:
      type: double
      attr: in, required
      doc: Array of band occupancies.
@api end
*/
void sirius_set_band_occupancies(void*  const* ks_handler__,
                                 int    const* ik__,
                                 int    const* ispn__,
                                 double const* band_occupancies__)
{
    auto& ks = get_ks(ks_handler__);
    int ik = *ik__ - 1;
    for (int i = 0; i < ks.ctx().num_bands(); i++) {
        ks[ik]->band_occupancy(i, *ispn__, band_occupancies__[i]);
    }
}

/*
@api begin
sirius_get_band_occupancies:
  doc: Set band occupancies.
  arguments:
    ks_handler:
      type: void*
      attr: in, required
      doc: K-point set handler.
    ik:
      type: int
      attr: in, required
      doc: Global index of k-point.
    ispn:
      type: int
      attr: in, required
      doc: Spin component.
    band_occupancies:
      type: double
      attr: out, required
      doc: Array of band occupancies.
@api end
*/
void
sirius_get_band_occupancies(void* const* ks_handler__, int const* ik__, int const* ispn__,
                            double* band_occupancies__)
{
    auto& ks = get_ks(ks_handler__);
    int ik   = *ik__ - 1;
    for (int i = 0; i < ks.ctx().num_bands(); i++) {
        band_occupancies__[i] = ks[ik]->band_occupancy(i, *ispn__);
    }
}

/*
@api begin
sirius_get_band_energies:
  doc: Get band energies.
  arguments:
    ks_handler:
      type: void*
      attr: in, required
      doc: K-point set handler.
    ik:
      type: int
      attr: in, required
      doc: Global index of k-point.
    ispn:
      type: int
      attr: in, required
      doc: Spin component.
    band_energies:
      type: double
      attr: out, required
      doc: Array of band energies.
@api end
*/
void sirius_get_band_energies(void*  const* ks_handler__,
                              int    const* ik__,
                              int    const* ispn__,
                              double*       band_energies__)
{
    auto& ks = get_ks(ks_handler__);
    int ik = *ik__ - 1;
    for (int i = 0; i < ks.ctx().num_bands(); i++) {
        band_energies__[i] = ks[ik]->band_energy(i, *ispn__);
    }
}

<<<<<<< HEAD
/*
@api begin
sirius_get_d_operator_matrix:
  doc: Get D-operator matrix
  arguments:
    handler:
      type: void*
      attr: in, required
      doc: Simulation context handler.
    ia:
      type: int
      attr: in, required
      doc: Global index of atom.
    ispn:
      type: int
      attr: in, required
      doc: Spin component.
    d_mtrx:
      type: double
      attr: out, required
      doc: D-matrix.
    ld:
      type: int
      attr: in, required
      doc: Leading dimension of D-matrix.
@api end
*/
=======
/* @fortran begin function void sirius_get_d_operator_matrix       Get D-operator matrix
   @fortran argument in  required void*   handler                  Simulation context handler.
   @fortran argument in  required int     ia                       Global index of atom.
   @fortran argument in  required int     ispn                     Spin component.
   @fortran argument out required double  d_mtrx                   D-matrix.
   @fortran argument in  required int     ld                       Leading dimension of D-matrix.
   @fortran end */
>>>>>>> a891e6df
void sirius_get_d_operator_matrix(void* const* handler__,
                                  int   const* ia__,
                                  int   const* ispn__,
                                  double*      d_mtrx__,
                                  int   const* ld__)
{
    auto& sim_ctx = get_sim_ctx(handler__);

    mdarray<double, 2> d_mtrx(d_mtrx__, *ld__, *ld__);

    auto& atom = sim_ctx.unit_cell().atom(*ia__ - 1);
    auto idx_map = atomic_orbital_index_map_QE(atom.type());
    int nbf = atom.mt_basis_size();

    d_mtrx.zero();

    for (int xi1 = 0; xi1 < nbf; xi1++) {
        int p1 = phase_Rlm_QE(atom.type(), xi1);
        for (int xi2 = 0; xi2 < nbf; xi2++) {
            int p2 = phase_Rlm_QE(atom.type(), xi2);
            d_mtrx(idx_map[xi1], idx_map[xi2]) = atom.d_mtrx(xi1, xi2, *ispn__ - 1) * p1 * p2;
        }
    }
}

<<<<<<< HEAD
/*
@api begin
sirius_set_d_operator_matrix:
  doc: Set D-operator matrix
  arguments:
    handler:
      type: void*
      attr: in, required
      doc: Simulation context handler.
    ia:
      type: int
      attr: in, required
      doc: Global index of atom.
    ispn:
      type: int
      attr: in, required
      doc: Spin component.
    d_mtrx:
      type: double
      attr: out, required
      doc: D-matrix.
    ld:
      type: int
      attr: in, required
      doc: Leading dimension of D-matrix.
@api end
*/
=======
/* @fortran begin function void sirius_set_d_operator_matrix       Set D-operator matrix
   @fortran argument in  required void*   handler                  Simulation context handler.
   @fortran argument in  required int     ia                       Global index of atom.
   @fortran argument in  required int     ispn                     Spin component.
   @fortran argument out required double  d_mtrx                   D-matrix.
   @fortran argument in  required int     ld                       Leading dimension of D-matrix.
   @fortran end */
>>>>>>> a891e6df
void sirius_set_d_operator_matrix(void* const* handler__,
                                  int   const* ia__,
                                  int   const* ispn__,
                                  double*      d_mtrx__,
                                  int   const* ld__)
{
    auto& sim_ctx = get_sim_ctx(handler__);

    mdarray<double, 2> d_mtrx(d_mtrx__, *ld__, *ld__);

    auto& atom = sim_ctx.unit_cell().atom(*ia__ - 1);
    auto idx_map = atomic_orbital_index_map_QE(atom.type());
    int nbf = atom.mt_basis_size();

    for (int xi1 = 0; xi1 < nbf; xi1++) {
        int p1 = phase_Rlm_QE(atom.type(), xi1);
        for (int xi2 = 0; xi2 < nbf; xi2++) {
            int p2 = phase_Rlm_QE(atom.type(), xi2);
            atom.d_mtrx(xi1, xi2, *ispn__ - 1) = d_mtrx(idx_map[xi1], idx_map[xi2]) * p1 * p2;
        }
    }
}

<<<<<<< HEAD
/*
@api begin
sirius_set_q_operator_matrix:
  doc: Set Q-operator matrix
  arguments:
    handler:
      type: void*
      attr: in, required
      doc: Simulation context handler.
    label:
      type: string
      attr: in, required
      doc: Atom type label.
    q_mtrx:
      type: double
      attr: out, required, dimension(ld,ld)
      doc: Q-matrix.
    ld:
      type: int
      attr: in, required
      doc: Leading dimension of Q-matrix.
@api end
*/
=======
/* @fortran begin function void sirius_set_q_operator_matrix    Set Q-operator matrix
   @fortran argument in  required void*   handler               Simulation context handler.
   @fortran argument in  required string  label                 Atom type label.
   @fortran argument out required double  q_mtrx                Q-matrix.
   @fortran argument in  required int     ld                    Leading dimension of Q-matrix.
   @fortran end */
>>>>>>> a891e6df
void sirius_set_q_operator_matrix(void* const* handler__,
                                  char  const* label__,
                                  double*      q_mtrx__,
                                  int   const* ld__)
{
    auto& sim_ctx = get_sim_ctx(handler__);

    auto& type = sim_ctx.unit_cell().atom_type(std::string(label__));
    mdarray<double, 2> q_mtrx(q_mtrx__, *ld__, *ld__);
    mdarray<double, 2> qm(*ld__, *ld__);

    auto idx_map = atomic_orbital_index_map_QE(type);
    int nbf = type.mt_basis_size();

    for (int xi1 = 0; xi1 < nbf; xi1++) {
        int p1 = phase_Rlm_QE(type, xi1);
        for (int xi2 = 0; xi2 < nbf; xi2++) {
            int p2 = phase_Rlm_QE(type, xi2);
            qm(xi1, xi2) = q_mtrx(idx_map[xi1], idx_map[xi2]) * p1 * p2;
        }
    }
    sim_ctx.augmentation_op(type.id())->q_mtrx(qm);
}

<<<<<<< HEAD
/*
@api begin
sirius_get_q_operator_matrix:
  doc: Get Q-operator matrix
  arguments:
    handler:
      type: void*
      attr: in, required
      doc: Simulation context handler.
    label:
      type: string
      attr: in, required
      doc: Atom type label.
    q_mtrx:
      type: double
      attr: out, required, dimension(ld, ld)
      doc: Q-matrix.
    ld:
      type: int
      attr: in, required
      doc: Leading dimension of Q-matrix.
@api end
*/
=======
/* @fortran begin function void sirius_get_q_operator_matrix    Get Q-operator matrix
   @fortran argument in  required void*   handler               Simulation context handler.
   @fortran argument in  required string  label                 Atom type label.
   @fortran argument out required double  q_mtrx                Q-matrix.
   @fortran argument in  required int     ld                    Leading dimension of Q-matrix.
   @fortran end */
>>>>>>> a891e6df
void sirius_get_q_operator_matrix(void* const* handler__,
                                  char  const* label__,
                                  double*      q_mtrx__,
                                  int   const* ld__)
{
    auto& sim_ctx = get_sim_ctx(handler__);

    auto& type = sim_ctx.unit_cell().atom_type(std::string(label__));
    mdarray<double, 2> q_mtrx(q_mtrx__, *ld__, *ld__);

    auto idx_map = atomic_orbital_index_map_QE(type);
    int nbf = type.mt_basis_size();

    for (int xi1 = 0; xi1 < nbf; xi1++) {
        int p1 = phase_Rlm_QE(type, xi1);
        for (int xi2 = 0; xi2 < nbf; xi2++) {
            int p2 = phase_Rlm_QE(type, xi2);
            q_mtrx(idx_map[xi1], idx_map[xi2]) = sim_ctx.augmentation_op(type.id())->q_mtrx(xi1, xi2) * p1 * p2;
        }
    }
}

<<<<<<< HEAD
/*
@api begin
sirius_get_density_matrix:
  doc: Get all components of complex density matrix.
  arguments:
    handler:
      type: void*
      attr: in, required
      doc: DFT ground state handler.
    ia:
      type: int
      attr: in, required
      doc: Global index of atom.
    dm:
      type: complex
      attr: out, required
      doc: Complex density matrix.
    ld:
      type: int
      attr: in, required
      doc: Leading dimension of the density matrix.
@api end
*/
=======
/* @fortran begin function void sirius_get_density_matrix       Get all components of complex density matrix.
   @fortran argument in  required void*   handler               DFT ground state handler.
   @fortran argument in  required int     ia                    Global index of atom.
   @fortran argument out required complex dm                    Complex density matrix.
   @fortran argument in  required int     ld                    Leading dimension of the density matrix.
   @fortran end */
>>>>>>> a891e6df
void sirius_get_density_matrix(void*          const* handler__,
                               int            const* ia__,
                               std::complex<double>* dm__,
                               int            const* ld__) // TODO: this should be generalized for any phase factor convention
{
    auto& gs = get_gs(handler__);

    mdarray<double_complex, 3> dm(dm__, *ld__, *ld__, 3);

    auto& atom = gs.ctx().unit_cell().atom(*ia__ - 1);
    if (gs.ctx().full_potential()) {
        int nbf = std::min(atom.mt_basis_size(), *ld__);
        for (int icomp = 0; icomp < gs.ctx().num_mag_comp(); icomp++) {
            for (int i = 0; i < nbf; i++) {
                for (int j = 0; j < nbf; j++) {
                    dm(i, j, icomp) = gs.density().density_matrix()(i, j, icomp, *ia__ - 1);
                }
            }
        }
    } else {
        auto idx_map = atomic_orbital_index_map_QE(atom.type());
        int nbf = atom.mt_basis_size();
        assert(nbf <= *ld__);

        for (int icomp = 0; icomp < gs.ctx().num_mag_comp(); icomp++) {
            for (int i = 0; i < nbf; i++) {
                int p1 = phase_Rlm_QE(atom.type(), i);
                for (int j = 0; j < nbf; j++) {
                    int p2 = phase_Rlm_QE(atom.type(), j);
                    dm(idx_map[i], idx_map[j], icomp) = gs.density().density_matrix()(i, j, icomp, *ia__ - 1) * static_cast<double>(p1 * p2);
                }
            }
        }
    }
}

<<<<<<< HEAD
/*
@api begin
sirius_set_density_matrix:
  doc: Set all components of complex density matrix.
  arguments:
    handler:
      type: void*
      attr: in, required
      doc: DFT ground state handler.
    ia:
      type: int
      attr: in, required
      doc: Global index of atom.
    dm:
      type: complex
      attr: out, required
      doc: Complex density matrix.
    ld:
      type: int
      attr: in, required
      doc: Leading dimension of the density matrix.
@api end
*/
=======
/* @fortran begin function void sirius_set_density_matrix       Set all components of complex density matrix.
   @fortran argument in  required void*   handler               DFT ground state handler.
   @fortran argument in  required int     ia                    Global index of atom.
   @fortran argument out required complex dm                    Complex density matrix.
   @fortran argument in  required int     ld                    Leading dimension of the density matrix.
   @fortran end */
>>>>>>> a891e6df
void sirius_set_density_matrix(void*          const* handler__,
                               int            const* ia__,
                               std::complex<double>* dm__,
                               int            const* ld__)
{
    auto& gs = get_gs(handler__);

    mdarray<double_complex, 3> dm(dm__, *ld__, *ld__, 3);

    auto& atom = gs.ctx().unit_cell().atom(*ia__ - 1);
    auto idx_map = atomic_orbital_index_map_QE(atom.type());
    int nbf = atom.mt_basis_size();
    assert(nbf <= *ld__);

    for (int icomp = 0; icomp < gs.ctx().num_mag_comp(); icomp++) {
        for (int i = 0; i < nbf; i++) {
            int p1 = phase_Rlm_QE(atom.type(), i);
            for (int j = 0; j < nbf; j++) {
                int p2 = phase_Rlm_QE(atom.type(), j);
                gs.density().density_matrix()(i, j, icomp, *ia__ - 1) = dm(idx_map[i], idx_map[j], icomp) * static_cast<double>(p1 * p2);
            }
        }
    }
}

/*
@api begin
sirius_get_energy:
  doc: Get one of the total energy components.
  arguments:
    handler:
      type: void*
      attr: in, required
      doc: DFT ground state handler.
    label:
      type: string
      attr: in, required
      doc: Label of the energy component to get.
    energy:
      type: double
      attr: out, required
      doc: Total energy component.
@api end
*/
void sirius_get_energy(void* const* handler__,
                       char  const* label__,
                       double*      energy__)
{
    auto& gs = get_gs(handler__);

    auto& kset = gs.k_point_set();
    auto& ctx = kset.ctx();
    auto& unit_cell = kset.unit_cell();
    auto& potential = gs.potential();
    auto& density = gs.density();

    std::string label(label__);

    std::map<std::string, std::function<double()>> func = {
        {"total",   [&](){ return sirius::total_energy(ctx, kset, density, potential, gs.ewald_energy()); }},
        {"evalsum", [&](){ return sirius::eval_sum(unit_cell, kset); }},
        {"exc",     [&](){ return sirius::energy_exc(density, potential); }},
        {"vxc",     [&](){ return sirius::energy_vxc(density, potential); }},
        {"bxc",     [&](){ return sirius::energy_bxc(density, potential, ctx.num_mag_dims()); }},
        {"veff",    [&](){ return sirius::energy_veff(density, potential); }},
        {"vloc",    [&](){ return sirius::energy_vloc(density, potential); }},
        {"vha",     [&](){ return sirius::energy_vha(potential); }},
        {"enuc",    [&](){ return sirius::energy_enuc(ctx, potential); }},
        {"kin",     [&](){ return sirius::energy_kin(ctx, kset, density, potential); }}};

    try {
        *energy__ = func.at(label)();
    } catch(...) {
        std::stringstream s;
        s << "[sirius_get_energy] wrong label: " << label;
        TERMINATE(s);
    }
}

/*
@api begin
sirius_get_forces:
  doc: Get one of the total force components.
  arguments:
    handler:
      type: void*
      attr: in, required
      doc: DFT ground state handler.
    label:
      type: string
      attr: in, required
      doc: Label of the force component to get.
    forces:
      type: double
      attr: out, required, dimension(3, *)
      doc: Total force component for each atom.
@api end
*/
void sirius_get_forces(void* const* handler__,
                       char  const* label__,
                       double*      forces__)
{
    std::string label(label__);

    auto& gs = get_gs(handler__);

    auto get_forces = [&](mdarray<double, 2> const& sirius_forces__)
    {
        for (size_t i = 0; i < sirius_forces__.size(); i++){
            forces__[i] = sirius_forces__[i];
        }
    };

    auto& forces = gs.forces();

    std::map<std::string, mdarray<double, 2> const& (sirius::Force::*)(void)> func = {
        {"total",    &sirius::Force::calc_forces_total},
        {"vloc",     &sirius::Force::calc_forces_vloc},
        {"core",     &sirius::Force::calc_forces_core},
        {"ewald",    &sirius::Force::calc_forces_ewald},
        {"nonloc",   &sirius::Force::calc_forces_nonloc},
        {"us",       &sirius::Force::calc_forces_us},
        {"usnl",     &sirius::Force::calc_forces_usnl},
        {"scf_corr", &sirius::Force::calc_forces_scf_corr},
        {"hubbard",  &sirius::Force::calc_forces_hubbard},
        {"ibs",      &sirius::Force::calc_forces_ibs},
        {"hf",       &sirius::Force::calc_forces_hf},
        {"rho",      &sirius::Force::calc_forces_rho}
    };

    try {
        get_forces((forces.*func.at(label))());
    } catch(...) {
        std::stringstream s;
        s << "wrong label (" << label <<") for the component of forces";
        TERMINATE(s);
    }
}

/*
@api begin
sirius_get_stress_tensor:
  doc: Get one of the stress tensor components.
  arguments:
    handler:
      type: void*
      attr: in, required
      doc: DFT ground state handler.
    label:
      type: string
      attr: in, required
      doc: Label of the stress tensor component to get.
    stress_tensor:
      type: double
      attr: out, required, dimension(3, 3)
      doc: Component of the total stress tensor.
    error_code:
      type: int
      attr: out, optional
      doc: Error code..
@api end
*/
void sirius_get_stress_tensor(void* const* handler__, char const* label__, double* stress_tensor__, int* error_code__)
{
    call_sirius([&]()
    {
        std::string label(label__);

        auto& gs = get_gs(handler__);

        auto& stress_tensor = gs.stress();

        std::map<std::string, matrix3d<double> (sirius::Stress::*)(void)> func = {
            {"total",   &sirius::Stress::calc_stress_total},
            {"vloc",    &sirius::Stress::calc_stress_vloc},
            {"har",     &sirius::Stress::calc_stress_har},
            {"ewald",   &sirius::Stress::calc_stress_ewald},
            {"kin",     &sirius::Stress::calc_stress_kin},
            {"nonloc",  &sirius::Stress::calc_stress_nonloc},
            {"us",      &sirius::Stress::calc_stress_us},
            {"xc",      &sirius::Stress::calc_stress_xc},
            {"core",    &sirius::Stress::calc_stress_core},
            {"hubbard", &sirius::Stress::calc_stress_hubbard},
        };

        matrix3d<double> s;

        try {
            s = ((stress_tensor.*func.at(label))());
        } catch(std::out_of_range const& e) {
            std::stringstream s;
            s << "wrong label (" << label <<") for the component of stress tensor";
            throw std::runtime_error(s.str());
        }

        for (int mu = 0; mu < 3; mu++) {
            for (int nu = 0; nu < 3; nu++) {
                stress_tensor__[nu + mu * 3] = s(mu, nu);
            }
        }
    }, error_code__);
}

/*
@api begin
sirius_get_num_beta_projectors:
  doc: Get the number of beta-projectors for an atom type.
  arguments:
    handler:
      type: void*
      attr: in, required
      doc: Simulation context handler.
    label:
      type: string
      attr: in, required
      doc: Atom type label.
    num_bp:
      type: int
      attr: out, required
      doc: Number of beta projectors for each atom type.
    error_code:
      type: int
      attr: out, optional
      doc: Error code.
@api end
*/
void sirius_get_num_beta_projectors(void* const* handler__, char  const* label__, int* num_bp__, int* error_code__)
{
    call_sirius([&]()
    {
        auto& sim_ctx = get_sim_ctx(handler__);

        auto& type = sim_ctx.unit_cell().atom_type(std::string(label__));

        *num_bp__ = type.mt_basis_size();
    }, error_code__);
}

/*
@api begin
sirius_get_q_operator:
  doc: Get plane-wave coefficients of Q-operator
  arguments:
    handler:
      type: void*
      attr: in, required
      doc: Simulation context handler.
    label:
      type: string
      attr: in, required
      doc: Label of the atom type.
    xi1:
      type: int
      attr: in, required
      doc: First index of beta-projector atomic function.
    xi2:
      type: int
      attr: in, required
      doc: Second index of beta-projector atomic function.
    ngv:
      type: int
      attr: in, required
      doc: Number of G-vectors.
    gvl:
      type: int
      attr: in, required, dimension(3, ngv)
      doc: G-vectors in lattice coordinats.
    q_pw:
      type: complex
      attr: out, required, dimension(ngv)
      doc: Plane-wave coefficients of Q augmentation operator.
@api end
*/
void sirius_get_q_operator(void*          const* handler__,
                           char           const* label__,
                           int            const* xi1__,
                           int            const* xi2__,
                           int            const* ngv__,
                           int*                  gvl__,
                           std::complex<double>* q_pw__)
{
    PROFILE("sirius_api::sirius_get_q_operator");

    auto& sim_ctx = get_sim_ctx(handler__);

    auto& type = sim_ctx.unit_cell().atom_type(std::string(label__));

    mdarray<int, 2> gvl(gvl__, 3, *ngv__);

    auto qe_order = atomic_orbital_index_map_QE(type);

    int xi1{-1};
    int xi2{-1};

    /* find sirius indices, corresponding to QE indices */
    for (int xi = 0; xi < type.mt_basis_size(); xi++) {
        if (qe_order[xi] == (*xi1__ - 1)) {
            xi1 = xi;
        }
        if (qe_order[xi] == (*xi2__ - 1)) {
            xi2 = xi;
        }
    }

    auto p1 = phase_Rlm_QE(type, xi1);
    auto p2 = phase_Rlm_QE(type, xi2);

    int idx = utils::packed_index(xi1, xi2);

    std::vector<double_complex> q_pw(sim_ctx.gvec().num_gvec());
    for (int ig = 0; ig < sim_ctx.gvec().count(); ig++) {
        double x = sim_ctx.augmentation_op(type.id())->q_pw(idx, 2 * ig);
        double y = sim_ctx.augmentation_op(type.id())->q_pw(idx, 2 * ig + 1);
        q_pw[sim_ctx.gvec().offset() + ig] = double_complex(x, y) * static_cast<double>(p1 * p2);
    }
    sim_ctx.comm().allgather(q_pw.data(), sim_ctx.gvec().offset(), sim_ctx.gvec().count());

    for (int i = 0; i < *ngv__; i++) {
        vector3d<int> G(gvl(0, i), gvl(1, i), gvl(2, i));

        auto gvc = sim_ctx.unit_cell().reciprocal_lattice_vectors() * vector3d<double>(G[0], G[1], G[2]);
        if (gvc.length() > sim_ctx.pw_cutoff()) {
            q_pw__[i] = 0;
            continue;
        }

        bool is_inverse{false};
        int ig = sim_ctx.gvec().index_by_gvec(G);
        if (ig == -1 && sim_ctx.gvec().reduced()) {
            ig = sim_ctx.gvec().index_by_gvec(G * (-1));
            is_inverse = true;
        }
        if (ig == -1) {
            std::stringstream s;
            auto gvc = sim_ctx.unit_cell().reciprocal_lattice_vectors() * vector3d<double>(G[0], G[1], G[2]);
            s << "wrong index of G-vector" << std::endl
              << "input G-vector: " << G << " (length: " << gvc.length() << " [a.u.^-1])" << std::endl;
            TERMINATE(s);
        } else {
            if (is_inverse) {
                q_pw__[i] = std::conj(q_pw[ig]);
            } else {
                q_pw__[i] = q_pw[ig];
            }
        }
    }
}

<<<<<<< HEAD
/*
@api begin
sirius_get_wave_functions:
  doc: Get wave-functions.
  arguments:
    ks_handler:
      type: void*
      attr: in, required
      doc: K-point set handler.
    ik:
      type: int
      attr: in, required
      doc: Global index of k-point
    ispn:
      type: int
      attr: in, required
      doc: Spin index.
    npw:
      type: int
      attr: in, required
      doc: Local number of G+k vectors.
    gvec_k:
      type: int
      attr: in, required
      doc: List of G-vectors.
    evc:
      type: complex
      attr: out, required
      doc: Wave-functions.
    ld1:
      type: int
      attr: in, required
      doc: Leading dimension of evc array.
    ld2:
      type: int
      attr: in, required
      doc: Second dimension of evc array.
@api end
*/
=======
/* @fortran begin function void sirius_get_wave_functions     Get wave-functions.
   @fortran argument in   required void*   ks_handler         K-point set handler.
   @fortran argument in   required int     ik                 Global index of k-point
   @fortran argument in   required int     ispn               Spin index.
   @fortran argument in   required int     npw                Local number of G+k vectors.
   @fortran argument in   required int     gvec_k             List of G-vectors.
   @fortran argument out  required complex evc                Wave-functions.
   @fortran argument in   required int     ld1                Leading dimension of evc array.
   @fortran argument in   required int     ld2                Second dimension of evc array.
   @fortran end */
>>>>>>> a891e6df
void sirius_get_wave_functions(void*          const* ks_handler__,
                               int            const* ik__,
                               int            const* ispn__,
                               int            const* npw__,
                               int*                  gvec_k__,
                               std::complex<double>* evc__,
                               int            const* ld1__,
                               int            const* ld2__)
{
    PROFILE("sirius_api::sirius_get_wave_functions");

    auto& ks = get_ks(ks_handler__);

    auto& kset = ks;
    auto& sim_ctx = kset.ctx();

    int jk = *ik__ - 1;
    int jspn = *ispn__ - 1;

    int jrank{-1};
    if (jk >= 0) {
         /* find the rank where this k-point is stored */
        jrank = kset.spl_num_kpoints().local_rank(jk);
    }

    std::vector<int> rank_with_jk(kset.comm().size());
    kset.comm().allgather(&jrank, rank_with_jk.data(), kset.comm().rank(), 1);

    std::vector<int> jk_of_rank(kset.comm().size());
    kset.comm().allgather(&jk, jk_of_rank.data(), kset.comm().rank(), 1);

    std::vector<int> jspn_of_rank(kset.comm().size());
    kset.comm().allgather(&jspn, jspn_of_rank.data(), kset.comm().rank(), 1);

    int my_rank = kset.comm().rank();

    std::vector<int> igmap;

    auto gvec_mapping = [&](Gvec const& gkvec)
    {
        std::vector<int> igm(*npw__, std::numeric_limits<int>::max());

        mdarray<int, 2> gvec_k(gvec_k__, 3, *npw__);

        for (int ig = 0; ig < *npw__; ig++) {
            /* G vector of host code */
            auto gvc = kset.ctx().unit_cell().reciprocal_lattice_vectors() *
                       (vector3d<double>(gvec_k(0, ig), gvec_k(1, ig), gvec_k(2, ig)) + gkvec.vk());
            if (gvc.length() > kset.ctx().gk_cutoff()) {
                continue;
            }
            int ig1 = gkvec.index_by_gvec({gvec_k(0, ig), gvec_k(1, ig), gvec_k(2, ig)});
            /* vector is out of bounds */
            if (ig1 >= gkvec.num_gvec()) {
                continue;
            }
            /* index of G was not found */
            if (ig1 < 0) {
                /* try -G */
                ig1 = gkvec.index_by_gvec({-gvec_k(0, ig), -gvec_k(1, ig), -gvec_k(2, ig)});
                /* index of -G was not found */
                if (ig1 < 0) {
                    continue;
                } else {
                    /* this will tell co conjugate PW coefficients as we take them from -G index */
                    igm[ig] = -ig1;
                }
            } else {
                igm[ig] = ig1;
            }
        }
        return igm;
    };

    auto store_wf = [&](std::vector<double_complex>& wf_tmp, int i, int s, mdarray<double_complex, 3>& evc)
    {
        int ispn = s;
        if (sim_ctx.num_mag_dims() == 1) {
            ispn = 0;
        }
        for (int ig = 0; ig < *npw__; ig++) {
            int ig1 = igmap[ig];
            /* if this is a valid index */
            if (ig1 != std::numeric_limits<int>::max()) {
                double_complex z;
                if (ig1 < 0) {
                    z = std::conj(wf_tmp[-ig1]);
                } else {
                    z = wf_tmp[ig1];
                }
                evc(ig, ispn, i) = z;
            }
        }
    };

    for (int r = 0; r < kset.comm().size(); r++) {
        /* index of k-point we need to pass */
        int this_jk = jk_of_rank[r];

        if (this_jk >= 0) {
            auto gkvec = kset.send_recv_gkvec(this_jk, r);

            /* if this is a rank witch needs jk or a rank which stores jk */
            if (my_rank == r || my_rank == rank_with_jk[r]) {

                /* build G-vector mapping */
                if (my_rank == r) {
                    igmap = gvec_mapping(gkvec);
                }

                /* target array of wave-functions */
                mdarray<double_complex, 3> evc;
                if (my_rank == r) {
                    /* [npwx, npol, nbnd] array dimensions */
                    evc = mdarray<double_complex, 3>(evc__, *ld1__, *ld2__, sim_ctx.num_bands());
                    evc.zero();
                }

                std::unique_ptr<Gvec_partition> gvp;
                std::unique_ptr<Wave_functions> wf;

                if (my_rank == r) {
                    gvp = std::unique_ptr<Gvec_partition>(
                        new Gvec_partition(gkvec, sim_ctx.comm_fft_coarse(), sim_ctx.comm_band_ortho_fft_coarse()));
                    wf = std::unique_ptr<Wave_functions>(
                        new Wave_functions(*gvp, sim_ctx.num_bands(), sim_ctx.preferred_memory_t()));
                }

                int ispn0{0};
                int ispn1{1};
                /* fetch two components in non-collinear case, otherwise fetch only one component */
                if (sim_ctx.num_mag_dims() != 3) {
                    ispn0 = ispn1 = jspn_of_rank[r];
                }
                /* send wave-functions for each spin channel */
                for (int s = ispn0; s <= ispn1; s++) {
                    int tag = Communicator::get_tag(r, rank_with_jk[r]) + s;
                    Request req;

                    /* make a check of send-receive sizes */
                    if (true) {
                        int send_size;
                        if (my_rank == rank_with_jk[r]) {
                            auto kp = kset[this_jk];
                            int gkvec_count = kp->gkvec().count();
                            send_size = gkvec_count * sim_ctx.num_bands();
                            req = kset.comm().isend(&send_size, 1, r, tag);
                        }
                        if (my_rank == r) {
                            int gkvec_count = gkvec.count();
                            kset.comm().recv(&send_size, 1, rank_with_jk[r], tag);
                            if (send_size != gkvec_count * sim_ctx.num_bands()) {
                                std::stringstream s;
                                s << "wrong send-receive buffer sizes\n"
                                  << "     send size   : " << send_size << "\n"
                                  << "  receive size   : " << gkvec_count * sim_ctx.num_bands() << "\n"
                                  << " number of bands : " << sim_ctx.num_bands();
                                TERMINATE(s);
                            }
                        }
                        if (my_rank == rank_with_jk[r]) {
                            req.wait();
                        }
                    }

                    if (my_rank == rank_with_jk[r]) {
                        auto kp = kset[this_jk];
                        int gkvec_count = kp->gkvec().count();
                        /* send wave-functions */
                        req = kset.comm().isend(&kp->spinor_wave_functions().pw_coeffs(s).prime(0, 0), gkvec_count * sim_ctx.num_bands(), r, tag);
                    }
                    if (my_rank == r) {
                        int gkvec_count = gkvec.count();
                        int gkvec_offset = gkvec.offset();
                        /* receive the array with wave-functions */
                        kset.comm().recv(&wf->pw_coeffs(0).prime(0, 0), gkvec_count * sim_ctx.num_bands(), rank_with_jk[r], tag);
                        std::vector<double_complex> wf_tmp(gkvec.num_gvec());
                        /* store wave-functions */
                        for (int i = 0; i < sim_ctx.num_bands(); i++) {
                            /* gather full column of PW coefficients */
                            sim_ctx.comm_band().allgather(&wf->pw_coeffs(0).prime(0, i), wf_tmp.data(), gkvec_offset, gkvec_count);
                            store_wf(wf_tmp, i, s, evc);
                        }
                    }
                    if (my_rank == rank_with_jk[r]) {
                        req.wait();
                    }
                }
            }
        }
    }
}

//==/*
//==@apibegin
//==sirius_get_radial_integral:
//==  return: double
//==  doc: Get value of the radial integral.
//==  arguments:
//==    handler:
//==      type: void*
//==      attr: in, required
//==      doc: Simulation context handler.
//==    atom_type:
//==      type: string
//==      attr: in, required
//==      doc: Label of the atom type.
//==    label:
//==      type: string
//==      attr: in, required
//==      doc: Label of the radial integral.
//==    q:
//==      type: double
//==      attr: in, required
//==      doc: Length of the reciprocal wave-vector.
//==    idx:
//==      type: int
//==      attr: in, required
//==      doc: Index of the radial integral.
//==    l:
//==      type: int
//==      attr: in, optional
//==      doc: Orbital quantum number (for Q-radial integrals).
//==@apiend
//==*/
//==double sirius_get_radial_integral(void*  const* handler__,
//==                                  char   const* atom_type__,
//==                                  char   const* label__,
//==                                  double const* q__,
//==                                  int    const* idx__,
//==                                  int    const* l__)
//=={
//==    auto& sim_ctx = get_sim_ctx(handler__);
//==
//==    auto& type = sim_ctx.unit_cell().atom_type(std::string(atom_type__));
//==
//==    std::string label(label__);
//==
//==    if (label == "aug") {
//==        if (l__ == nullptr) {
//==            TERMINATE("orbital quantum number must be provided for augmentation operator radial integrals");
//==        }
//==        return sim_ctx.aug_ri().value<int, int, int>(*idx__ - 1, *l__, type.id(), *q__);
//==    } else if (label == "aug_dj") {
//==        if (l__ == nullptr) {
//==            TERMINATE("orbital quantum number must be provided for augmentation operator radial integrals");
//==        }
//==        return sim_ctx.aug_ri_djl().value<int, int, int>(*idx__ - 1, *l__, type.id(), *q__);
//==    } else if (label == "beta") {
//==        return sim_ctx.beta_ri().value<int, int>(*idx__ - 1, type.id(), *q__);
//==    } else if (label == "beta_dj") {
//==        return sim_ctx.beta_ri_djl().value<int, int>(*idx__ - 1, type.id(), *q__);
//==    } else {
//==        TERMINATE("wrong label of radial integral");
//==        return 0.0; // make compiler happy
//==    }
//==}

/*
@api begin
sirius_calculate_hubbard_occupancies:
  doc: Compute occupation matrix.
  arguments:
    handler:
      type: void*
      attr: in, required
      doc: Ground state handler.
@api end
*/
void sirius_calculate_hubbard_occupancies(void* const* handler__)
{
    auto& gs = get_gs(handler__);
    gs.potential().U().hubbard_compute_occupation_numbers(gs.k_point_set());
}


/*
@api begin
sirius_set_hubbard_occupancies:
  doc: Set occupation matrix for LDA+U.
  arguments:
    handler:
      type: void*
      attr: in, required
      doc: Ground state handler.
    occ:
      type: complex
      attr: inout, required
      doc: Occupation matrix.
    ld:
      type: int
      attr: in, required
      doc: Leading dimensions of the occupation matrix.
@api end
*/
void sirius_set_hubbard_occupancies(void* const* handler__,
                                    std::complex<double>* occ__,
                                    int   const *ld__)
{
    auto& gs = get_gs(handler__);
    gs.potential().U().access_hubbard_occupancies("set", occ__, ld__);
}

/*
@api begin
sirius_get_hubbard_occupancies:
  doc: Get occupation matrix for LDA+U.
  arguments:
    handler:
      type: void*
      attr: in, required
      doc: Ground state handler.
    occ:
      type: complex
      attr: inout, required
      doc: Occupation matrix.
    ld:
      type: int
      attr: in, required
      doc: Leading dimensions of the occupation matrix.
@api end
*/
void sirius_get_hubbard_occupancies(void* const* handler__,
                                    std::complex<double>*      occ__,
                                    int   const *ld__)
{
    auto& gs = get_gs(handler__);
    gs.potential().U().access_hubbard_occupancies("get", occ__, ld__);
}

/*
@api begin
sirius_set_hubbard_potential:
  doc: Set LDA+U potential matrix.
  arguments:
    handler:
      type: void*
      attr: in, required
      doc: Ground state handler.
    pot:
      type: complex
      attr: inout, required
      doc: Potential correction matrix.
    ld:
      type: int
      attr: in, required
      doc: Leading dimensions of the matrix.
@api end
*/
void sirius_set_hubbard_potential(void* const* handler__,
                                  std::complex<double>*      pot__,
                                  int   const *ld__)
{
    auto& gs = get_gs(handler__);
    gs.potential().U().access_hubbard_potential("set", pot__, ld__);
}


/*
@api begin
sirius_get_hubbard_potential:
  doc: Set LDA+U potential matrix.
  arguments:
    handler:
      type: void*
      attr: in, required
      doc: Ground state handler.
    pot:
      type: complex
      attr: inout, required
      doc: Potential correction matrix.
    ld:
      type: int
      attr: in, required
      doc: Leading dimensions of the matrix.
@api end
*/
void sirius_get_hubbard_potential(void* const* handler__,
                                  std::complex<double>*      pot__,
                                  int   const *ld__)
{
    auto& gs = get_gs(handler__);
    gs.potential().U().access_hubbard_potential("get", pot__, ld__);
}

/*
@api begin
sirius_add_atom_type_aw_descriptor:
  doc: Add descriptor of the augmented wave radial function.
  arguments:
    handler:
      type: void*
      attr: in, required
      doc: Simulation context handler.
    label:
      type: string
      attr: in, required
      doc: Atom type label.
    n:
      type: int
      attr: in, required
      doc: Principal quantum number.
    l:
      type: int
      attr: in, required
      doc: Orbital quantum number.
    enu:
      type: double
      attr: in, required
      doc: Linearization energy.
    dme:
      type: int
      attr: in, required
      doc: Order of energy derivative.
    auto_enu:
      type: bool
      attr: in, required
      doc: True if automatic search of linearization energy is allowed for this radial solution.
@api end
*/
void sirius_add_atom_type_aw_descriptor(void*  const* handler__,
                                        char   const* label__,
                                        int    const* n__,
                                        int    const* l__,
                                        double const* enu__,
                                        int    const* dme__,
                                        bool   const* auto_enu__)
{
    auto& sim_ctx = get_sim_ctx(handler__);
    auto& type = sim_ctx.unit_cell().atom_type(std::string(label__));
    type.add_aw_descriptor(*n__, *l__, *enu__, *dme__, *auto_enu__);
}

/*
@api begin
sirius_add_atom_type_lo_descriptor:
  doc: Add descriptor of the local orbital radial function.
  arguments:
    handler:
      type: void*
      attr: in, required
      doc: Simulation context handler.
    label:
      type: string
      attr: in, required
      doc: Atom type label.
    ilo:
      type: int
      attr: in, required
      doc: Index of the local orbital to which the descriptro is added.
    n:
      type: int
      attr: in, required
      doc: Principal quantum number.
    l:
      type: int
      attr: in, required
      doc: Orbital quantum number.
    enu:
      type: double
      attr: in, required
      doc: Linearization energy.
    dme:
      type: int
      attr: in, required
      doc: Order of energy derivative.
    auto_enu:
      type: bool
      attr: in, required
      doc: True if automatic search of linearization energy is allowed for this radial solution.
@api end
*/
void sirius_add_atom_type_lo_descriptor(void*  const* handler__,
                                        char   const* label__,
                                        int    const* ilo__,
                                        int    const* n__,
                                        int    const* l__,
                                        double const* enu__,
                                        int    const* dme__,
                                        bool   const* auto_enu__)
{
    auto& sim_ctx = get_sim_ctx(handler__);
    auto& type = sim_ctx.unit_cell().atom_type(std::string(label__));
    type.add_lo_descriptor(*ilo__ - 1, *n__, *l__, *enu__, *dme__, *auto_enu__);
}

/*
@api begin
sirius_set_atom_type_configuration:
  doc: Set configuration of atomic levels.
  arguments:
    handler:
      type: void*
      attr: in, required
      doc: Simulation context handler.
    label:
      type: string
      attr: in, required
      doc: Atom type label.
    n:
      type: int
      attr: in, required
      doc: Principal quantum number.
    l:
      type: int
      attr: in, required
      doc: Orbital quantum number.
    k:
      type: int
      attr: in, required
      doc: kappa (used in relativistic solver).
    occupancy:
      type: double
      attr: in, required
      doc: Level occupancy.
    core:
      type: bool
      attr: in, required
      doc: Tru if this is a core state.
@api end
*/
void sirius_set_atom_type_configuration(void*  const* handler__,
                                        char   const* label__,
                                        int    const* n__,
                                        int    const* l__,
                                        int    const* k__,
                                        double const* occupancy__,
                                        bool   const* core__)
{
    auto& sim_ctx = get_sim_ctx(handler__);
    auto& type = sim_ctx.unit_cell().atom_type(std::string(label__));
    type.set_configuration(*n__, *l__, *k__, *occupancy__, *core__);
}

/*
@api begin
sirius_generate_coulomb_potential:
  doc: Generate Coulomb potential by solving Poisson equation
  arguments:
    handler:
      type: void*
      attr: in, required
      doc: Ground state handler
    is_local_rg:
      type: bool
      attr: in, required
      doc: true if regular grid pointer is local
    vclmt:
      type: double
      attr: out, required
      doc: Muffin-tin part of potential
    vclrg:
      type: double
      attr: out, required
      doc: Regular-grid part of potential
@api end
*/
void sirius_generate_coulomb_potential(void* const* handler__,
                                       bool  const* is_local_rg__,
                                       double*      vclmt__,
                                       double*      vclrg__)
{
    auto& gs = get_gs(handler__);

    gs.density().rho().fft_transform(-1);
    gs.potential().poisson(gs.density().rho());
    gs.potential().hartree_potential().copy_to(vclmt__, vclrg__, *is_local_rg__);
}

/*
@api begin
sirius_generate_xc_potential:
  doc: Generate XC potential using LibXC
  arguments:
    handler:
      type: void*
      attr: in, required
      doc: Ground state handler
    is_local_rg:
      type: bool
      attr: in, required
      doc: true if regular grid pointer is local
    vxcmt:
      type: double
      attr: out, required
      doc: Muffin-tin part of potential
    vxcrg:
      type: double
      attr: out, required
      doc: Regular-grid part of potential
    bxcmt_x:
      type: double
      attr: out, optional
      doc: Muffin-tin part of effective magentic field (x-component)
    bxcmt_y:
      type: double
      attr: out, optional
      doc: Muffin-tin part of effective magentic field (y-component)
    bxcmt_z:
      type: double
      attr: out, optional
      doc: Muffin-tin part of effective magentic field (z-component)
    bxcrg_x:
      type: double
      attr: out, optional
      doc: Regular-grid part of effective magnetic field (x-component)
    bxcrg_y:
      type: double
      attr: out, optional
      doc: Regular-grid part of effective magnetic field (y-component)
    bxcrg_z:
      type: double
      attr: out, optional
      doc: Regular-grid part of effective magnetic field (z-component)
@api end
*/
void sirius_generate_xc_potential(void* const* handler__,
                                  bool  const* is_local_rg__,
                                  double*      vxcmt__,
                                  double*      vxcrg__,
                                  double*      bxcmt_x__,
                                  double*      bxcmt_y__,
                                  double*      bxcmt_z__,
                                  double*      bxcrg_x__,
                                  double*      bxcrg_y__,
                                  double*      bxcrg_z__)
{
    auto& gs = get_gs(handler__);
    gs.potential().xc(gs.density());

    gs.potential().xc_potential().copy_to(vxcmt__, vxcrg__, *is_local_rg__);

    if (gs.ctx().num_mag_dims() == 1) {
        /* z component */
        gs.potential().effective_magnetic_field(0).copy_to(bxcmt_z__, bxcrg_z__, *is_local_rg__);
    }
    if (gs.ctx().num_mag_dims() == 3) {
        /* z component */
        gs.potential().effective_magnetic_field(0).copy_to(bxcmt_z__, bxcrg_z__, *is_local_rg__);
        /* x component */
        gs.potential().effective_magnetic_field(1).copy_to(bxcmt_x__, bxcrg_x__, *is_local_rg__);
        /* y component */
        gs.potential().effective_magnetic_field(2).copy_to(bxcmt_y__, bxcrg_y__, *is_local_rg__);
    }
}

/*
@api begin
sirius_get_kpoint_inter_comm:
  doc: Get communicator which is used to split k-points
  arguments:
    handler:
      type: void*
      attr: in, required
      doc: Simulation context handler
    fcomm:
      type: int
      attr: out, required
      doc: Fortran communicator
@api end
*/
void sirius_get_kpoint_inter_comm(void * const* handler__,
                                  int*          fcomm__)
{
    auto& sim_ctx = get_sim_ctx(handler__);
    *fcomm__ = MPI_Comm_c2f(sim_ctx.comm_k().mpi_comm());
}

/*
@api begin
sirius_get_kpoint_inner_comm:
  doc: Get communicator which is used to parallise band problem
  arguments:
    handler:
      type: void*
      attr: in, required
      doc: Simulation context handler
    fcomm:
      type: int
      attr: out, required
      doc: Fortran communicator
@api end
*/
void sirius_get_kpoint_inner_comm(void * const* handler__,
                                  int*          fcomm__)
{
    auto& sim_ctx = get_sim_ctx(handler__);
    *fcomm__ = MPI_Comm_c2f(sim_ctx.comm_band().mpi_comm());
}

/*
@api begin
sirius_get_fft_comm:
  doc: Get communicator which is used to parallise FFT
  arguments:
    handler:
      type: void*
      attr: in, required
      doc: Simulation context handler
    fcomm:
      type: int
      attr: out, required
      doc: Fortran communicator
@api end
*/
void sirius_get_fft_comm(void * const* handler__,
                         int*          fcomm__)
{
    auto& sim_ctx = get_sim_ctx(handler__);
    *fcomm__ = MPI_Comm_c2f(sim_ctx.comm_fft().mpi_comm());
}

//==/*
//==@apibegin
//==sirius_get_num_gvec:
//==  return: int
//==  doc: Get total number of G-vectors
//==  arguments:
//==    handler:
//==      type: void*
//==      attr: in, required
//==      doc: Simulation context handler
//==@apiend
//==*/
//==int sirius_get_num_gvec(void* const* handler__)
//=={
//==    auto& sim_ctx = get_sim_ctx(handler__);
//==    return sim_ctx.gvec().num_gvec();
//==}

/*
@api begin
sirius_get_gvec_arrays:
  doc: Get G-vector arrays.
  arguments:
    handler:
      type: void*
      attr: in, required
      doc: Simulation context handler
    gvec:
      type: int
      attr: in, optional
      doc: G-vectors in lattice coordinates.
    gvec_cart:
      type: double
      attr: in, optional
      doc: G-vectors in Cartesian coordinates.
    gvec_len:
      type: double
      attr: in, optional
      doc: Length of G-vectors.
    index_by_gvec:
      type: int
      attr: in, optional
      doc: G-vector index by lattice coordinates.
@api end
*/
void sirius_get_gvec_arrays(void* const* handler__,
                            int*         gvec__,
                            double*      gvec_cart__,
                            double*      gvec_len__,
                            int*         index_by_gvec__)
{
    auto& sim_ctx = get_sim_ctx(handler__);

    if (gvec__ != nullptr) {
        mdarray<int, 2> gvec(gvec__, 3, sim_ctx.gvec().num_gvec());
        for (int ig = 0; ig < sim_ctx.gvec().num_gvec(); ig++) {
            auto gv = sim_ctx.gvec().gvec(ig);
            for (int x: {0, 1, 2}) {
                gvec(x, ig) = gv[x];
            }
        }
    }
    if (gvec_cart__ != nullptr) {
        mdarray<double, 2> gvec_cart(gvec_cart__, 3, sim_ctx.gvec().num_gvec());
        for (int ig = 0; ig < sim_ctx.gvec().num_gvec(); ig++) {
            auto gvc = sim_ctx.gvec().gvec_cart<index_domain_t::global>(ig);
            for (int x: {0, 1, 2}) {
                gvec_cart(x, ig) = gvc[x];
            }
        }
    }
    if (gvec_len__ != nullptr) {
        for (int ig = 0; ig < sim_ctx.gvec().num_gvec(); ig++) {
            gvec_len__[ig] = sim_ctx.gvec().gvec_len(ig);
        }
    }
    if (index_by_gvec__ != nullptr) {
        auto d0 = sim_ctx.fft_grid().limits(0);
        auto d1 = sim_ctx.fft_grid().limits(1);
        auto d2 = sim_ctx.fft_grid().limits(2);

        mdarray<int, 3> index_by_gvec(index_by_gvec__, d0, d1, d2);
        std::fill(index_by_gvec.at(memory_t::host), index_by_gvec.at(memory_t::host) + index_by_gvec.size(), -1);

        for (int ig = 0; ig < sim_ctx.gvec().num_gvec(); ig++) {
            auto G = sim_ctx.gvec().gvec(ig);
            index_by_gvec(G[0], G[1], G[2]) = ig + 1;
        }
    }
}

//==/*
//==@apibegin
//==sirius_get_num_fft_grid_points:
//==  return: int
//==  doc: Get local number of FFT grid points.
//==  arguments:
//==    handler:
//==      type: void*
//==      attr: in, required
//==      doc: Simulation context handler
//==@apiend
//==*/
//==int sirius_get_num_fft_grid_points(void* const* handler__)
//=={
//==    auto& sim_ctx = get_sim_ctx(handler__);
//==    return sim_ctx.spfft().local_slice_size();
//==}

//==/*
//==@apibegin
//==sirius_get_fft_index:
//==  doc: Get mapping between G-vector index and FFT index
//==  arguments:
//==    handler:
//==      type: void*
//==      attr: in, required
//==      doc: Simulation context handler
//==    fft_index:
//==      type: int
//==      attr: out, required
//==      doc: Index inside FFT buffer
//==@apiend
//==*/
//==void sirius_get_fft_index(void* const* handler__,
//==                          int*         fft_index__)
//=={
//==    auto& sim_ctx = get_sim_ctx(handler__);
//==    for (int ig = 0; ig < sim_ctx.gvec().num_gvec(); ig++) {
//==        auto G = sim_ctx.gvec().gvec(ig);
//==        fft_index__[ig] = sim_ctx.fft_grid().index_by_freq(G[0], G[1], G[2]) + 1;
//==    }
//==}

//==/*
//==@apibegin
//==sirius_get_max_num_gkvec:
//==  return: int
//==  doc: Get maximum number of G+k vectors across all k-points in the set
//==  arguments:
//==    ks_handler:
//==      type: void*
//==      attr: in, required
//==      doc: K-point set handler.
//==@apiend
//==*/
//==int sirius_get_max_num_gkvec(void* const* ks_handler__)
//=={
//==    auto& ks = get_ks(ks_handler__);
//==    return ks.max_num_gkvec();
//==}

/*
@api begin
sirius_get_gkvec_arrays:
  doc: Get all G+k vector related arrays
  arguments:
    ks_handler:
      type: void*
      attr: in, required
      doc: K-point set handler.
    ik:
      type: int
      attr: in, required
      doc: Global index of k-point
    num_gkvec:
      type: int
      attr: out, required
      doc: Number of G+k vectors.
    gvec_index:
      type: int
      attr: out, required
      doc: Index of the G-vector part of G+k vector.
    gkvec:
      type: double
      attr: out, required
      doc: G+k vectors in fractional coordinates.
    gkvec_cart:
      type: double
      attr: out, required
      doc: G+k vectors in Cartesian coordinates.
    gkvec_len:
      type: double
      attr: out, required
      doc: Length of G+k vectors.
    gkvec_tp:
      type: double
      attr: out, required
      doc: Theta and Phi angles of G+k vectors.
@api end
*/
void sirius_get_gkvec_arrays(void* const* ks_handler__,
                             int*         ik__,
                             int*         num_gkvec__,
                             int*         gvec_index__,
                             double*      gkvec__,
                             double*      gkvec_cart__,
                             double*      gkvec_len,
                             double*      gkvec_tp__)
{

    auto& ks = get_ks(ks_handler__);

    auto kp = ks[*ik__ - 1];

    /* get rank that stores a given k-point */
    int rank = ks.spl_num_kpoints().local_rank(*ik__ - 1);

    auto& comm_k = ks.ctx().comm_k();

    if (rank == comm_k.rank()) {
        *num_gkvec__ = kp->num_gkvec();
        mdarray<double, 2> gkvec(gkvec__, 3, kp->num_gkvec());
        mdarray<double, 2> gkvec_cart(gkvec_cart__, 3, kp->num_gkvec());
        mdarray<double, 2> gkvec_tp(gkvec_tp__, 2, kp->num_gkvec());

        for (int igk = 0; igk < kp->num_gkvec(); igk++) {
            auto gkc = kp->gkvec().gkvec_cart<index_domain_t::global>(igk);
            auto G = kp->gkvec().gvec(igk);

            gvec_index__[igk] = ks.ctx().gvec().index_by_gvec(G) + 1; // Fortran counts from 1
            for (int x: {0, 1, 2}) {
                gkvec(x, igk) = kp->gkvec().gkvec(igk)[x];
                gkvec_cart(x, igk) = gkc[x];
            }
            auto rtp = sirius::SHT::spherical_coordinates(gkc);
            gkvec_len[igk] = rtp[0];
            gkvec_tp(0, igk) = rtp[1];
            gkvec_tp(1, igk) = rtp[2];
        }
    }
    comm_k.bcast(num_gkvec__,  1,                rank);
    comm_k.bcast(gvec_index__, *num_gkvec__,     rank);
    comm_k.bcast(gkvec__,      *num_gkvec__ * 3, rank);
    comm_k.bcast(gkvec_cart__, *num_gkvec__ * 3, rank);
    comm_k.bcast(gkvec_len,    *num_gkvec__,     rank);
    comm_k.bcast(gkvec_tp__,   *num_gkvec__ * 2, rank);
}

/*
@api begin
sirius_get_step_function:
  doc: Get the unit-step function.
  arguments:
    handler:
      type: void*
      attr: in, required
      doc: Simulation context handler
    cfunig:
      type: complex
      attr: out, required
      doc: Plane-wave coefficients of step function.
    cfunrg:
      type: double
      attr: out, required
      doc: Values of the step function on the regular grid.
@api end
*/
void sirius_get_step_function(void* const*          handler__,
                              std::complex<double>* cfunig__,
                              double*               cfunrg__)
{
    auto& sim_ctx = get_sim_ctx(handler__);
    for (int i = 0; i < sim_ctx.spfft().local_slice_size(); i++) {
        cfunrg__[i] = sim_ctx.theta(i);
    }
    for (int ig = 0; ig < sim_ctx.gvec().num_gvec(); ig++) {
        cfunig__[ig] = sim_ctx.theta_pw(ig);
    }
}

/*
@api begin
sirius_get_vha_el:
  doc: Get electronic part of Hartree potential at atom origins.
  arguments:
    handler:
      type: void*
      attr: in, required
      doc: DFT ground state handler.
    vha_el:
      type: double
      attr: out, required
      doc: Electronic part of Hartree potential at each atom's origin.
@api end
*/
void sirius_get_vha_el(void* const* handler__,
                       double*      vha_el__)
{
    auto& gs = get_gs(handler__);
    for (int ia = 0; ia < gs.ctx().unit_cell().num_atoms(); ia++) {
        vha_el__[ia] = gs.potential().vha_el(ia);
    }
}

/*
@api begin
sirius_set_h_radial_integrals:
  doc: Set LAPW Hamiltonian radial integrals.
  arguments:
    handler:
      type: void*
      attr: in, required
      doc: Simulation context handler.
    ia:
      type: int
      attr: in, required
      doc: Index of atom.
    lmmax:
      type: int
      attr: in, required
      doc: Number of lm-component of the potential.
    val:
      type: double
      attr: in, required
      doc: Values of the radial integrals.
    l1:
      type: int
      attr: in, optional
      doc: 1st index of orbital quantum number.
    o1:
      type: int
      attr: in, optional
      doc: 1st index of radial function order for l1.
    ilo1:
      type: int
      attr: in, optional
      doc: 1st index or local orbital.
    l2:
      type: int
      attr: in, optional
      doc: 2nd index of orbital quantum number.
    o2:
      type: int
      attr: in, optional
      doc: 2nd index of radial function order for l2.
    ilo2:
      type: int
      attr: in, optional
      doc: 2nd index or local orbital.
@api end
*/
void sirius_set_h_radial_integrals(void* const* handler__,
                                   int*         ia__,
                                   int*         lmmax__,
                                   double*      val__,
                                   int*         l1__,
                                   int*         o1__,
                                   int*         ilo1__,
                                   int*         l2__,
                                   int*         o2__,
                                   int*         ilo2__)
{
    auto& sim_ctx = get_sim_ctx(handler__);
    int ia = *ia__ - 1;
    int idxrf1{-1};
    int idxrf2{-1};
    if ((l1__ != nullptr && o1__ != nullptr && ilo1__ != nullptr) ||
        (l2__ != nullptr && o2__ != nullptr && ilo2__ != nullptr)) {
        TERMINATE("wrong combination of radial function indices");
    }
    if (l1__ != nullptr && o1__ != nullptr) {
        idxrf1 = sim_ctx.unit_cell().atom(ia).type().indexr_by_l_order(*l1__, *o1__ - 1);
    } else if (ilo1__ != nullptr) {
        idxrf1 = sim_ctx.unit_cell().atom(ia).type().indexr_by_idxlo(*ilo1__ - 1);
    } else {
        TERMINATE("1st radial function index is not valid");
    }

    if (l2__ != nullptr && o2__ != nullptr) {
        idxrf2 = sim_ctx.unit_cell().atom(ia).type().indexr_by_l_order(*l2__, *o2__ - 1);
    } else if (ilo2__ != nullptr) {
        idxrf2 = sim_ctx.unit_cell().atom(ia).type().indexr_by_idxlo(*ilo2__ - 1);
    } else {
        TERMINATE("2nd radial function index is not valid");
    }

    for (int lm = 0; lm < *lmmax__; lm++) {
        sim_ctx.unit_cell().atom(ia).h_radial_integrals(idxrf1, idxrf2)[lm] = val__[lm];
    }
}

/*
@api begin
sirius_set_o_radial_integral:
  doc: Set LAPW overlap radial integral.
  arguments:
    handler:
      type: void*
      attr: in, required
      doc: Simulation context handler.
    ia:
      type: int
      attr: in, required
      doc: Index of atom.
    val:
      type: double
      attr: in, required
      doc: Value of the radial integral.
    l:
      type: int
      attr: in, required
      doc: Orbital quantum number.
    o1:
      type: int
      attr: in, optional
      doc: 1st index of radial function order.
    ilo1:
      type: int
      attr: in, optional
      doc: 1st index or local orbital.
    o2:
      type: int
      attr: in, optional
      doc: 2nd index of radial function order.
    ilo2:
      type: int
      attr: in, optional
      doc: 2nd index or local orbital.
@api end
*/
void sirius_set_o_radial_integral(void* const* handler__,
                                  int*         ia__,
                                  double*      val__,
                                  int*         l__,
                                  int*         o1__,
                                  int*         ilo1__,
                                  int*         o2__,
                                  int*         ilo2__)
{

    auto& sim_ctx = get_sim_ctx(handler__);
    int ia = *ia__ - 1;
    if ((o1__ != nullptr && ilo1__ != nullptr) ||
        (o2__ != nullptr && ilo2__ != nullptr)) {
        TERMINATE("wrong combination of radial function indices");
    }

    if (o1__ != nullptr && ilo2__ != nullptr) {
        int idxrf2 = sim_ctx.unit_cell().atom(ia).type().indexr_by_idxlo(*ilo2__ - 1);
        int order2 = sim_ctx.unit_cell().atom(ia).type().indexr(idxrf2).order;
        sim_ctx.unit_cell().atom(ia).symmetry_class().set_o_radial_integral(*l__, *o1__ - 1, order2, *val__);
    }

    if (o2__ != nullptr && ilo1__ != nullptr) {
        int idxrf1 = sim_ctx.unit_cell().atom(ia).type().indexr_by_idxlo(*ilo1__ - 1);
        int order1 = sim_ctx.unit_cell().atom(ia).type().indexr(idxrf1).order;
        sim_ctx.unit_cell().atom(ia).symmetry_class().set_o_radial_integral(*l__, order1, *o2__ - 1, *val__);
    }

    if (ilo1__ != nullptr && ilo2__ != nullptr) {
        int idxrf1 = sim_ctx.unit_cell().atom(ia).type().indexr_by_idxlo(*ilo1__ - 1);
        int order1 = sim_ctx.unit_cell().atom(ia).type().indexr(idxrf1).order;
        int idxrf2 = sim_ctx.unit_cell().atom(ia).type().indexr_by_idxlo(*ilo2__ - 1);
        int order2 = sim_ctx.unit_cell().atom(ia).type().indexr(idxrf2).order;
        sim_ctx.unit_cell().atom(ia).symmetry_class().set_o_radial_integral(*l__, order1, order2, *val__);
    }
}

/*
@api begin
sirius_set_o1_radial_integral:
  doc: Set a correction to LAPW overlap radial integral.
  arguments:
    handler:
      type: void*
      attr: in, required
      doc: Simulation context handler.
    ia:
      type: int
      attr: in, required
      doc: Index of atom.
    val:
      type: double
      attr: in, required
      doc: Value of the radial integral.
    l1:
      type: int
      attr: in, optional
      doc: 1st index of orbital quantum number.
    o1:
      type: int
      attr: in, optional
      doc: 1st index of radial function order for l1.
    ilo1:
      type: int
      attr: in, optional
      doc: 1st index or local orbital.
    l2:
      type: int
      attr: in, optional
      doc: 2nd index of orbital quantum number.
    o2:
      type: int
      attr: in, optional
      doc: 2nd index of radial function order for l2.
    ilo2:
      type: int
      attr: in, optional
      doc: 2nd index or local orbital.
@api end
*/
void sirius_set_o1_radial_integral(void* const* handler__,
                                   int*         ia__,
                                   double*      val__,
                                   int*         l1__,
                                   int*         o1__,
                                   int*         ilo1__,
                                   int*         l2__,
                                   int*         o2__,
                                   int*         ilo2__)
{
    auto& sim_ctx = get_sim_ctx(handler__);
    int ia = *ia__ - 1;
    int idxrf1{-1};
    int idxrf2{-1};
    if ((l1__ != nullptr && o1__ != nullptr && ilo1__ != nullptr) ||
        (l2__ != nullptr && o2__ != nullptr && ilo2__ != nullptr)) {
        TERMINATE("wrong combination of radial function indices");
    }
    if (l1__ != nullptr && o1__ != nullptr) {
        idxrf1 = sim_ctx.unit_cell().atom(ia).type().indexr_by_l_order(*l1__, *o1__ - 1);
    } else if (ilo1__ != nullptr) {
        idxrf1 = sim_ctx.unit_cell().atom(ia).type().indexr_by_idxlo(*ilo1__ - 1);
    } else {
        TERMINATE("1st radial function index is not valid");
    }

    if (l2__ != nullptr && o2__ != nullptr) {
        idxrf2 = sim_ctx.unit_cell().atom(ia).type().indexr_by_l_order(*l2__, *o2__ - 1);
    } else if (ilo2__ != nullptr) {
        idxrf2 = sim_ctx.unit_cell().atom(ia).type().indexr_by_idxlo(*ilo2__ - 1);
    } else {
        TERMINATE("2nd radial function index is not valid");
    }
    sim_ctx.unit_cell().atom(ia).symmetry_class().set_o1_radial_integral(idxrf1, idxrf2, *val__);
}

/*
@api begin
sirius_set_radial_function:
  doc: Set LAPW radial functions
  arguments:
    handler:
      type: void*
      attr: in, required
      doc: Simulation context handler.
    ia:
      type: int
      attr: in, required
      doc: Index of atom.
    deriv_order:
      type: int
      attr: in, required
      doc: Radial derivative order.
    f:
      type: double
      attr: in, required
      doc: Values of the radial function.
    l:
      type: int
      attr: in, optional
      doc: Orbital quantum number.
    o:
      type: int
      attr: in, optional
      doc: Order of radial function for l.
    ilo:
      type: int
      attr: in, optional
      doc: Local orbital index.
@api end
*/
void sirius_set_radial_function(void*  const* handler__,
                                int    const* ia__,
                                int    const* deriv_order__,
                                double const* f__,
                                int    const* l__,
                                int    const* o__,
                                int    const* ilo__)
{
    auto& sim_ctx = get_sim_ctx(handler__);

    int ia = *ia__ - 1;

    auto& atom = sim_ctx.unit_cell().atom(ia);

    if (l__ != nullptr && o__ != nullptr && ilo__ != nullptr) {
        TERMINATE("wrong combination of radial function indices");
    }
    if (!(*deriv_order__ == 0 || *deriv_order__ == 1)) {
        TERMINATE("wrond radial derivative order");
    }

    int idxrf{-1};
    if (l__ != nullptr && o__ != nullptr) {
        idxrf = atom.type().indexr_by_l_order(*l__, *o__ - 1);
    } else if (ilo__ != nullptr) {
        idxrf = atom.type().indexr_by_idxlo(*ilo__ - 1);
    } else {
        TERMINATE("radial function index is not valid");
    }

    if (*deriv_order__ == 0) {
        for (int ir = 0; ir < atom.num_mt_points(); ir++) {
            atom.symmetry_class().radial_function(ir, idxrf) = f__[ir];
        }
    } else {
        for (int ir = 0; ir < atom.num_mt_points(); ir++) {
            atom.symmetry_class().radial_function_derivative(ir, idxrf) = f__[ir] * atom.type().radial_grid()[ir];
        }
    }
    if (l__ != nullptr && o__ != nullptr) {
        int n = atom.num_mt_points();
        atom.symmetry_class().aw_surface_deriv(*l__, *o__ - 1, *deriv_order__, f__[n - 1]);
    }
}

/*
@api begin
sirius_get_radial_function:
  doc: Get LAPW radial functions
  arguments:
    handler:
      type: void*
      attr: in, required
      doc: Simulation context handler.
    ia:
      type: int
      attr: in, required
      doc: Index of atom.
    deriv_order:
      type: int
      attr: in, required
      doc: Radial derivative order.
    f:
      type: double
      attr: out, required
      doc: Values of the radial function.
    l:
      type: int
      attr: in, optional
      doc: Orbital quantum number.
    o:
      type: int
      attr: in, optional
      doc: Order of radial function for l.
    ilo:
      type: int
      attr: in, optional
      doc: Local orbital index.
@api end
*/
void sirius_get_radial_function(void* const* handler__,
                                int   const* ia__,
                                int   const* deriv_order__,
                                double*      f__,
                                int   const* l__,
                                int   const* o__,
                                int   const* ilo__)
{
    auto& sim_ctx = get_sim_ctx(handler__);

    int ia = *ia__ - 1;

    auto& atom = sim_ctx.unit_cell().atom(ia);

    if (l__ != nullptr && o__ != nullptr && ilo__ != nullptr) {
        TERMINATE("wrong combination of radial function indices");
    }
    if (!(*deriv_order__ == 0 || *deriv_order__ == 1)) {
        TERMINATE("wrond radial derivative order");
    }

    int idxrf{-1};
    if (l__ != nullptr && o__ != nullptr) {
        idxrf = atom.type().indexr_by_l_order(*l__, *o__ - 1);
    } else if (ilo__ != nullptr) {
        idxrf = atom.type().indexr_by_idxlo(*ilo__ - 1);
    } else {
        TERMINATE("radial function index is not valid");
    }

    if (*deriv_order__ == 0) {
        for (int ir = 0; ir < atom.num_mt_points(); ir++) {
            f__[ir] = atom.symmetry_class().radial_function(ir, idxrf);
        }
    } else {
        for (int ir = 0; ir < atom.num_mt_points(); ir++) {
            f__[ir] = atom.symmetry_class().radial_function_derivative(ir, idxrf) / atom.type().radial_grid()[ir];
        }
    }
}

/*
@api begin
sirius_set_equivalent_atoms:
  doc: Set equivalent atoms.
  arguments:
    handler:
      type: void*
      attr: in, required
      doc: Simulation context handler.
    equivalent_atoms:
      type: int
      attr: in, required
      doc: Array with equivalent atom IDs.
@api end
*/
void sirius_set_equivalent_atoms(void* const* handler__,
                                 int*         equivalent_atoms__)
{
    auto& sim_ctx = get_sim_ctx(handler__);
    sim_ctx.unit_cell().set_equivalent_atoms(equivalent_atoms__);
}

/*
@api begin
sirius_update_atomic_potential:
  doc: Set the new spherical potential.
  arguments:
    handler:
      type: void*
      attr: in, required
      doc: Ground state handler.
@api end
*/
void sirius_update_atomic_potential(void* const* handler__)
{
    auto& gs = get_gs(handler__);
    gs.potential().update_atomic_potential();
}


<<<<<<< HEAD
/*
@api begin
sirius_option_get_length:
  doc: return the number of options in a given section
  arguments:
    section:
      type: string
      attr: in, required
      doc: name of the seciton
    length:
      type: int
      attr: out, required
      doc: number of options contained in  the section
@api end
*/
=======
/* @fortran begin function void sirius_option_get_length     return the number of options in a given section
   @fortran argument in  required string  section            name of the section
   @fortran argument out required int     length             number of options contained in  the section
   @fortran end */
>>>>>>> a891e6df

void sirius_option_get_length(char const* section__, int *length__)
{
    auto const& parser = sirius::get_options_dictionary();

    auto section = std::string(section__);
    std::transform(section.begin(), section.end(), section.begin(), ::tolower);

    *length__ = parser[section].size();
}

/*
@api begin
sirius_option_get_name_and_type:
  doc: Return the name and a type of an option from its index.
  arguments:
    section:
      type: string
      attr: in, required
      doc: Name of the section.
    elem:
      type: int
      attr: in, required
      doc: Index of the option.
    key_name:
      type: string
      attr: out, required
      doc: Name of the option.
    type:
      type: int
      attr: out, required
      doc: Type of the option (real, integer, boolean, string).
@api end
*/

void sirius_option_get_name_and_type(char const* section__, int const* elem__, char* key_name__, int* type__)
{
    const json &dict = sirius::get_options_dictionary();

    auto section = std::string(section__);
    std::transform(section.begin(), section.end(), section.begin(), ::tolower);

    int elem = 0;
    *type__ = -1;
    for (auto& el : dict[section].items()) {
        if (elem == *elem__) {
            if (!dict[section][el.key()].count("default_value")) {
                std::cout << "key : " << el.key() << "\n the default_value key is missing" << std::endl;
                exit(0);
            }
            if (dict[section][el.key()]["default_value"].is_array()) {
                *type__ = 10;
                if (dict[section][el.key()]["default_value"][0].is_number_integer()) {
                    *type__ += 1;
                }
                if (dict[section][el.key()]["default_value"][0].is_number_float()) {
                    *type__ += 2;
                }
                if (dict[section][el.key()]["default_value"][0].is_boolean()) {
                    *type__ += 3;
                }
                if (dict[section][el.key()]["default_value"][0].is_string()) {
                    *type__ += 4;
                }
            } else {
                if (dict[section][el.key()]["default_value"].is_number_integer()) {
                    *type__ = 1;
                }
                if (dict[section][el.key()]["default_value"].is_number_float()) {
                    *type__ = 2;
                }
                if (dict[section][el.key()]["default_value"].is_boolean()) {
                    *type__ = 3;
                }
                if (dict[section][el.key()]["default_value"].is_string()) {
                    *type__ = 4;
                }
            }
            std::memcpy(key_name__, el.key().c_str(), el.key().size() + 1);
        }
        elem++;
    }
}

/*
@api begin
sirius_option_get_description_usage:
  doc: return the description and usage of a given option
  arguments:
    section:
      type: string
      attr: in, required
      doc: name of the section
    name:
      type: string
      attr: in, required
      doc: name of the option
    desc:
      type: string
      attr: out, required
      doc: description of the option
    usage:
      type: string
      attr: out, required
      doc: how to use the option
@api end
*/
void sirius_option_get_description_usage(char const* section__, char const* name__, char* desc__, char* usage__)
{
    const json &parser =  sirius::get_options_dictionary();

    auto section = std::string(section__);
    std::transform(section.begin(), section.end(), section.begin(), ::tolower);

    auto name = std::string(name__);

    if (parser[section][name].count("description")) {
        auto description = parser[section][name].value("description", "");
        std::copy(description.begin(), description.end(), desc__);
    }
    if (parser[section][name].count("usage")) {
        auto usage = parser[section][name].value("usage", "");
        std::copy(usage.begin(), usage.end(), usage__);
    }
}

/*
@api begin
sirius_option_get_int:
  doc: return the default value of the option
  arguments:
    section:
      type: string
      attr: in, required
      doc: name of the section of interest
    name:
      type: string
      attr: in, required
      doc: name of the element
    default_value:
      type: int
      attr: out, required
      doc: table containing the default values (if vector)
    length:
      type: int
      attr: out, required
      doc: length of the table containing the default values
@api end
*/

void sirius_option_get_int(char const* section__, char const* name__, int *default_value__, int *length__)
{
    auto const &parser = sirius::get_options_dictionary();

    auto section = std::string(section__);
    std::transform(section.begin(), section.end(), section.begin(), ::tolower);

    auto name = std::string(name__);

    if (!parser[section][name].count("default_value")) {
        std::cout << "default value is missing" << std::endl;
    }
    if (parser[section][name]["default_value"].is_array()) {
        std::vector<int> v = parser[section][name]["default_value"].get<std::vector<int>>();
        *length__ = v.size();
        std::memcpy(default_value__, &v[0], v.size() * sizeof(int));
    }  else {
        *default_value__ = parser[section][name].value("default_value", -1);
    }
}

/*
@api begin
sirius_option_get_double:
  doc: return the default value of the option
  arguments:
    section:
      type: string
      attr: in, required
      doc: name of the section of interest
    name:
      type: string
      attr: in, required
      doc: name of the element
    default_value:
      type: double
      attr: out, required
      doc: table containing the default values (if vector)
    length:
      type: int
      attr: out, required
      doc: length of the table containing the default values
@api end
*/
void sirius_option_get_double(char * section, char * name, double *default_value, int *length)
{
    const json &parser =  sirius::get_options_dictionary();

    // ugly as hell but fortran is a piece of ....
    for ( char *p = section; *p; p++) *p = tolower(*p);
    // ugly as hell but fortran is a piece of ....
    ///for ( char *p = name; *p; p++) *p = tolower(*p);

    if (!parser[section][name].count("default_value"))
        std::cout << "default value is mossing" << std::endl;
    if (parser[section][name]["default_value"].is_array()) {
        std::vector<double> v = parser[section][name]["default_value"].get<std::vector<double>>();
        *length = v.size();
        memcpy(default_value, &v[0], v.size() * sizeof(double));
    }  else {
        *default_value = parser[section][name].value("default_value", 0.0);
    }
}

/*
@api begin
sirius_option_get_logical:
  doc: return the default value of the option
  arguments:
    section:
      type: string
      attr: in, required
      doc: name of the section
    name:
      type: string
      attr: in, required
      doc: name of the element
    default_value:
      type: bool
      attr: out, required
      doc: table containing the default values
    length:
      type: int
      attr: out, required
      doc: length of the table containing the default values
@api end
*/
void sirius_option_get_logical(char * section, char * name, bool *default_value, int *length)
{
    const json &parser =  sirius::get_options_dictionary();

    // ugly as hell but fortran is a piece of ....
    for ( char *p = section; *p; p++) *p = tolower(*p);
    // ugly as hell but fortran is a piece of ....
    ///for ( char *p = name; *p; p++) *p = tolower(*p);
    if (!parser[section][name].count("default_value"))
        std::cout << "default value is mossing" << std::endl;
    if (parser[section][name]["default_value"].is_array()) {
        std::vector<bool> v = parser[section][name]["default_value"].get<std::vector<bool>>();
        *length = v.size();
        std::copy(v.begin(), v.end(), default_value);
    }  else {
        *default_value = parser[section][name].value("default_value", false);
    }
}

/*
@api begin
sirius_option_get_string:
  doc: return the default value of the option
  arguments:
    section:
      type: string
      attr: in, required
      doc: name of the section
    name:
      type: string
      attr: in, required
      doc: name of the option
    default_value:
      type: string
      attr: out, required
      doc: table containing the string
@api end
*/
void sirius_option_get_string(char* section, char * name, char *default_value)
{
    const json &parser =  sirius::get_options_dictionary();

    // ugly as hell but fortran is a piece of ....
    for ( char *p = section; *p; p++) *p = tolower(*p);
    for ( char *p = name; *p; p++) *p = tolower(*p);

    if (!parser[section][name].count("default_value"))
        std::cout << "default value is mossing" << std::endl;
    std::string value = parser[section][name].value("default_value", "");
    std::copy(value.begin(), value.end() - 1, default_value);
}

/*
@api begin
sirius_option_get_number_of_possible_values:
  doc: return the number of possible values for a string option
  arguments:
    section:
      type: string
      attr: in, required
      doc: name of the section
    name:
      type: string
      attr: in, required
      doc: name of the option
    num_:
      type: int
      attr: out, required
      doc: number of elements
@api end
*/
void sirius_option_get_number_of_possible_values(char* section, char * name, int *num_)
{
    const json &parser =  sirius::get_options_dictionary();

    // ugly as hell but fortran is a piece of ....
    for ( char *p = section; *p; p++) *p = tolower(*p);
    for ( char *p = name; *p; p++) *p = tolower(*p);

    if (parser[section][name].count("possible_values")) {
        auto tmp =  parser[section][name]["possible_values"].get<std::vector<std::string>>();
        *num_ = tmp.size();
        return;
    }
    *num_ = -1;
}

/*
@api begin
sirius_option_string_get_value:
  doc: return the possible values for a string parameter
  arguments:
    section:
      type: string
      attr: in, required
      doc: name of the section
    name:
      type: string
      attr: in, required
      doc: name of the option
    elem_:
      type: int
      attr: in, required
      doc: index of the value
    value_n:
      type: string
      attr: out, required
      doc: string containing the value
@api end
*/
void sirius_option_string_get_value(char* section, char * name, int *elem_, char *value_n)
{
    const json &parser = sirius::get_options_dictionary();

    // ugly as hell but fortran is a piece of ....
    for ( char *p = section; *p; p++) *p = tolower(*p);
    for ( char *p = name; *p; p++) *p = tolower(*p);

    // for string I do not consider a table of several strings to be returned. I
    // need to specialize however the possible values that the string can have
    if (parser[section][name].count("possible_values")) {
        auto tmp = parser[section][name]["possible_values"].get<std::vector<std::string>>();
        std::memcpy(value_n, tmp[*elem_].c_str(), tmp[*elem_].size() + 1);
    }
}

/*
@api begin
sirius_option_get_section_name:
  doc: return the name of a given section
  arguments:
    elem:
      type: int
      attr: in, required
      doc: index of the section
    section_name:
      type: string
      attr: out, required
      doc: name of the section
@api end
*/
void sirius_option_get_section_name(int *elem, char *section_name)
{
    const json &dict = sirius::get_options_dictionary();
    int elem_ = 0;

    for (auto& el : dict.items())
    {
        if (elem_ == *elem) {
            std::memcpy(section_name, el.key().c_str(), el.key().size() + 1);
            break;
        }
        elem_++;
    }
}

/*
@api begin
sirius_option_get_number_of_sections:
  doc: return the number of sections
  arguments:
    length:
      type: int
      attr: out, required
      doc: number of sections
@api end
*/
void sirius_option_get_number_of_sections(int *length)
{
    const json &parser =  sirius::get_options_dictionary();
    *length = parser.size();
}


/*
@api begin
sirius_option_set_int:
  doc: set the value of the option name in a  (internal) json dictionary
  arguments:
    handler:
      type: void*
      attr: in, required
      doc: Simulation context handler.
    section:
      type: string
      attr: in, required
      doc: string containing the options in json format
    name:
      type: string
      attr: in, required
      doc: name of the element to pick
    default_values:
      type: int
      attr: in, required
      doc: table containing the values
    length:
      type: int
      attr: in, required
      doc: length of the table containing the values
@api end
*/
void sirius_option_set_int(void* const* handler__, char*section, char *name, int *default_values, int *length)
{
    auto& sim_ctx = get_sim_ctx(handler__);
    /* dictionary describing all the possible options */
    json const& parser = sirius::get_options_dictionary();

    /* dictionary containing the values of the options for the simulations */
    json& conf_dict = sim_ctx.get_runtime_options_dictionary();

    /* lower case for section and options */
    for ( char *p = section; *p; p++) *p = tolower(*p);
    for ( char *p = name; *p; p++) *p = tolower(*p);

    if (parser[section].count(name)) {
        // check that the option exists
        if (*length > 1) {
            // we are dealing with a vector
            std::vector<int> v(*length);
            for (int s = 0; s < *length; s++)
                v[s] = default_values[s];
            conf_dict[section][name] = v;
        } else {
            conf_dict[section][name] = *default_values;
        }
    }
}

/*
@api begin
sirius_option_set_double:
  doc: set the value of the option name in a (internal) json dictionary
  arguments:
    handler:
      type: void*
      attr: in, required
      doc: Simulation context handler.
    section:
      type: string
      attr: in, required
      doc: name of the section
    name:
      type: string
      attr: in, required
      doc: name of the element to pick
    default_values:
      type: double
      attr: in, required
      doc: table containing the values
    length:
      type: int
      attr: in, required
      doc: length of the table containing the values
@api end
*/
void sirius_option_set_double(void* const* handler__, char*section, char *name, double *default_values, int *length)
{
    auto& sim_ctx = get_sim_ctx(handler__);
    const json &parser =  sirius::get_options_dictionary();
    json &conf_dict = sim_ctx.get_runtime_options_dictionary();
    // ugly as hell but fortran is a piece of ....
    for ( char *p = section; *p; p++) *p = tolower(*p);
    // ugly as hell but fortran is a piece of ....
    for ( char *p = name; *p; p++) *p = tolower(*p);

    if (parser[section].count(name)) {
        // check that the option exists
        if (*length > 1) {
            // we are dealing with a vector
            std::vector<double> v(*length);
            for (int s = 0; s < *length; s++)
                v[s] = default_values[s];
            conf_dict[section][name] = v;
        } else {
            conf_dict[section][name] = *default_values;
        }
    }
}

/*
@api begin
sirius_option_set_logical:
  doc: set the value of the option name in a  (internal) json dictionary
  arguments:
    handler:
      type: void*
      attr: in, required
      doc: Simulation context handler.
    section:
      type: string
      attr: in, required
      doc: name of the section
    name:
      type: string
      attr: in, required
      doc: name of the element to pick
    default_values:
      type: int
      attr: in, required
      doc: table containing the values
    length:
      type: int
      attr: in, required
      doc: length of the table containing the values
@api end
*/
void sirius_option_set_logical(void* const* handler__, char*section, char *name, int *default_values, int *length)
{
    auto& sim_ctx = get_sim_ctx(handler__);
    // the first one is static
    const json &parser =  sirius::get_options_dictionary();
    json &conf_dict = sim_ctx.get_runtime_options_dictionary();
    // ugly as hell but fortran is a piece of ....
    for ( char *p = section; *p; p++) *p = tolower(*p);
    // ugly as hell but fortran is a piece of ....
    for ( char *p = name; *p; p++) *p = tolower(*p);
    std::cout << section << " " << name << std::endl;

    if (parser[section].count(name)) {
        // check that the option exists
        if (*length > 1) {
            // we are dealing with a vector
            std::vector<bool> v(*length);
            for (int s = 0; s < *length; s++)
                v[s] = (default_values[s] == 1);
            conf_dict[section][name] = v;
        } else {
            conf_dict[section][name] = (*default_values == 1);
        }
    }
}

/*
@api begin
sirius_option_set_string:
  doc: set the value of the option name in a  (internal) json dictionary
  arguments:
    handler:
      type: void*
      attr: in, required
      doc: Simulation context handler.
    section:
      type: string
      attr: in, required
      doc: name of the section
    name:
      type: string
      attr: in, required
      doc: name of the element to pick
    default_values:
      type: string
      attr: in, required
      doc: table containing the values
@api end
*/
void sirius_option_set_string(void* const* handler__, char * section, char * name, char *default_values)
{
    auto& sim_ctx = get_sim_ctx(handler__);
    // the first one is static
    const json &parser =  sirius::get_options_dictionary();
    json &conf_dict = sim_ctx.get_runtime_options_dictionary();
    // ugly as hell but fortran is a piece of ....
    for ( char *p = section; *p; p++) *p = tolower(*p);
    // ugly as hell but fortran is a piece of ....
    for ( char *p = name; *p; p++) *p = tolower(*p);
    if (parser[section].count(name)) {
        if (!default_values) {
            std::cout << "option not set up because the string null" << std::endl;
            return;
        }
        // ugly as hell but fortran is a piece of ....
        for ( char *p = default_values; *p; p++) *p = tolower(*p);
        std::string st = default_values;
        conf_dict[section][name] = st;
    }
}

/*
@api begin
sirius_option_add_string_to:
  doc: add a string value to the option in the json dictionary
  arguments:
    handler:
      type: void*
      attr: in, required
      doc: Simulation context handler.
    section:
      type: string
      attr: in, required
      doc: name of the section
    name:
      type: string
      attr: in, required
      doc: name of the element to pick
    default_values:
      type: string
      attr: in, required
      doc: string to be added
@api end
*/
void sirius_option_add_string_to(void* const* handler__, char * section, char * name, char *default_values)
{
    auto& sim_ctx = get_sim_ctx(handler__);
    // the first one is static
    const json &parser =  sirius::get_options_dictionary();
    json &conf_dict = sim_ctx.get_runtime_options_dictionary();
    // ugly as hell but fortran is a piece of ....
    for ( char *p = section; *p; p++) *p = tolower(*p);
    // ugly as hell but fortran is a piece of ....
    for ( char *p = name; *p; p++) *p = tolower(*p);
    if (parser[section].count(name)) {
        if (!default_values) {
            std::cout << "option not set up because the string null" << std::endl;
            return;
        }
        if (conf_dict[section].count(name)) {
            auto v = conf_dict[section][name].get<std::vector<std::string>>();
            v.push_back(default_values);
            conf_dict[section][name] = v;
        } else {
            std::vector<std::string> st;
            st.clear();
            st.push_back(default_values);
            conf_dict[section][name] = st;
        }
    }
}

/*
@api begin
sirius_dump_runtime_setup:
  doc: Dump the runtime setup in a file.
  arguments:
    handler:
      type: void*
      attr: in, required
      doc: Simulation context handler.
    filename:
      type: string
      attr: in, required
      doc: String containing the name of the file.
@api end
*/
void sirius_dump_runtime_setup(void* const* handler__, char *filename)
{
    auto& sim_ctx = get_sim_ctx(handler__);
    std::ofstream fi(filename);
    json &conf_dict = sim_ctx.get_runtime_options_dictionary();
    fi << conf_dict;
    fi.close();
}

/*
@api begin
sirius_get_fv_eigen_vectors:
  doc: Get the first-variational eigen vectors
  arguments:
    handler:
      type: void*
      attr: in, required
      doc: K-point set handler
    ik:
      type: int
      attr: in, required
      doc: Global index of the k-point
    fv_evec:
      type: complex
      attr: out, required
      doc: Output first-variational eigenvector array
    ld:
      type: int
      attr: in, required
      doc: Leading dimension of fv_evec
    num_fv_states:
      type: int
      attr: in, required
      doc: Number of first-variational states
@api end
*/
void sirius_get_fv_eigen_vectors(void*          const* handler__,
                                 int            const* ik__,
                                 std::complex<double>* fv_evec__,
                                 int            const* ld__,
                                 int            const* num_fv_states__)
{
    auto& ks = get_ks(handler__);
    mdarray<std::complex<double>, 2> fv_evec(fv_evec__, *ld__, *num_fv_states__);
    int ik = *ik__ - 1;
    ks[ik]->get_fv_eigen_vectors(fv_evec);
}

/*
@api begin
sirius_get_fv_eigen_values:
  doc: Get the first-variational eigen values
  arguments:
    handler:
      type: void*
      attr: in, required
      doc: K-point set handler
    ik:
      type: int
      attr: in, required
      doc: Global index of the k-point
    fv_eval:
      type: double
      attr: out, required
      doc: Output first-variational eigenvector array
    num_fv_states:
      type: int
      attr: in, required
      doc: Number of first-variational states
@api end
*/
void sirius_get_fv_eigen_values(void*          const* handler__,
                                int            const* ik__,
                                double              * fv_eval__,
                                int            const* num_fv_states__)
{
    auto& ks = get_ks(handler__);
    if (*num_fv_states__ != ks.ctx().num_fv_states()) {
        TERMINATE("wrong number of first-variational states");
    }
    int ik = *ik__ - 1;
    for (int i = 0; i < *num_fv_states__; i++) {
        fv_eval__[i] = ks[ik]->fv_eigen_value(i);
    }
}

/*
@api begin
sirius_get_sv_eigen_vectors:
  doc: Get the second-variational eigen vectors
  arguments:
    handler:
      type: void*
      attr: in, required
      doc: K-point set handler
    ik:
      type: int
      attr: in, required
      doc: Global index of the k-point
    sv_evec:
      type: complex
      attr: out, required
      doc: Output second-variational eigenvector array
    num_bands:
      type: int
      attr: in, required
      doc: Number of second-variational bands.
@api end
*/
void sirius_get_sv_eigen_vectors(void*          const* handler__,
                                 int            const* ik__,
                                 std::complex<double>* sv_evec__,
                                 int            const* num_bands__)
{
    auto& ks = get_ks(handler__);
    mdarray<std::complex<double>, 2> sv_evec(sv_evec__, *num_bands__, *num_bands__);
    int ik = *ik__ - 1;
    ks[ik]->get_sv_eigen_vectors(sv_evec);
}

/*
@api begin
sirius_set_rg_values:
  doc: Set the values of the function on the regular grid.
  arguments:
    handler:
      type: void*
      attr: in, required
      doc: DFT ground state handler.
    label:
      type: string
      attr: in, required
      doc: Label of the function.
    grid_dims:
      type: int
      attr: in, required
      doc: Dimensions of the FFT grid.
    local_box_origin:
      type: int
      attr: in, required
      doc: Coordinates of the local box origin for each MPI rank
    local_box_size:
      type: int
      attr: in, required
      doc: Dimensions of the local box for each MPI rank.
    fcomm:
      type: int
      attr: in, required
      doc: Fortran communicator used to partition FFT grid into local boxes.
    values:
      type: double
      attr: in, required
      doc: Values of the function (local buffer for each MPI rank).
    transform_to_pw:
      type: bool
      attr: in, optional
      doc: If true, transform function to PW domain.
@api end
*/
void sirius_set_rg_values(void*  const* handler__,
                          char   const* label__,
                          int    const* grid_dims__,
                          int    const* local_box_origin__,
                          int    const* local_box_size__,
                          int    const* fcomm__,
                          double const* values__,
                          bool   const* transform_to_pw__)
{
    PROFILE("sirius_api::sirius_set_rg_values");

    auto& gs = get_gs(handler__);

    std::string label(label__);

    for (int x: {0, 1, 2}) {
        if (grid_dims__[x] != gs.ctx().fft_grid()[x]) {
            std::stringstream s;
            s << "wrong FFT grid size\n"
                 "  SIRIUS internal: " << gs.ctx().fft_grid()[0] << " " <<  gs.ctx().fft_grid()[1] << " "
                                       << gs.ctx().fft_grid()[2] << "\n"
                 "  host code:       " << grid_dims__[0] << " " << grid_dims__[1] << " " << grid_dims__[2];
            TERMINATE(s.str());
        }
    }

    std::map<std::string, sirius::Smooth_periodic_function<double>*> func = {
        {"rho",  &gs.density().rho()},
        {"magz", &gs.density().magnetization(0)},
        {"magx", &gs.density().magnetization(1)},
        {"magy", &gs.density().magnetization(2)},
        {"veff", &gs.potential().effective_potential()},
        {"bz",   &gs.potential().effective_magnetic_field(0)},
        {"bx",   &gs.potential().effective_magnetic_field(1)},
        {"by",   &gs.potential().effective_magnetic_field(2)},
        {"vxc",  &gs.potential().xc_potential()},
    };

    try {
        auto& f = func.at(label);

        auto& comm = Communicator::map_fcomm(*fcomm__);

        mdarray<int, 2> local_box_size(const_cast<int*>(local_box_size__), 3, comm.size());
        mdarray<int, 2> local_box_origin(const_cast<int*>(local_box_origin__), 3, comm.size());

        for (int rank = 0; rank < comm.size(); rank++) {
            /* dimensions of this rank's local box */
            int nx = local_box_size(0, rank);
            int ny = local_box_size(1, rank);
            int nz = local_box_size(2, rank);

            mdarray<double, 3> buf(nx, ny, nz);
            /* if this is that rank's turn to broadcast */
            if (comm.rank() == rank) {
                /* copy values to buf */
                std::copy(values__, values__ + nx * ny * nz, &buf[0]);
            }
            /* send a copy of local box to all ranks */
            comm.bcast(&buf[0], nx * ny * nz, rank);

            for (int iz = 0; iz < nz; iz++) {
                /* global z coordinate inside FFT box */
                int z = local_box_origin(2, rank) + iz - 1; /* Fortran counts from 1 */
                /* each rank on SIRIUS side, for which this condition is fulfilled copies data from the local box */
                if (z >= gs.ctx().spfft().local_z_offset() && z < gs.ctx().spfft().local_z_offset() + gs.ctx().spfft().local_z_length()) {
                    /* make z local for SIRIUS FFT partitioning */
                    z -= gs.ctx().spfft().local_z_offset();
                    for (int iy = 0; iy < ny; iy++) {
                        /* global y coordinate inside FFT box */
                        int y = local_box_origin(1, rank) + iy - 1; /* Fortran counts from 1 */
                        for (int ix = 0; ix < nx; ix++) {
                            /* global x coordinate inside FFT box */
                            int x = local_box_origin(0, rank) + ix - 1; /* Fortran counts from 1 */
                            f->f_rg(gs.ctx().fft_grid().index_by_coord(x, y, z)) = buf(ix, iy, iz);
                        }
                    }
                }
            }
        } /* loop over ranks */
        if (transform_to_pw__ && *transform_to_pw__) {
            f->fft_transform(-1);
        }
    } catch(...) {
        TERMINATE("wrong label");
    }
}

/*
@api begin
sirius_get_rg_values:
  doc: Get the values of the function on the regular grid.
  arguments:
    handler:
      type: void*
      attr: in, required
      doc: DFT ground state handler.
    label:
      type: string
      attr: in, required
      doc: Label of the function.
    grid_dims:
      type: int
      attr: in, required
      doc: Dimensions of the FFT grid.
    local_box_origin:
      type: int
      attr: in, required
      doc: Coordinates of the local box origin for each MPI rank
    local_box_size:
      type: int
      attr: in, required
      doc: Dimensions of the local box for each MPI rank.
    fcomm:
      type: int
      attr: in, required
      doc: Fortran communicator used to partition FFT grid into local boxes.
    values:
      type: double
      attr: out, required
      doc: Values of the function (local buffer for each MPI rank).
    transform_to_rg:
      type: bool
      attr: in, optional
      doc: If true, transform function to regular grid before fetching the values.
@api end
*/
void sirius_get_rg_values(void*  const* handler__,
                          char   const* label__,
                          int    const* grid_dims__,
                          int    const* local_box_origin__,
                          int    const* local_box_size__,
                          int    const* fcomm__,
                          double*       values__,
                          bool   const* transform_to_rg__)
{
    PROFILE("sirius_api::sirius_get_rg_values");

    auto& gs = get_gs(handler__);

    std::string label(label__);

    for (int x: {0, 1, 2}) {
        if (grid_dims__[x] != gs.ctx().fft_grid()[x]) {
            TERMINATE("wrong FFT grid size");
        }
    }

    std::map<std::string, sirius::Smooth_periodic_function<double>*> func = {
        {"rho",  &gs.density().rho()},
        {"magz", &gs.density().magnetization(0)},
        {"magx", &gs.density().magnetization(1)},
        {"magy", &gs.density().magnetization(2)},
        {"veff", &gs.potential().effective_potential()},
        {"bz",   &gs.potential().effective_magnetic_field(0)},
        {"bx",   &gs.potential().effective_magnetic_field(1)},
        {"by",   &gs.potential().effective_magnetic_field(2)},
        {"vxc",  &gs.potential().xc_potential()},
    };

    try {
        auto& f = func.at(label);

        auto& comm = Communicator::map_fcomm(*fcomm__);

        if (transform_to_rg__ && *transform_to_rg__) {
            f->fft_transform(1);
        }

        auto& fft_comm = gs.ctx().comm_fft();
        auto spl_z = split_fft_z(gs.ctx().fft_grid()[2], fft_comm);

        mdarray<int, 2> local_box_size(const_cast<int*>(local_box_size__), 3, comm.size());
        mdarray<int, 2> local_box_origin(const_cast<int*>(local_box_origin__), 3, comm.size());

        for (int rank = 0; rank < fft_comm.size(); rank++) {
            /* slab of FFT grid for a given rank */
            mdarray<double, 3> buf(f->spfft().dim_x(), f->spfft().dim_y(), spl_z.local_size(rank));
            if (rank == fft_comm.rank()) {
                std::copy(&f->f_rg(0), &f->f_rg(0) + f->spfft().local_slice_size(), &buf[0]);
            }
            fft_comm.bcast(&buf[0], static_cast<int>(buf.size()), rank);

            /* ranks on the F90 side */
            int r = comm.rank();

            /* dimensions of this rank's local box */
            int nx = local_box_size(0, r);
            int ny = local_box_size(1, r);
            int nz = local_box_size(2, r);
            mdarray<double, 3> values(values__, nx, ny, nz);

            for (int iz = 0; iz < nz; iz++) {
                /* global z coordinate inside FFT box */
                int z = local_box_origin(2, r) + iz - 1; /* Fortran counts from 1 */
                if (z >= spl_z.global_offset(rank) && z < spl_z.global_offset(rank) + spl_z.local_size(rank)) {
                    /* make z local for SIRIUS FFT partitioning */
                    z -= spl_z.global_offset(rank);
                    for (int iy = 0; iy < ny; iy++) {
                        /* global y coordinate inside FFT box */
                        int y = local_box_origin(1, r) + iy - 1; /* Fortran counts from 1 */
                        for (int ix = 0; ix < nx; ix++) {
                            /* global x coordinate inside FFT box */
                            int x = local_box_origin(0, r) + ix - 1; /* Fortran counts from 1 */
                            values(ix, iy, iz) = buf(x, y, z);
                        }
                    }
                }
            }
        } /* loop over ranks */
    } catch(...) {
        TERMINATE("wrong label");
    }
}


/*
@api begin
sirius_get_total_magnetization:
  doc: Get the total magnetization of the system.
  arguments:
    handler:
      type: void*
      attr: in, required
      doc: DFT ground state handler.
    mag:
      type: double
      attr: out, required
      doc: 3D magnetization vector (x,y,z components).
@api end
*/
void sirius_get_total_magnetization(void* const* handler__,
                                    double*      mag__)
{
    auto& gs = get_gs(handler__);

    mdarray<double, 1> total_mag(mag__, 3);
    total_mag.zero();
    for (int j = 0; j < gs.ctx().num_mag_dims(); j++) {
        auto result = gs.density().magnetization(j).integrate();
        total_mag[j] = std::get<0>(result);
    }
    if (gs.ctx().num_mag_dims() == 3) {
        /* swap z and x and change order from z,x,y to x,z,y */
        std::swap(total_mag[0], total_mag[1]);
        /* swap z and y and change order x,z,y to x,y,z */
        std::swap(total_mag[1], total_mag[2]);
    }
}

/*
@api begin
sirius_get_num_kpoints:
  doc: Get the total number of kpoints
  arguments:
    handler:
      type: void*
      attr: in, required
      doc: Kpoint set handler
    num_kpoints:
      type: int
      attr: out, required
      doc: number of kpoints in the set
    error_code:
      type: int
      attr: out, optional
      doc: Error code.
@api end
*/

void sirius_get_num_kpoints(void* const* handler__,
                            int *num_kpoints__,
                            int *error_code__)
{
    call_sirius([&]()
    {
        auto& ks = get_ks(handler__);
        *num_kpoints__ = ks.num_kpoints();
    }, error_code__);
}

/*
@api begin
sirius_get_num_bands:
  doc: Get the number of computed bands
  arguments:
    handler:
      type: void*
      attr: in, required
      doc: Simulation context handler.
    num_kpoints:
      type: int
      attr: out, required
      doc: Number of kpoints in the set
    error_code:
      type: int
      attr: out, optional
      doc: Error code.
@api end
*/
void sirius_get_num_bands(void* const* handler__,
                          int *num_bands__,
                          int *error_code__)
{ // TODO: already exists in sirius_get_parameters
    call_sirius([&]()
    {
        auto& sim_ctx = get_sim_ctx(handler__);
        *num_bands__ = sim_ctx.num_bands();
    }, error_code__);
}

/*
@api begin
sirius_get_num_spin_components:
  doc: Get the number of spin components
  arguments:
    handler:
      type: void*
      attr: in, required
      doc: Simulation context handler
    num_spin_components:
      type: int
      attr: out, required
      doc: Number of spin components.
    error_code:
      type: int
      attr: out, optional
      doc: Error code.
@api end
*/
void sirius_get_num_spin_components(void* const* handler__,
                                    int *num_spin_components__,
                                    int *error_code__)
{ // TODO: merge into sirius_get_parameters
    call_sirius([&]()
    {
        auto& sim_ctx = get_sim_ctx(handler__);
        if (sim_ctx.num_mag_dims() == 0) {
            *num_spin_components__ = 1;
        } else {
            *num_spin_components__ = 2;
        }
    }, error_code__);
}

/*
@api begin
sirius_get_kpoint_properties:
  doc: Get the kpoint properties
  arguments:
    handler:
      type: void*
      attr: in, required
      doc: Kpoint set handler
    ik:
      type: int
      attr: in, required
      doc: Index of the kpoint
    weight:
      type: double
      attr: out, required
      doc: Weight of the kpoint
    coordinates:
      type: double
      attr: out, optional
      doc: Coordinates of the kpoint
    error_code:
      type: int
      attr: out, optional
      doc: Error code.
@api end
*/
void sirius_get_kpoint_properties(void* const* handler__,
                                  int const* ik__,  // TODO assume Fortran index (starting from 1)
                                  double *weight__,
                                  double *coordinates__,
                                  int *error_code__)
{
    call_sirius([&]()
    {
        auto& ks = get_ks(handler__);
        int ik = *ik__;
        *weight__ = ks[ik]->weight();

        if (coordinates__) {
            coordinates__[0] = ks[ik]->vk()[0];
            coordinates__[1] = ks[ik]->vk()[1];
            coordinates__[2] = ks[ik]->vk()[2];
        }
    }, error_code__);
}

/*
@api begin
sirius_get_max_mt_aw_basis_size:
  doc: Get maximum APW basis size across all atoms.
  arguments:
    handler:
      type: void*
      attr: in, required
      doc: Simulation context handler.
    max_mt_aw_basis_size:
      type: int
      attr: out, required
      doc: Maximum APW basis size.
    error_code:
      type: int
      attr: out, optional
      doc: Error code.
@api end
*/
void sirius_get_max_mt_aw_basis_size(void* const* handler__, int* max_mt_aw_basis_size__, int* error_code__)
{ // TODO: merge into sirius_get_parameters
    call_sirius([&]()
    {
        auto& sim_ctx = get_sim_ctx(handler__);
        *max_mt_aw_basis_size__ = sim_ctx.unit_cell().max_mt_aw_basis_size();
    }, error_code__);
}

/*
@api begin
sirius_get_matching_coefficients:
  doc: Get matching coefficients for all atoms.
  full_doc: ['Warning! Generation of matching coefficients for all atoms has a large memory footprint. Use it with caution.']
  arguments:
    handler:
      type: void*
      attr: in, required
      doc: K-point set handler.
    ik:
      type: int
      attr: in, required
      doc: Index of k-point.
    alm:
      type: complex
      attr: out, required
      doc: Matching coefficients.
    error_code:
      type: int
      attr: out, optional
      doc: Error code.
@api end
*/
void sirius_get_matching_coefficients(void* const* handler__, int const* ik__, std::complex<double>* alm__,
                                      int* error_code__)
{
    call_sirius([&]()
    {
        auto& ks = get_ks(handler__);
        auto& sctx = ks.ctx();

        auto& uc = sctx.unit_cell();
        auto& kp = *ks[*ik__ - 1];
        auto& gk = kp.gkvec();

        std::vector<int> igk(gk.num_gvec());
        std::iota(igk.begin(), igk.end(), 0);

        sddk::mdarray<std::complex<double>, 3> alm(alm__, gk.num_gvec(), uc.max_mt_aw_basis_size(), uc.num_atoms());
        sirius::Matching_coefficients Alm(uc, sctx.lmax_apw(), gk.num_gvec(), igk, gk);
        for (int ia = 0; ia < uc.num_atoms(); ia++) {
            sddk::mdarray<std::complex<double>, 2> alm_tmp(&alm(0, 0, ia), gk.num_gvec(), uc.max_mt_aw_basis_size());
            Alm.generate<false>(uc.atom(ia), alm_tmp);
        }
    }, error_code__);
}

/*
@api begin
sirius_set_callback_function:
  doc: Set callback function to compute various radial integrals.
  arguments:
    handler:
      type: void*
      attr: in, required
      doc: Simulation context handler.
    label:
      type: string
      attr: in, required
      doc: Lable of the callback function.
    fptr:
      type: func
      attr: in, required
      doc: Pointer to callback function.
    error_code:
      type: int
      attr: out, optional
      doc: Error code.
@api end
*/
void sirius_set_callback_function(void* const* handler__, char const* label__, void(*fptr__)(), int* error_code__)
{
    call_sirius([&]()
    {
        auto label = std::string(label__);
        std::transform(label.begin(), label.end(), label.begin(), ::tolower);
        auto& sim_ctx = get_sim_ctx(handler__);
        if (label == "beta_ri") {
            sim_ctx.beta_ri_callback(reinterpret_cast<void(*)(int, double, double*, int)>(fptr__));
        } else if (label == "beta_ri_djl") {
            sim_ctx.beta_ri_djl_callback(reinterpret_cast<void(*)(int, double, double*, int)>(fptr__));
        } else if (label == "aug_ri") {
            sim_ctx.aug_ri_callback(reinterpret_cast<void(*)(int, double, double*, int, int)>(fptr__));
        } else if (label == "aug_ri_djl") {
            sim_ctx.aug_ri_djl_callback(reinterpret_cast<void(*)(int, double, double*, int, int)>(fptr__));
        } else {
            throw std::runtime_error("wrong label of callback function");
        }
    }, error_code__);
}

/*
@api begin
sirius_nlcg:
  doc: Robust wave function optimizer
  arguments:
    handler:
      type: void*
      attr: in, required
      doc: Ground state handler
    ks_handler:
      type: void*
      attr: in, required
      doc: point set handler
@api end
*/

void sirius_nlcg(void* const* handler__,
                 void* const* ks_handler__)
{
#ifdef __NLCGLIB
    // call nlcg solver
    auto& gs = get_gs(handler__);
    auto& potential = gs.potential();
    auto& density = gs.density();

    auto& kset = get_ks(ks_handler__);
    auto& ctx = kset.ctx();

    auto nlcg_params  = ctx.nlcg_input();
    double temp       = nlcg_params.T_;
    double tol        = nlcg_params.tol_;
    double kappa      = nlcg_params.kappa_;
    double tau        = nlcg_params.tau_;
    int maxiter       = nlcg_params.maxiter_;
    int restart       = nlcg_params.restart_;
    std::string smear = nlcg_params.smearing_;
    std::string pu = nlcg_params.processing_unit_;

    nlcglib::smearing_type smearing;
    if (smear.compare("FD") == 0) {
        smearing = nlcglib::smearing_type::FERMI_DIRAC;
    } else if (smear.compare("GS") == 0) {
        smearing = nlcglib::smearing_type::GAUSSIAN_SPLINE;
    } else {
        throw std::runtime_error("invalid smearing type given");
    }

    sirius::Energy energy(kset, density, potential);
    if (is_device_memory(ctx.preferred_memory_t())) {
        if (pu.empty() || pu.compare("gpu") == 0) {
            nlcglib::nlcg_mvp2_device(energy, smearing, temp, tol, kappa, tau, maxiter, restart);
        } else if (pu.compare("cpu") == 0) {
            nlcglib::nlcg_mvp2_device_cpu(energy, smearing, temp, tol, kappa, tau, maxiter, restart);
        } else {
            throw std::runtime_error("invalid processing unit for nlcg given: " + pu);
        }
    } else {
        if (pu.empty() || pu.compare("gpu") == 0) {
            nlcglib::nlcg_mvp2_cpu(energy, smearing, temp, tol, kappa, tau, maxiter, restart);
        } else if (pu.compare("cpu") == 0) {
            nlcglib::nlcg_mvp2_cpu_device(energy, smearing, temp, tol, kappa, tau, maxiter, restart);
        } else {
            throw std::runtime_error("invalid processing unit for nlcg given: " + pu);
        }
    }

#else
    throw std::runtime_error("SIRIUS was not compiled with NLCG option.");
#endif
}

} // extern "C"<|MERGE_RESOLUTION|>--- conflicted
+++ resolved
@@ -2206,11 +2206,10 @@
     sirius::Band(ks.ctx()).initialize_subspace(ks, H0);
 }
 
-<<<<<<< HEAD
 /*
 @api begin
 sirius_find_eigen_states:
-  doc: Find eigen-states of the Hamiltonian/
+  doc: Find eigen-states of the Hamiltonian
   arguments:
     gs_handler:
       type: void*
@@ -2228,28 +2227,28 @@
       type: double
       attr: in, optional
       doc: Iterative solver tolerance.
-@api end
-*/
-=======
-/* @fortran begin function void sirius_find_eigen_states     Find eigen-states of the Hamiltonian/
-   @fortran argument in  required void*   gs_handler         Ground state handler.
-   @fortran argument in  required void*   ks_handler         K-point set handler.
-   @fortran argument in  required bool    precompute         True if necessary data to setup eigen-value problem must be automatically precomputed.
-   @fortran argument in  optional double  iter_solver_tol    Iterative solver tolerance.
-   @fortran end */
->>>>>>> a891e6df
+    error_code:
+      type: int
+      attr: out, optional
+      doc: Error code.
+@api end
+*/
 void sirius_find_eigen_states(void* const* gs_handler__,
                               void* const* ks_handler__,
                               bool  const* precompute__,
-                              double const* iter_solver_tol__)
-{
-    auto& gs = get_gs(gs_handler__);
-    auto& ks = get_ks(ks_handler__);
-    if (iter_solver_tol__ != nullptr) {
-        ks.ctx().iterative_solver_tolerance(*iter_solver_tol__);
-    }
-    sirius::Hamiltonian0 H0(gs.potential());
-    sirius::Band(ks.ctx()).solve(ks, H0, *precompute__);
+                              double const* iter_solver_tol__,
+                              int* error_code__)
+{
+    call_sirius([&]()
+    {
+        auto& gs = get_gs(gs_handler__);
+        auto& ks = get_ks(ks_handler__);
+        if (iter_solver_tol__ != nullptr) {
+            ks.ctx().iterative_solver_tolerance(*iter_solver_tol__);
+        }
+        sirius::Hamiltonian0 H0(gs.potential());
+        sirius::Band(ks.ctx()).solve(ks, H0, *precompute__);
+    }, error_code__);
 }
 
 /*
@@ -2443,7 +2442,6 @@
     }
 }
 
-<<<<<<< HEAD
 /*
 @api begin
 sirius_get_d_operator_matrix:
@@ -2463,7 +2461,7 @@
       doc: Spin component.
     d_mtrx:
       type: double
-      attr: out, required
+      attr: out, required, dimension(ld, ld)
       doc: D-matrix.
     ld:
       type: int
@@ -2471,15 +2469,6 @@
       doc: Leading dimension of D-matrix.
 @api end
 */
-=======
-/* @fortran begin function void sirius_get_d_operator_matrix       Get D-operator matrix
-   @fortran argument in  required void*   handler                  Simulation context handler.
-   @fortran argument in  required int     ia                       Global index of atom.
-   @fortran argument in  required int     ispn                     Spin component.
-   @fortran argument out required double  d_mtrx                   D-matrix.
-   @fortran argument in  required int     ld                       Leading dimension of D-matrix.
-   @fortran end */
->>>>>>> a891e6df
 void sirius_get_d_operator_matrix(void* const* handler__,
                                   int   const* ia__,
                                   int   const* ispn__,
@@ -2505,7 +2494,6 @@
     }
 }
 
-<<<<<<< HEAD
 /*
 @api begin
 sirius_set_d_operator_matrix:
@@ -2533,15 +2521,6 @@
       doc: Leading dimension of D-matrix.
 @api end
 */
-=======
-/* @fortran begin function void sirius_set_d_operator_matrix       Set D-operator matrix
-   @fortran argument in  required void*   handler                  Simulation context handler.
-   @fortran argument in  required int     ia                       Global index of atom.
-   @fortran argument in  required int     ispn                     Spin component.
-   @fortran argument out required double  d_mtrx                   D-matrix.
-   @fortran argument in  required int     ld                       Leading dimension of D-matrix.
-   @fortran end */
->>>>>>> a891e6df
 void sirius_set_d_operator_matrix(void* const* handler__,
                                   int   const* ia__,
                                   int   const* ispn__,
@@ -2565,7 +2544,6 @@
     }
 }
 
-<<<<<<< HEAD
 /*
 @api begin
 sirius_set_q_operator_matrix:
@@ -2589,14 +2567,6 @@
       doc: Leading dimension of Q-matrix.
 @api end
 */
-=======
-/* @fortran begin function void sirius_set_q_operator_matrix    Set Q-operator matrix
-   @fortran argument in  required void*   handler               Simulation context handler.
-   @fortran argument in  required string  label                 Atom type label.
-   @fortran argument out required double  q_mtrx                Q-matrix.
-   @fortran argument in  required int     ld                    Leading dimension of Q-matrix.
-   @fortran end */
->>>>>>> a891e6df
 void sirius_set_q_operator_matrix(void* const* handler__,
                                   char  const* label__,
                                   double*      q_mtrx__,
@@ -2621,7 +2591,6 @@
     sim_ctx.augmentation_op(type.id())->q_mtrx(qm);
 }
 
-<<<<<<< HEAD
 /*
 @api begin
 sirius_get_q_operator_matrix:
@@ -2645,14 +2614,6 @@
       doc: Leading dimension of Q-matrix.
 @api end
 */
-=======
-/* @fortran begin function void sirius_get_q_operator_matrix    Get Q-operator matrix
-   @fortran argument in  required void*   handler               Simulation context handler.
-   @fortran argument in  required string  label                 Atom type label.
-   @fortran argument out required double  q_mtrx                Q-matrix.
-   @fortran argument in  required int     ld                    Leading dimension of Q-matrix.
-   @fortran end */
->>>>>>> a891e6df
 void sirius_get_q_operator_matrix(void* const* handler__,
                                   char  const* label__,
                                   double*      q_mtrx__,
@@ -2675,7 +2636,6 @@
     }
 }
 
-<<<<<<< HEAD
 /*
 @api begin
 sirius_get_density_matrix:
@@ -2699,14 +2659,6 @@
       doc: Leading dimension of the density matrix.
 @api end
 */
-=======
-/* @fortran begin function void sirius_get_density_matrix       Get all components of complex density matrix.
-   @fortran argument in  required void*   handler               DFT ground state handler.
-   @fortran argument in  required int     ia                    Global index of atom.
-   @fortran argument out required complex dm                    Complex density matrix.
-   @fortran argument in  required int     ld                    Leading dimension of the density matrix.
-   @fortran end */
->>>>>>> a891e6df
 void sirius_get_density_matrix(void*          const* handler__,
                                int            const* ia__,
                                std::complex<double>* dm__,
@@ -2743,7 +2695,6 @@
     }
 }
 
-<<<<<<< HEAD
 /*
 @api begin
 sirius_set_density_matrix:
@@ -2767,14 +2718,6 @@
       doc: Leading dimension of the density matrix.
 @api end
 */
-=======
-/* @fortran begin function void sirius_set_density_matrix       Set all components of complex density matrix.
-   @fortran argument in  required void*   handler               DFT ground state handler.
-   @fortran argument in  required int     ia                    Global index of atom.
-   @fortran argument out required complex dm                    Complex density matrix.
-   @fortran argument in  required int     ld                    Leading dimension of the density matrix.
-   @fortran end */
->>>>>>> a891e6df
 void sirius_set_density_matrix(void*          const* handler__,
                                int            const* ia__,
                                std::complex<double>* dm__,
@@ -3123,7 +3066,6 @@
     }
 }
 
-<<<<<<< HEAD
 /*
 @api begin
 sirius_get_wave_functions:
@@ -3163,18 +3105,6 @@
       doc: Second dimension of evc array.
 @api end
 */
-=======
-/* @fortran begin function void sirius_get_wave_functions     Get wave-functions.
-   @fortran argument in   required void*   ks_handler         K-point set handler.
-   @fortran argument in   required int     ik                 Global index of k-point
-   @fortran argument in   required int     ispn               Spin index.
-   @fortran argument in   required int     npw                Local number of G+k vectors.
-   @fortran argument in   required int     gvec_k             List of G-vectors.
-   @fortran argument out  required complex evc                Wave-functions.
-   @fortran argument in   required int     ld1                Leading dimension of evc array.
-   @fortran argument in   required int     ld2                Second dimension of evc array.
-   @fortran end */
->>>>>>> a891e6df
 void sirius_get_wave_functions(void*          const* ks_handler__,
                                int            const* ik__,
                                int            const* ispn__,
@@ -4621,7 +4551,6 @@
 }
 
 
-<<<<<<< HEAD
 /*
 @api begin
 sirius_option_get_length:
@@ -4637,13 +4566,6 @@
       doc: number of options contained in  the section
 @api end
 */
-=======
-/* @fortran begin function void sirius_option_get_length     return the number of options in a given section
-   @fortran argument in  required string  section            name of the section
-   @fortran argument out required int     length             number of options contained in  the section
-   @fortran end */
->>>>>>> a891e6df
-
 void sirius_option_get_length(char const* section__, int *length__)
 {
     auto const& parser = sirius::get_options_dictionary();
@@ -5203,8 +5125,9 @@
         if (*length > 1) {
             // we are dealing with a vector
             std::vector<bool> v(*length);
-            for (int s = 0; s < *length; s++)
+            for (int s = 0; s < *length; s++) {
                 v[s] = (default_values[s] == 1);
+            }
             conf_dict[section][name] = v;
         } else {
             conf_dict[section][name] = (*default_values == 1);
@@ -5251,7 +5174,9 @@
             return;
         }
         // ugly as hell but fortran is a piece of ....
-        for ( char *p = default_values; *p; p++) *p = tolower(*p);
+        for ( char *p = default_values; *p; p++) {
+            *p = tolower(*p);
+        }
         std::string st = default_values;
         conf_dict[section][name] = st;
     }
