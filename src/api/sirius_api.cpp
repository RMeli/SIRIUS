--- conflicted
+++ resolved
@@ -2573,11 +2573,7 @@
         transform_to_rg = *transform_to_rg__;
     }
 
-<<<<<<< HEAD
-    gs.density().generate<double>(gs.k_point_set(), add_core, gs.ctx().use_symmetry(), transform_to_rg);
-=======
-    gs.density().generate(gs.k_point_set(), gs.ctx().use_symmetry(), add_core, transform_to_rg);
->>>>>>> a9bba4a8
+    gs.density().generate<double>(gs.k_point_set(), gs.ctx().use_symmetry(), add_core, transform_to_rg);
 }
 
 /*
